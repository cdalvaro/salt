#
# This file is autogenerated by pip-compile
# To update, run:
#
#    pip-compile --no-emit-index-url --output-file=requirements/static/ci/py3.10/docs.txt requirements/static/ci/docs.in
#
alabaster==0.7.13
    # via sphinx
autocommand==2.2.2
    # via
    #   -c requirements/static/ci/py3.10/linux.txt
    #   jaraco.text
babel==2.12.1
    # via sphinx
<<<<<<< HEAD
certifi==2023.5.7
=======
certifi==2023.07.22
>>>>>>> 89736002
    # via
    #   -c requirements/static/ci/py3.10/linux.txt
    #   requests
charset-normalizer==2.1.1
    # via
    #   -c requirements/static/ci/py3.10/linux.txt
    #   requests
cheroot==10.0.0
    # via
    #   -c requirements/static/ci/py3.10/linux.txt
    #   cherrypy
cherrypy==18.8.0
    # via
    #   -c requirements/static/ci/py3.10/linux.txt
    #   -r requirements/static/ci/docs.in
docutils==0.20.1
    # via sphinx
idna==3.4
    # via
    #   -c requirements/static/ci/py3.10/linux.txt
    #   requests
imagesize==1.4.1
    # via sphinx
inflect==6.0.4
    # via
    #   -c requirements/static/ci/py3.10/linux.txt
    #   jaraco.text
jaraco.collections==4.1.0
    # via
    #   -c requirements/static/ci/py3.10/linux.txt
    #   cherrypy
jaraco.context==4.3.0
    # via
    #   -c requirements/static/ci/py3.10/linux.txt
    #   jaraco.text
jaraco.functools==3.7.0
    # via
    #   -c requirements/static/ci/py3.10/linux.txt
    #   cheroot
    #   jaraco.text
    #   tempora
jaraco.text==3.11.1
    # via
    #   -c requirements/static/ci/py3.10/linux.txt
    #   jaraco.collections
jinja2==3.1.2
    # via
    #   -c requirements/static/ci/py3.10/linux.txt
    #   -r requirements/static/ci/docs.in
    #   myst-docutils
    #   sphinx
linkify-it-py==1.0.3
    # via myst-docutils
markdown-it-py==2.2.0
    # via
    #   mdit-py-plugins
    #   myst-docutils
markupsafe==2.1.2
    # via
    #   -c requirements/static/ci/py3.10/linux.txt
    #   jinja2
mdit-py-plugins==0.3.5
    # via myst-docutils
mdurl==0.1.2
    # via markdown-it-py
more-itertools==9.1.0
    # via
    #   -c requirements/static/ci/py3.10/linux.txt
    #   cheroot
    #   cherrypy
    #   jaraco.functools
    #   jaraco.text
myst-docutils[linkify]==1.0.0
    # via -r requirements/static/ci/docs.in
packaging==23.1
    # via
    #   -c requirements/static/ci/py3.10/linux.txt
    #   sphinx
portend==3.1.0
    # via
    #   -c requirements/static/ci/py3.10/linux.txt
    #   cherrypy
pydantic==1.10.8
    # via
    #   -c requirements/static/ci/py3.10/linux.txt
    #   inflect
pyenchant==3.2.2
    # via sphinxcontrib-spelling
pygments==2.15.1
    # via sphinx
pytz==2023.3
    # via
    #   -c requirements/static/ci/py3.10/linux.txt
    #   tempora
pyyaml==6.0.1
    # via
    #   -c requirements/static/ci/py3.10/linux.txt
    #   myst-docutils
requests==2.31.0
    # via
    #   -c requirements/static/ci/py3.10/linux.txt
    #   sphinx
six==1.16.0
    # via
    #   -c requirements/static/ci/py3.10/linux.txt
    #   sphinxcontrib-httpdomain
snowballstemmer==2.2.0
    # via sphinx
sphinx==7.0.1 ; python_version >= "3.9"
    # via
    #   -r requirements/static/ci/docs.in
    #   sphinxcontrib-httpdomain
    #   sphinxcontrib-spelling
sphinxcontrib-applehelp==1.0.4
    # via sphinx
sphinxcontrib-devhelp==1.0.2
    # via sphinx
sphinxcontrib-htmlhelp==2.0.1
    # via sphinx
sphinxcontrib-httpdomain==1.8.1
    # via -r requirements/static/ci/docs.in
sphinxcontrib-jsmath==1.0.1
    # via sphinx
sphinxcontrib-qthelp==1.0.3
    # via sphinx
sphinxcontrib-serializinghtml==1.1.5
    # via sphinx
sphinxcontrib-spelling==8.0.0
    # via -r requirements/static/ci/docs.in
tempora==5.2.2
    # via
    #   -c requirements/static/ci/py3.10/linux.txt
    #   portend
typing-extensions==4.6.2
    # via
    #   -c requirements/static/ci/py3.10/linux.txt
    #   pydantic
uc-micro-py==1.0.2
    # via linkify-it-py
urllib3==1.26.6
    # via
    #   -c requirements/static/ci/py3.10/linux.txt
    #   requests
zc.lockfile==1.4
    # via
    #   -c requirements/static/ci/py3.10/linux.txt
    #   cherrypy

# The following packages are considered to be unsafe in a requirements file:
# setuptools<|MERGE_RESOLUTION|>--- conflicted
+++ resolved
@@ -12,11 +12,7 @@
     #   jaraco.text
 babel==2.12.1
     # via sphinx
-<<<<<<< HEAD
-certifi==2023.5.7
-=======
 certifi==2023.07.22
->>>>>>> 89736002
     # via
     #   -c requirements/static/ci/py3.10/linux.txt
     #   requests
