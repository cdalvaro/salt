--- conflicted
+++ resolved
@@ -423,11 +423,7 @@
     #   responses
     #   yamllint
     #   yamlordereddictloader
-<<<<<<< HEAD
 pyzmq==25.1.2
-=======
-pyzmq==25.1.2 ; sys_platform == "darwin"
->>>>>>> 6b98f0d8
     # via
     #   -c requirements/static/ci/../pkg/py3.12/darwin.txt
     #   -r requirements/zeromq.txt
