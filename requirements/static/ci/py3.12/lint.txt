#
# This file is autogenerated by pip-compile
# To update, run:
#
#    pip-compile --no-emit-index-url --output-file=requirements/static/ci/py3.12/lint.txt requirements/base.txt requirements/static/ci/common.in requirements/static/ci/lint.in requirements/static/ci/linux.in requirements/static/pkg/linux.in requirements/zeromq.txt
#
aiohttp-retry==2.8.3
    # via
    #   -c requirements/static/ci/py3.12/linux.txt
    #   twilio
aiohttp==3.9.2
    # via
    #   -c requirements/static/ci/../pkg/py3.12/linux.txt
    #   -c requirements/static/ci/py3.12/linux.txt
    #   -r requirements/base.txt
    #   aiohttp-retry
    #   etcd3-py
    #   twilio
aiosignal==1.3.1
    # via
    #   -c requirements/static/ci/../pkg/py3.12/linux.txt
    #   -c requirements/static/ci/py3.12/linux.txt
    #   aiohttp
annotated-types==0.6.0
    # via
    #   -c requirements/static/ci/../pkg/py3.12/linux.txt
    #   -c requirements/static/ci/py3.12/linux.txt
    #   pydantic
ansible-core==2.16.3
    # via
    #   -c requirements/static/ci/py3.12/linux.txt
    #   ansible
ansible==9.1.0 ; python_version >= "3.10"
    # via
    #   -c requirements/static/ci/py3.12/linux.txt
    #   -r requirements/static/ci/linux.in
anyio==4.1.0
    # via
    #   -c requirements/static/ci/py3.12/linux.txt
    #   httpcore
apache-libcloud==3.7.0 ; sys_platform != "win32"
    # via
    #   -c requirements/static/ci/py3.12/linux.txt
    #   -r requirements/static/ci/common.in
asn1crypto==1.5.1
    # via
    #   -c requirements/static/ci/py3.12/linux.txt
    #   certvalidator
    #   oscrypto
astroid==3.1.0
    # via pylint
attrs==23.2.0
    # via
    #   -c requirements/static/ci/../pkg/py3.12/linux.txt
    #   -c requirements/static/ci/py3.12/linux.txt
    #   aiohttp
    #   jsonschema
autocommand==2.2.2
    # via
    #   -c requirements/static/ci/../pkg/py3.12/linux.txt
    #   -c requirements/static/ci/py3.12/linux.txt
    #   jaraco.text
bcrypt==4.0.1
    # via
    #   -c requirements/static/ci/py3.12/linux.txt
    #   -r requirements/static/ci/common.in
    #   paramiko
boto3==1.26.152
    # via
    #   -c requirements/static/ci/py3.12/linux.txt
    #   -r requirements/static/ci/common.in
    #   moto
boto==2.49.0
    # via
    #   -c requirements/static/ci/py3.12/linux.txt
    #   -r requirements/static/ci/common.in
botocore==1.29.152
    # via
    #   -c requirements/static/ci/py3.12/linux.txt
    #   boto3
    #   moto
    #   s3transfer
cachetools==5.3.1
    # via
    #   -c requirements/static/ci/py3.12/linux.txt
    #   google-auth
cassandra-driver==3.28.0
    # via
    #   -c requirements/static/ci/py3.12/linux.txt
    #   -r requirements/static/ci/common.in
certifi==2023.7.22
    # via
    #   -c requirements/static/ci/../pkg/py3.12/linux.txt
    #   -c requirements/static/ci/py3.12/linux.txt
    #   -r requirements/static/ci/common.in
    #   httpcore
    #   httpx
    #   kubernetes
    #   requests
certvalidator==0.11.1
    # via
    #   -c requirements/static/ci/py3.12/linux.txt
    #   vcert
cffi==1.16.0
    # via
    #   -c requirements/static/ci/../pkg/py3.12/linux.txt
    #   -c requirements/static/ci/py3.12/linux.txt
    #   -r requirements/static/ci/common.in
    #   cryptography
    #   napalm
    #   pygit2
    #   pynacl
charset-normalizer==3.2.0
    # via
    #   -c requirements/static/ci/../pkg/py3.12/linux.txt
    #   -c requirements/static/ci/py3.12/linux.txt
    #   requests
cheetah3==3.2.6.post2
    # via
    #   -c requirements/static/ci/py3.12/linux.txt
    #   -r requirements/static/ci/common.in
cheroot==10.0.0
    # via
    #   -c requirements/static/ci/../pkg/py3.12/linux.txt
    #   -c requirements/static/ci/py3.12/linux.txt
    #   cherrypy
cherrypy==18.8.0
    # via
    #   -c requirements/static/ci/../pkg/py3.12/linux.txt
    #   -c requirements/static/ci/py3.12/linux.txt
    #   -r requirements/base.txt
    #   -r requirements/static/ci/common.in
click==8.1.3
    # via
    #   -c requirements/static/ci/py3.12/linux.txt
    #   geomet
clustershell==1.9.1
    # via
    #   -c requirements/static/ci/py3.12/linux.txt
    #   -r requirements/static/ci/common.in
contextvars==2.4
    # via
    #   -c requirements/static/ci/../pkg/py3.12/linux.txt
    #   -c requirements/static/ci/py3.12/linux.txt
    #   -r requirements/base.txt
croniter==1.3.15 ; sys_platform != "win32"
    # via
    #   -c requirements/static/ci/py3.12/linux.txt
    #   -r requirements/static/ci/common.in
cryptography==42.0.5
    # via
    #   -c requirements/static/ci/../pkg/py3.12/linux.txt
    #   -c requirements/static/ci/py3.12/linux.txt
    #   -r requirements/base.txt
    #   ansible-core
    #   etcd3-py
    #   moto
    #   paramiko
    #   pyopenssl
    #   vcert
dill==0.3.8
    # via pylint
distlib==0.3.8
    # via
    #   -c requirements/static/ci/py3.12/linux.txt
    #   virtualenv
distro==1.8.0
    # via
    #   -c requirements/static/ci/../pkg/py3.12/linux.txt
    #   -c requirements/static/ci/py3.12/linux.txt
    #   -r requirements/base.txt
dnspython==2.3.0
    # via
    #   -c requirements/static/ci/py3.12/linux.txt
    #   -r requirements/static/ci/common.in
    #   python-etcd
docker==6.1.3
    # via
    #   -c requirements/static/ci/py3.12/linux.txt
    #   -r requirements/static/ci/lint.in
etcd3-py==0.1.6
    # via
    #   -c requirements/static/ci/py3.12/linux.txt
    #   -r requirements/static/ci/common.in
filelock==3.13.1
    # via
    #   -c requirements/static/ci/py3.12/linux.txt
    #   virtualenv
frozenlist==1.4.1
    # via
    #   -c requirements/static/ci/../pkg/py3.12/linux.txt
    #   -c requirements/static/ci/py3.12/linux.txt
    #   aiohttp
    #   aiosignal
<<<<<<< HEAD
future==0.18.3
    # via
    #   -c requirements/static/ci/py3.12/linux.txt
    #   napalm
    #   textfsm
genshi==0.7.7
=======
future==1.0.0
    # via
    #   -c requirements/static/ci/py3.12/linux.txt
    #   textfsm
genshi==0.7.5
>>>>>>> aee21109
    # via
    #   -c requirements/static/ci/py3.12/linux.txt
    #   -r requirements/static/ci/common.in
geomet==0.2.1.post1
    # via
    #   -c requirements/static/ci/py3.12/linux.txt
    #   cassandra-driver
gitdb==4.0.10
    # via
    #   -c requirements/static/ci/py3.12/linux.txt
    #   gitpython
gitpython==3.1.41
    # via
    #   -c requirements/static/ci/py3.12/linux.txt
    #   -r requirements/static/ci/common.in
google-auth==2.27.0
    # via
    #   -c requirements/static/ci/py3.12/linux.txt
    #   kubernetes
h11==0.14.0
    # via
    #   -c requirements/static/ci/py3.12/linux.txt
    #   httpcore
hglib==2.6.2
    # via
    #   -c requirements/static/ci/py3.12/linux.txt
    #   -r requirements/static/ci/linux.in
httpcore==0.17.3
    # via
    #   -c requirements/static/ci/py3.12/linux.txt
    #   httpx
httpx==0.24.1
    # via
    #   -c requirements/static/ci/py3.12/linux.txt
    #   python-telegram-bot
idna==3.4
    # via
    #   -c requirements/static/ci/../pkg/py3.12/linux.txt
    #   -c requirements/static/ci/py3.12/linux.txt
    #   anyio
    #   etcd3-py
    #   httpx
    #   requests
    #   yarl
immutables==0.15
    # via
    #   -c requirements/static/ci/../pkg/py3.12/linux.txt
    #   -c requirements/static/ci/py3.12/linux.txt
    #   contextvars
importlib-metadata==6.6.0
    # via
    #   -c requirements/static/ci/../pkg/py3.12/linux.txt
    #   -c requirements/static/ci/py3.12/linux.txt
    #   -r requirements/base.txt
inflect==7.0.0
    # via
    #   -c requirements/static/ci/../pkg/py3.12/linux.txt
    #   -c requirements/static/ci/py3.12/linux.txt
    #   jaraco.text
ipaddress==1.0.23
    # via
    #   -c requirements/static/ci/py3.12/linux.txt
    #   kubernetes
isort==4.3.21
    # via pylint
jaraco.collections==4.1.0
    # via
    #   -c requirements/static/ci/../pkg/py3.12/linux.txt
    #   -c requirements/static/ci/py3.12/linux.txt
    #   cherrypy
jaraco.context==4.3.0
    # via
    #   -c requirements/static/ci/../pkg/py3.12/linux.txt
    #   -c requirements/static/ci/py3.12/linux.txt
    #   jaraco.text
jaraco.functools==3.7.0
    # via
    #   -c requirements/static/ci/../pkg/py3.12/linux.txt
    #   -c requirements/static/ci/py3.12/linux.txt
    #   cheroot
    #   jaraco.text
    #   tempora
jaraco.text==3.11.1
    # via
    #   -c requirements/static/ci/../pkg/py3.12/linux.txt
    #   -c requirements/static/ci/py3.12/linux.txt
    #   jaraco.collections
jinja2==3.1.3
    # via
    #   -c requirements/static/ci/../pkg/py3.12/linux.txt
    #   -c requirements/static/ci/py3.12/linux.txt
    #   -r requirements/base.txt
    #   ansible-core
    #   junos-eznc
    #   moto
    #   napalm
jmespath==1.0.1
    # via
    #   -c requirements/static/ci/../pkg/py3.12/linux.txt
    #   -c requirements/static/ci/py3.12/linux.txt
    #   -r requirements/base.txt
    #   -r requirements/static/ci/common.in
    #   boto3
    #   botocore
jsonschema==3.2.0
    # via
    #   -c requirements/static/ci/py3.12/linux.txt
    #   -r requirements/static/ci/common.in
junit-xml==1.9
    # via
    #   -c requirements/static/ci/py3.12/linux.txt
    #   -r requirements/static/ci/common.in
junos-eznc==2.6.7 ; sys_platform != "win32"
    # via
    #   -c requirements/static/ci/py3.12/linux.txt
    #   -r requirements/static/ci/common.in
    #   napalm
jxmlease==1.0.3 ; sys_platform != "win32"
    # via
    #   -c requirements/static/ci/py3.12/linux.txt
    #   -r requirements/static/ci/common.in
kazoo==2.9.0 ; sys_platform != "win32" and sys_platform != "darwin"
    # via
    #   -c requirements/static/ci/py3.12/linux.txt
    #   -r requirements/static/ci/common.in
keyring==5.7.1
    # via
    #   -c requirements/static/ci/py3.12/linux.txt
    #   -r requirements/static/ci/common.in
kubernetes==3.0.0
    # via
    #   -c requirements/static/ci/py3.12/linux.txt
    #   -r requirements/static/ci/common.in
libnacl==1.8.0 ; sys_platform != "win32" and sys_platform != "darwin"
    # via
    #   -c requirements/static/ci/py3.12/linux.txt
    #   -r requirements/static/ci/common.in
looseversion==1.3.0
    # via
    #   -c requirements/static/ci/../pkg/py3.12/linux.txt
    #   -c requirements/static/ci/py3.12/linux.txt
    #   -r requirements/base.txt
lxml==4.9.2
    # via
    #   -c requirements/static/ci/py3.12/linux.txt
    #   junos-eznc
    #   napalm
    #   ncclient
    #   xmldiff
mako==1.2.4
    # via
    #   -c requirements/static/ci/py3.12/linux.txt
    #   -r requirements/static/ci/common.in
markupsafe==2.1.3
    # via
    #   -c requirements/static/ci/../pkg/py3.12/linux.txt
    #   -c requirements/static/ci/py3.12/linux.txt
    #   -r requirements/base.txt
    #   jinja2
    #   mako
    #   werkzeug
mccabe==0.6.1
    # via pylint
mercurial==6.0.1
    # via
    #   -c requirements/static/ci/py3.12/linux.txt
    #   -r requirements/static/ci/linux.in
more-itertools==5.0.0
    # via
    #   -c requirements/static/ci/../pkg/py3.12/linux.txt
    #   -c requirements/static/ci/py3.12/linux.txt
    #   cheroot
    #   cherrypy
    #   jaraco.functools
    #   jaraco.text
moto==4.1.11
    # via
    #   -c requirements/static/ci/py3.12/linux.txt
    #   -r requirements/static/ci/common.in
msgpack==1.0.7
    # via
    #   -c requirements/static/ci/../pkg/py3.12/linux.txt
    #   -c requirements/static/ci/py3.12/linux.txt
    #   -r requirements/base.txt
multidict==6.0.4
    # via
    #   -c requirements/static/ci/../pkg/py3.12/linux.txt
    #   -c requirements/static/ci/py3.12/linux.txt
    #   aiohttp
    #   yarl
napalm==4.1.0 ; sys_platform != "win32"
    # via
    #   -c requirements/static/ci/py3.12/linux.txt
    #   -r requirements/static/ci/common.in
ncclient==0.6.13
    # via
    #   -c requirements/static/ci/py3.12/linux.txt
    #   junos-eznc
    #   napalm
netaddr==0.8.0
    # via
    #   -c requirements/static/ci/py3.12/linux.txt
    #   junos-eznc
    #   napalm
    #   pyeapi
netmiko==4.2.0
    # via
    #   -c requirements/static/ci/py3.12/linux.txt
    #   napalm
netutils==1.6.0
    # via
    #   -c requirements/static/ci/py3.12/linux.txt
    #   napalm
ntc-templates==4.0.1
    # via
    #   -c requirements/static/ci/py3.12/linux.txt
    #   netmiko
oscrypto==1.3.0
    # via
    #   -c requirements/static/ci/py3.12/linux.txt
    #   certvalidator
packaging==23.1
    # via
    #   -c requirements/static/ci/../pkg/py3.12/linux.txt
    #   -c requirements/static/ci/py3.12/linux.txt
    #   -r requirements/base.txt
    #   ansible-core
    #   docker
paramiko==3.4.0 ; sys_platform != "win32" and sys_platform != "darwin"
    # via
    #   -c requirements/static/ci/py3.12/linux.txt
    #   -r requirements/static/ci/common.in
    #   junos-eznc
    #   napalm
    #   ncclient
    #   netmiko
    #   scp
passlib==1.7.4
    # via
    #   -c requirements/static/ci/py3.12/linux.txt
    #   -r requirements/static/ci/common.in
pathspec==0.11.1
    # via
    #   -c requirements/static/ci/py3.12/linux.txt
    #   yamllint
platformdirs==4.0.0
    # via
    #   -c requirements/static/ci/py3.12/linux.txt
    #   pylint
    #   virtualenv
portend==3.1.0
    # via
    #   -c requirements/static/ci/../pkg/py3.12/linux.txt
    #   -c requirements/static/ci/py3.12/linux.txt
    #   cherrypy
psutil==5.9.6
    # via
    #   -c requirements/static/ci/../pkg/py3.12/linux.txt
    #   -c requirements/static/ci/py3.12/linux.txt
    #   -r requirements/base.txt
pyasn1-modules==0.3.0
    # via
    #   -c requirements/static/ci/py3.12/linux.txt
    #   google-auth
pyasn1==0.5.1
    # via
    #   -c requirements/static/ci/py3.12/linux.txt
    #   pyasn1-modules
    #   rsa
pycparser==2.21
    # via
    #   -c requirements/static/ci/../pkg/py3.12/linux.txt
    #   -c requirements/static/ci/py3.12/linux.txt
    #   cffi
pycryptodomex==3.19.1
    # via
    #   -c requirements/static/ci/../pkg/py3.12/linux.txt
    #   -c requirements/static/ci/py3.12/linux.txt
    #   -r requirements/crypto.txt
pydantic-core==2.14.5
    # via
    #   -c requirements/static/ci/../pkg/py3.12/linux.txt
    #   -c requirements/static/ci/py3.12/linux.txt
    #   pydantic
pydantic==2.5.2
    # via
    #   -c requirements/static/ci/../pkg/py3.12/linux.txt
    #   -c requirements/static/ci/py3.12/linux.txt
    #   inflect
pyeapi==1.0.0
    # via
    #   -c requirements/static/ci/py3.12/linux.txt
    #   napalm
pygit2==1.13.1
    # via
    #   -c requirements/static/ci/py3.12/linux.txt
    #   -r requirements/static/ci/linux.in
pyiface==0.0.11
    # via
    #   -c requirements/static/ci/py3.12/linux.txt
    #   -r requirements/static/ci/linux.in
pyinotify==0.9.6 ; sys_platform != "win32" and sys_platform != "darwin" and platform_system != "openbsd"
    # via
    #   -c requirements/static/ci/py3.12/linux.txt
    #   -r requirements/static/ci/common.in
pyjwt==2.4.0
    # via
    #   -c requirements/static/ci/py3.12/linux.txt
    #   twilio
pylint==3.1.0
    # via
    #   -r requirements/static/ci/lint.in
    #   saltpylint
pymysql==1.1.0
    # via
    #   -c requirements/static/ci/py3.12/linux.txt
    #   -r requirements/static/ci/linux.in
pynacl==1.5.0
    # via
    #   -c requirements/static/ci/py3.12/linux.txt
    #   -r requirements/static/ci/common.in
    #   paramiko
pyopenssl==24.0.0
    # via
    #   -c requirements/static/ci/../pkg/py3.12/linux.txt
    #   -c requirements/static/ci/py3.12/linux.txt
    #   -r requirements/base.txt
    #   etcd3-py
pyparsing==3.0.9
    # via
    #   -c requirements/static/ci/py3.12/linux.txt
    #   junos-eznc
pyrsistent==0.19.3
    # via
    #   -c requirements/static/ci/py3.12/linux.txt
    #   jsonschema
pyserial==3.5
    # via
    #   -c requirements/static/ci/py3.12/linux.txt
    #   junos-eznc
    #   netmiko
python-consul==1.1.0
    # via
    #   -c requirements/static/ci/py3.12/linux.txt
    #   -r requirements/static/ci/linux.in
python-dateutil==2.8.2
    # via
    #   -c requirements/static/ci/../pkg/py3.12/linux.txt
    #   -c requirements/static/ci/py3.12/linux.txt
    #   -r requirements/base.txt
    #   botocore
    #   croniter
    #   kubernetes
    #   moto
    #   vcert
python-etcd==0.4.5
    # via
    #   -c requirements/static/ci/py3.12/linux.txt
    #   -r requirements/static/ci/common.in
python-gnupg==0.5.2
    # via
    #   -c requirements/static/ci/../pkg/py3.12/linux.txt
    #   -c requirements/static/ci/py3.12/linux.txt
    #   -r requirements/base.txt
python-telegram-bot==20.3
    # via
    #   -c requirements/static/ci/py3.12/linux.txt
    #   -r requirements/static/ci/linux.in
pytz==2024.1
    # via
    #   -c requirements/static/ci/../pkg/py3.12/linux.txt
    #   -c requirements/static/ci/py3.12/linux.txt
    #   tempora
    #   twilio
pyvmomi==8.0.1.0.1
    # via
    #   -c requirements/static/ci/py3.12/linux.txt
    #   -r requirements/static/ci/common.in
pyyaml==6.0.1
    # via
    #   -c requirements/static/ci/../pkg/py3.12/linux.txt
    #   -c requirements/static/ci/py3.12/linux.txt
    #   -r requirements/base.txt
    #   ansible-core
    #   clustershell
    #   junos-eznc
    #   kubernetes
    #   napalm
    #   netmiko
    #   responses
    #   yamllint
    #   yamlordereddictloader
pyzmq==25.1.2
    # via
    #   -c requirements/static/ci/../pkg/py3.12/linux.txt
    #   -c requirements/static/ci/py3.12/linux.txt
    #   -r requirements/zeromq.txt
redis-py-cluster==2.1.3
    # via
    #   -c requirements/static/ci/py3.12/linux.txt
    #   -r requirements/static/ci/linux.in
redis==3.5.3
    # via
    #   -c requirements/static/ci/py3.12/linux.txt
    #   redis-py-cluster
requests==2.31.0
    # via
    #   -c requirements/static/ci/../pkg/py3.12/linux.txt
    #   -c requirements/static/ci/py3.12/linux.txt
    #   -r requirements/base.txt
    #   -r requirements/static/ci/common.in
    #   apache-libcloud
    #   docker
    #   etcd3-py
    #   kubernetes
    #   moto
    #   napalm
    #   python-consul
    #   responses
    #   twilio
    #   vcert
resolvelib==1.0.1
    # via
    #   -c requirements/static/ci/py3.12/linux.txt
    #   ansible-core
responses==0.23.1
    # via
    #   -c requirements/static/ci/py3.12/linux.txt
    #   moto
rfc3987==1.3.8
    # via
    #   -c requirements/static/ci/py3.12/linux.txt
    #   -r requirements/static/ci/common.in
rpm-vercmp==0.1.2 ; sys_platform == "linux"
    # via
    #   -c requirements/static/ci/../pkg/py3.12/linux.txt
    #   -c requirements/static/ci/py3.12/linux.txt
    #   -r requirements/base.txt
rsa==4.9
    # via
    #   -c requirements/static/ci/py3.12/linux.txt
    #   google-auth
s3transfer==0.6.1
    # via
    #   -c requirements/static/ci/py3.12/linux.txt
    #   boto3
saltpylint==2024.2.5
    # via -r requirements/static/ci/lint.in
scp==0.14.5
    # via
    #   -c requirements/static/ci/py3.12/linux.txt
    #   junos-eznc
    #   napalm
    #   netmiko
semantic-version==2.10.0
    # via
    #   -c requirements/static/ci/py3.12/linux.txt
    #   etcd3-py
setproctitle==1.3.2
    # via
    #   -c requirements/static/ci/../pkg/py3.12/linux.txt
    #   -c requirements/static/ci/py3.12/linux.txt
    #   -r requirements/base.txt
six==1.16.0
    # via
    #   -c requirements/static/ci/../pkg/py3.12/linux.txt
    #   -c requirements/static/ci/py3.12/linux.txt
    #   cassandra-driver
    #   etcd3-py
    #   genshi
    #   geomet
    #   jsonschema
    #   junit-xml
    #   junos-eznc
    #   kazoo
    #   kubernetes
    #   more-itertools
    #   ncclient
    #   python-consul
    #   python-dateutil
    #   pyvmomi
<<<<<<< HEAD
    #   textfsm
    #   transitions
=======
    #   responses
    #   textfsm
>>>>>>> aee21109
    #   vcert
    #   websocket-client
slack-bolt==1.18.0
    # via
    #   -c requirements/static/ci/py3.12/linux.txt
    #   -r requirements/static/ci/linux.in
slack-sdk==3.21.3
    # via
    #   -c requirements/static/ci/py3.12/linux.txt
    #   slack-bolt
smmap==5.0.0
    # via
    #   -c requirements/static/ci/py3.12/linux.txt
    #   gitdb
sniffio==1.3.0
    # via
    #   -c requirements/static/ci/py3.12/linux.txt
    #   anyio
    #   httpcore
    #   httpx
sqlparse==0.4.4
    # via
    #   -c requirements/static/ci/py3.12/linux.txt
    #   -r requirements/static/ci/common.in
strict-rfc3339==0.7
    # via
    #   -c requirements/static/ci/py3.12/linux.txt
    #   -r requirements/static/ci/common.in
tempora==5.3.0
    # via
    #   -c requirements/static/ci/../pkg/py3.12/linux.txt
    #   -c requirements/static/ci/py3.12/linux.txt
    #   portend
textfsm==1.1.3
    # via
    #   -c requirements/static/ci/py3.12/linux.txt
<<<<<<< HEAD
    #   napalm
    #   netmiko
    #   ntc-templates
timelib==0.3.0
=======
    #   -r requirements/static/ci/common.in
timelib==0.2.5
>>>>>>> aee21109
    # via
    #   -c requirements/static/ci/../pkg/py3.12/linux.txt
    #   -c requirements/static/ci/py3.12/linux.txt
    #   -r requirements/base.txt
toml==0.10.2
    # via
    #   -c requirements/static/ci/py3.12/linux.txt
    #   -r requirements/static/ci/common.in
    #   -r requirements/static/ci/lint.in
tomlkit==0.12.3
    # via pylint
tornado==6.3.3
    # via
    #   -c requirements/static/ci/../pkg/py3.12/linux.txt
    #   -c requirements/static/ci/py3.12/linux.txt
    #   -r requirements/base.txt
transitions==0.9.0
    # via
    #   -c requirements/static/ci/py3.12/linux.txt
    #   junos-eznc
ttp-templates==0.3.5
    # via
    #   -c requirements/static/ci/py3.12/linux.txt
    #   napalm
ttp==0.9.5
    # via
    #   -c requirements/static/ci/py3.12/linux.txt
    #   napalm
    #   ttp-templates
twilio==8.2.2
    # via
    #   -c requirements/static/ci/py3.12/linux.txt
    #   -r requirements/static/ci/linux.in
types-pyyaml==6.0.12.12
    # via
    #   -c requirements/static/ci/py3.12/linux.txt
    #   responses
typing-extensions==4.8.0
    # via
    #   -c requirements/static/ci/../pkg/py3.12/linux.txt
    #   -c requirements/static/ci/py3.12/linux.txt
    #   inflect
    #   napalm
    #   pydantic
    #   pydantic-core
urllib3==1.26.18
    # via
    #   -c requirements/static/ci/../pkg/py3.12/linux.txt
    #   -c requirements/static/ci/py3.12/linux.txt
    #   botocore
    #   docker
    #   kubernetes
    #   python-etcd
    #   requests
    #   responses
vcert==0.7.4 ; sys_platform != "win32"
    # via
    #   -c requirements/static/ci/py3.12/linux.txt
    #   -r requirements/static/ci/common.in
virtualenv==20.24.7
    # via
    #   -c requirements/static/ci/py3.12/linux.txt
    #   -r requirements/static/ci/common.in
watchdog==3.0.0
    # via
    #   -c requirements/static/ci/py3.12/linux.txt
    #   -r requirements/static/ci/common.in
websocket-client==0.40.0
    # via
    #   -c requirements/static/ci/py3.12/linux.txt
    #   docker
    #   kubernetes
wempy==0.2.1
    # via
    #   -c requirements/static/ci/py3.12/linux.txt
    #   -r requirements/static/ci/common.in
werkzeug==3.0.1
    # via
    #   -c requirements/static/ci/py3.12/linux.txt
    #   moto
xmldiff==2.6.3
    # via
    #   -c requirements/static/ci/py3.12/linux.txt
    #   -r requirements/static/ci/common.in
xmltodict==0.13.0
    # via
    #   -c requirements/static/ci/py3.12/linux.txt
    #   moto
yamllint==1.32.0
    # via
    #   -c requirements/static/ci/py3.12/linux.txt
    #   -r requirements/static/ci/linux.in
yamlordereddictloader==0.4.0
    # via
    #   -c requirements/static/ci/py3.12/linux.txt
    #   junos-eznc
yarl==1.9.4
    # via
    #   -c requirements/static/ci/../pkg/py3.12/linux.txt
    #   -c requirements/static/ci/py3.12/linux.txt
    #   aiohttp
zc.lockfile==3.0.post1
    # via
    #   -c requirements/static/ci/../pkg/py3.12/linux.txt
    #   -c requirements/static/ci/py3.12/linux.txt
    #   cherrypy
zipp==3.16.2
    # via
    #   -c requirements/static/ci/../pkg/py3.12/linux.txt
    #   -c requirements/static/ci/py3.12/linux.txt
    #   importlib-metadata

# The following packages are considered to be unsafe in a requirements file:
# setuptools<|MERGE_RESOLUTION|>--- conflicted
+++ resolved
@@ -192,20 +192,12 @@
     #   -c requirements/static/ci/py3.12/linux.txt
     #   aiohttp
     #   aiosignal
-<<<<<<< HEAD
-future==0.18.3
+future==1.0.0
     # via
     #   -c requirements/static/ci/py3.12/linux.txt
     #   napalm
     #   textfsm
 genshi==0.7.7
-=======
-future==1.0.0
-    # via
-    #   -c requirements/static/ci/py3.12/linux.txt
-    #   textfsm
-genshi==0.7.5
->>>>>>> aee21109
     # via
     #   -c requirements/static/ci/py3.12/linux.txt
     #   -r requirements/static/ci/common.in
@@ -687,13 +679,8 @@
     #   python-consul
     #   python-dateutil
     #   pyvmomi
-<<<<<<< HEAD
     #   textfsm
     #   transitions
-=======
-    #   responses
-    #   textfsm
->>>>>>> aee21109
     #   vcert
     #   websocket-client
 slack-bolt==1.18.0
@@ -704,7 +691,7 @@
     # via
     #   -c requirements/static/ci/py3.12/linux.txt
     #   slack-bolt
-smmap==5.0.0
+smmap==5.0.1
     # via
     #   -c requirements/static/ci/py3.12/linux.txt
     #   gitdb
@@ -730,15 +717,11 @@
 textfsm==1.1.3
     # via
     #   -c requirements/static/ci/py3.12/linux.txt
-<<<<<<< HEAD
+    #   -r requirements/static/ci/common.in
     #   napalm
     #   netmiko
     #   ntc-templates
 timelib==0.3.0
-=======
-    #   -r requirements/static/ci/common.in
-timelib==0.2.5
->>>>>>> aee21109
     # via
     #   -c requirements/static/ci/../pkg/py3.12/linux.txt
     #   -c requirements/static/ci/py3.12/linux.txt
