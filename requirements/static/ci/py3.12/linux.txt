--- conflicted
+++ resolved
@@ -4,7 +4,6 @@
 #
 #    pip-compile --no-emit-index-url --output-file=requirements/static/ci/py3.12/linux.txt requirements/base.txt requirements/pytest.txt requirements/static/ci/common.in requirements/static/ci/linux.in requirements/static/pkg/linux.in requirements/zeromq.txt
 #
-<<<<<<< HEAD
 aiohttp-retry==2.8.3
     # via twilio
 aiohttp==3.9.1
@@ -22,18 +21,9 @@
     # via
     #   -c requirements/static/ci/../pkg/py3.12/linux.txt
     #   pydantic
-ansible-core==2.15.0
-    # via ansible
-ansible==8.0.0 ; python_version >= "3.9"
-=======
-aiohttp==3.9.0
-    # via etcd3-py
-aiosignal==1.2.0
-    # via aiohttp
 ansible-core==2.16.2
     # via ansible
 ansible==9.1.0 ; python_version >= "3.10"
->>>>>>> 96d60f3a
     # via -r requirements/static/ci/linux.in
 anyio==4.1.0
     # via httpcore
@@ -72,7 +62,7 @@
     #   boto3
     #   moto
     #   s3transfer
-cachetools==4.2.2
+cachetools==5.3.1
     # via google-auth
 cassandra-driver==3.28.0
     # via -r requirements/static/ci/common.in
@@ -163,11 +153,7 @@
     # via cassandra-driver
 gitdb==4.0.10
     # via gitpython
-<<<<<<< HEAD
-gitpython==3.1.40
-=======
 gitpython==3.1.41
->>>>>>> 96d60f3a
     # via -r requirements/static/ci/common.in
 google-auth==2.19.1
     # via kubernetes
