#
# This file is autogenerated by pip-compile
# To update, run:
#
#    pip-compile --no-emit-index-url --output-file=requirements/static/ci/py3.8/linux-crypto.txt requirements/static/ci/crypto.in
#
m2crypto==0.38.0
    # via -r requirements/static/ci/crypto.in
<<<<<<< HEAD
pycryptodome==3.9.8
=======
pycryptodome==3.19.1
>>>>>>> 96d60f3a
    # via -r requirements/static/ci/crypto.in<|MERGE_RESOLUTION|>--- conflicted
+++ resolved
@@ -6,9 +6,5 @@
 #
 m2crypto==0.38.0
     # via -r requirements/static/ci/crypto.in
-<<<<<<< HEAD
-pycryptodome==3.9.8
-=======
 pycryptodome==3.19.1
->>>>>>> 96d60f3a
     # via -r requirements/static/ci/crypto.in