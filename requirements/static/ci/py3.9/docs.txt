--- conflicted
+++ resolved
@@ -105,11 +105,7 @@
     #   inflect
 pyenchant==3.2.2
     # via sphinxcontrib-spelling
-<<<<<<< HEAD
-pygments==2.15.1
-=======
 pygments==2.17.2
->>>>>>> 009c059b
     # via sphinx
 pytz==2024.1
     # via
