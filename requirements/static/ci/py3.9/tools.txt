#
# This file is autogenerated by pip-compile
# To update, run:
#
#    pip-compile --no-emit-index-url --output-file=requirements/static/ci/py3.9/tools.txt requirements/static/ci/tools.in
#
<<<<<<< HEAD
attrs==23.1.0
    # via
    #   -r requirements/static/ci/tools.in
    #   python-tools-scripts
boto3==1.26.152
    # via -r requirements/static/ci/tools.in
botocore==1.29.152
    # via
    #   boto3
    #   s3transfer
certifi==2023.07.22
    # via requests
charset-normalizer==3.2.0
    # via requests
idna==3.4
    # via requests
=======
attrs==20.3.0
    # via
    #   -r requirements/static/ci/tools.in
    #   python-tools-scripts
boto3==1.26.147
    # via -r requirements/static/ci/tools.in
botocore==1.29.147
    # via
    #   boto3
    #   s3transfer
certifi==2023.7.22
    # via
    #   -c requirements/static/ci/../pkg/py3.9/linux.txt
    #   requests
charset-normalizer==3.2.0
    # via
    #   -c requirements/static/ci/../pkg/py3.9/linux.txt
    #   requests
idna==3.2
    # via
    #   -c requirements/static/ci/../pkg/py3.9/linux.txt
    #   requests
>>>>>>> a1bf32c8
jinja2==3.1.2
    # via
    #   -c requirements/static/ci/../pkg/py3.9/linux.txt
    #   -r requirements/static/ci/tools.in
jmespath==1.0.1
    # via
    #   -c requirements/static/ci/../pkg/py3.9/linux.txt
    #   boto3
    #   botocore
<<<<<<< HEAD
markdown-it-py==3.0.0
    # via rich
markupsafe==2.1.3
    # via jinja2
mdurl==0.1.2
    # via markdown-it-py
packaging==23.1
    # via -r requirements/static/ci/tools.in
pygments==2.15.1
=======
markdown-it-py==2.2.0
    # via rich
markupsafe==2.1.2
    # via
    #   -c requirements/static/ci/../pkg/py3.9/linux.txt
    #   jinja2
mdurl==0.1.2
    # via markdown-it-py
packaging==22.0
    # via
    #   -c requirements/static/ci/../pkg/py3.9/linux.txt
    #   -r requirements/static/ci/tools.in
pygments==2.13.0
>>>>>>> a1bf32c8
    # via rich
python-dateutil==2.8.1
    # via
    #   -c requirements/static/ci/../pkg/py3.9/linux.txt
    #   botocore
python-tools-scripts==0.18.5
    # via -r requirements/static/ci/tools.in
pyyaml==6.0.1
    # via
    #   -c requirements/static/ci/../pkg/py3.9/linux.txt
    #   -r requirements/static/ci/tools.in
requests==2.31.0
    # via
    #   -c requirements/static/ci/../pkg/py3.9/linux.txt
    #   python-tools-scripts
<<<<<<< HEAD
    #   virustotal3
rich==13.4.2
=======
rich==13.3.5
>>>>>>> a1bf32c8
    # via python-tools-scripts
s3transfer==0.6.1
    # via boto3
six==1.16.0
<<<<<<< HEAD
    # via python-dateutil
typing-extensions==4.8.0
=======
    # via
    #   -c requirements/static/ci/../pkg/py3.9/linux.txt
    #   python-dateutil
typing-extensions==4.2.0
>>>>>>> a1bf32c8
    # via python-tools-scripts
urllib3==1.26.18
    # via
    #   -c requirements/static/ci/../pkg/py3.9/linux.txt
    #   botocore
    #   requests<|MERGE_RESOLUTION|>--- conflicted
+++ resolved
@@ -4,31 +4,13 @@
 #
 #    pip-compile --no-emit-index-url --output-file=requirements/static/ci/py3.9/tools.txt requirements/static/ci/tools.in
 #
-<<<<<<< HEAD
-attrs==23.1.0
+attrs==20.3.0
     # via
     #   -r requirements/static/ci/tools.in
     #   python-tools-scripts
 boto3==1.26.152
     # via -r requirements/static/ci/tools.in
 botocore==1.29.152
-    # via
-    #   boto3
-    #   s3transfer
-certifi==2023.07.22
-    # via requests
-charset-normalizer==3.2.0
-    # via requests
-idna==3.4
-    # via requests
-=======
-attrs==20.3.0
-    # via
-    #   -r requirements/static/ci/tools.in
-    #   python-tools-scripts
-boto3==1.26.147
-    # via -r requirements/static/ci/tools.in
-botocore==1.29.147
     # via
     #   boto3
     #   s3transfer
@@ -40,11 +22,10 @@
     # via
     #   -c requirements/static/ci/../pkg/py3.9/linux.txt
     #   requests
-idna==3.2
+idna==3.4
     # via
     #   -c requirements/static/ci/../pkg/py3.9/linux.txt
     #   requests
->>>>>>> a1bf32c8
 jinja2==3.1.2
     # via
     #   -c requirements/static/ci/../pkg/py3.9/linux.txt
@@ -54,33 +35,21 @@
     #   -c requirements/static/ci/../pkg/py3.9/linux.txt
     #   boto3
     #   botocore
-<<<<<<< HEAD
 markdown-it-py==3.0.0
     # via rich
 markupsafe==2.1.3
-    # via jinja2
-mdurl==0.1.2
-    # via markdown-it-py
-packaging==23.1
-    # via -r requirements/static/ci/tools.in
-pygments==2.15.1
-=======
-markdown-it-py==2.2.0
-    # via rich
-markupsafe==2.1.2
     # via
     #   -c requirements/static/ci/../pkg/py3.9/linux.txt
     #   jinja2
 mdurl==0.1.2
     # via markdown-it-py
-packaging==22.0
+packaging==23.1
     # via
     #   -c requirements/static/ci/../pkg/py3.9/linux.txt
     #   -r requirements/static/ci/tools.in
-pygments==2.13.0
->>>>>>> a1bf32c8
+pygments==2.15.1
     # via rich
-python-dateutil==2.8.1
+python-dateutil==2.8.2
     # via
     #   -c requirements/static/ci/../pkg/py3.9/linux.txt
     #   botocore
@@ -94,26 +63,18 @@
     # via
     #   -c requirements/static/ci/../pkg/py3.9/linux.txt
     #   python-tools-scripts
-<<<<<<< HEAD
-    #   virustotal3
 rich==13.4.2
-=======
-rich==13.3.5
->>>>>>> a1bf32c8
     # via python-tools-scripts
 s3transfer==0.6.1
     # via boto3
 six==1.16.0
-<<<<<<< HEAD
-    # via python-dateutil
-typing-extensions==4.8.0
-=======
     # via
     #   -c requirements/static/ci/../pkg/py3.9/linux.txt
     #   python-dateutil
-typing-extensions==4.2.0
->>>>>>> a1bf32c8
-    # via python-tools-scripts
+typing-extensions==4.8.0
+    # via
+    #   -c requirements/static/ci/../pkg/py3.9/linux.txt
+    #   python-tools-scripts
 urllib3==1.26.18
     # via
     #   -c requirements/static/ci/../pkg/py3.9/linux.txt
