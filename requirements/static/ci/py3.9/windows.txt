--- conflicted
+++ resolved
@@ -490,11 +490,7 @@
     #   kubernetes
 wempy==0.2.1
     # via -r requirements/static/ci/common.in
-<<<<<<< HEAD
-werkzeug==2.3.6
-=======
 werkzeug==3.0.1
->>>>>>> 49e5127e
     # via
     #   moto
     #   pytest-httpserver
