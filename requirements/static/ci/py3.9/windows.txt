#
# This file is autogenerated by pip-compile
# To update, run:
#
#    pip-compile --no-emit-index-url --output-file=requirements/static/ci/py3.9/windows.txt requirements/pytest.txt requirements/static/ci/common.in requirements/static/ci/windows.in requirements/static/pkg/windows.in requirements/windows.txt
#
aiohttp==3.9.1
    # via
    #   -c requirements/static/ci/../pkg/py3.9/windows.txt
    #   -r requirements/base.txt
    #   etcd3-py
aiosignal==1.3.1
    # via
    #   -c requirements/static/ci/../pkg/py3.9/windows.txt
    #   aiohttp
async-timeout==4.0.3
    # via
    #   -c requirements/static/ci/../pkg/py3.9/windows.txt
    #   aiohttp
attrs==23.1.0
    # via
    #   -c requirements/static/ci/../pkg/py3.9/windows.txt
    #   aiohttp
    #   jsonschema
    #   pytest-salt-factories
    #   pytest-shell-utilities
    #   pytest-skip-markers
    #   pytest-subtests
    #   pytest-system-statistics
autocommand==2.2.2
    # via
    #   -c requirements/static/ci/../pkg/py3.9/windows.txt
    #   jaraco.text
bcrypt==4.0.1
    # via -r requirements/static/ci/common.in
boto3==1.26.152
    # via
    #   -r requirements/static/ci/common.in
    #   moto
boto==2.49.0
    # via -r requirements/static/ci/common.in
botocore==1.29.152
    # via
    #   boto3
    #   moto
    #   s3transfer
cachetools==5.3.1
    # via google-auth
cassandra-driver==3.28.0
    # via -r requirements/static/ci/common.in
certifi==2023.07.22
    # via
    #   -c requirements/static/ci/../pkg/py3.9/windows.txt
    #   -r requirements/static/ci/common.in
    #   kubernetes
    #   requests
cffi==1.16.0
    # via
    #   -c requirements/static/ci/../pkg/py3.9/windows.txt
    #   -r requirements/static/ci/common.in
    #   clr-loader
    #   cryptography
    #   pygit2
    #   pynacl
charset-normalizer==3.2.0
    # via
    #   -c requirements/static/ci/../pkg/py3.9/windows.txt
    #   requests
cheetah3==3.2.6.post1
    # via -r requirements/static/ci/common.in
cheroot==10.0.0
    # via
    #   -c requirements/static/ci/../pkg/py3.9/windows.txt
    #   cherrypy
cherrypy==18.8.0
    # via
    #   -c requirements/static/ci/../pkg/py3.9/windows.txt
    #   -r requirements/base.txt
    #   -r requirements/static/ci/common.in
click==8.1.3
    # via geomet
clr-loader==0.2.6
    # via
    #   -c requirements/static/ci/../pkg/py3.9/windows.txt
    #   pythonnet
clustershell==1.9.1
    # via -r requirements/static/ci/common.in
colorama==0.4.6
    # via
    #   click
    #   pytest
contextvars==2.4
    # via
    #   -c requirements/static/ci/../pkg/py3.9/windows.txt
    #   -r requirements/base.txt
cryptography==41.0.7
    # via
    #   -c requirements/static/ci/../pkg/py3.9/windows.txt
    #   -r requirements/base.txt
    #   etcd3-py
    #   moto
    #   pyopenssl
    #   pyspnego
    #   requests-ntlm
<<<<<<< HEAD
distlib==0.3.7
=======
    #   trustme
distlib==0.3.2
>>>>>>> 487a1ad3
    # via virtualenv
distro==1.8.0
    # via
    #   -c requirements/static/ci/../pkg/py3.9/windows.txt
    #   -r requirements/base.txt
    #   pytest-skip-markers
dmidecode==0.9.0
    # via -r requirements/static/ci/windows.in
dnspython==2.3.0
    # via
    #   -r requirements/static/ci/common.in
    #   python-etcd
docker==6.1.3
    # via -r requirements/pytest.txt
etcd3-py==0.1.6
    # via -r requirements/static/ci/common.in
exceptiongroup==1.1.1
    # via pytest
filelock==3.13.1
    # via virtualenv
flaky==3.7.0
    # via -r requirements/pytest.txt
frozenlist==1.4.0
    # via
    #   -c requirements/static/ci/../pkg/py3.9/windows.txt
    #   aiohttp
    #   aiosignal
genshi==0.7.7
    # via -r requirements/static/ci/common.in
geomet==0.2.1.post1
    # via cassandra-driver
gitdb==4.0.10
    # via gitpython
gitpython==3.1.41
    # via -r requirements/static/ci/common.in
google-auth==2.19.1
    # via kubernetes
idna==3.4
    # via
    #   -c requirements/static/ci/../pkg/py3.9/windows.txt
    #   etcd3-py
    #   requests
    #   trustme
    #   yarl
immutables==0.15
    # via
    #   -c requirements/static/ci/../pkg/py3.9/windows.txt
    #   contextvars
importlib-metadata==6.6.0
    # via
    #   -c requirements/static/ci/../pkg/py3.9/windows.txt
    #   -r requirements/base.txt
inflect==6.0.4
    # via
    #   -c requirements/static/ci/../pkg/py3.9/windows.txt
    #   jaraco.text
iniconfig==2.0.0
    # via pytest
ipaddress==1.0.23
    # via kubernetes
jaraco.collections==4.1.0
    # via
    #   -c requirements/static/ci/../pkg/py3.9/windows.txt
    #   cherrypy
jaraco.context==4.3.0
    # via
    #   -c requirements/static/ci/../pkg/py3.9/windows.txt
    #   jaraco.text
jaraco.functools==3.7.0
    # via
    #   -c requirements/static/ci/../pkg/py3.9/windows.txt
    #   cheroot
    #   jaraco.text
    #   tempora
jaraco.text==3.11.1
    # via
    #   -c requirements/static/ci/../pkg/py3.9/windows.txt
    #   jaraco.collections
jinja2==3.1.3
    # via
    #   -c requirements/static/ci/../pkg/py3.9/windows.txt
    #   -r requirements/base.txt
    #   moto
jmespath==1.0.1
    # via
    #   -c requirements/static/ci/../pkg/py3.9/windows.txt
    #   -r requirements/base.txt
    #   -r requirements/static/ci/common.in
    #   boto3
    #   botocore
jsonschema==3.2.0
    # via -r requirements/static/ci/common.in
junit-xml==1.9
    # via -r requirements/static/ci/common.in
keyring==5.7.1
    # via -r requirements/static/ci/common.in
kubernetes==3.0.0
    # via -r requirements/static/ci/common.in
looseversion==1.3.0
    # via
    #   -c requirements/static/ci/../pkg/py3.9/windows.txt
    #   -r requirements/base.txt
lxml==4.9.2 ; sys_platform == "win32"
    # via
    #   -c requirements/static/ci/../pkg/py3.9/windows.txt
    #   -r requirements/base.txt
    #   xmldiff
mako==1.2.4
    # via -r requirements/static/ci/common.in
markupsafe==2.1.3
    # via
    #   -c requirements/static/ci/../pkg/py3.9/windows.txt
    #   -r requirements/base.txt
    #   jinja2
    #   mako
    #   werkzeug
mock==5.1.0
    # via -r requirements/pytest.txt
more-itertools==9.1.0
    # via
    #   -c requirements/static/ci/../pkg/py3.9/windows.txt
    #   -r requirements/pytest.txt
    #   cheroot
    #   cherrypy
    #   jaraco.functools
    #   jaraco.text
moto==4.1.11
    # via -r requirements/static/ci/common.in
msgpack==1.0.7
    # via
    #   -c requirements/static/ci/../pkg/py3.9/windows.txt
    #   -r requirements/base.txt
    #   pytest-salt-factories
multidict==6.0.4
    # via
    #   -c requirements/static/ci/../pkg/py3.9/windows.txt
    #   aiohttp
    #   yarl
packaging==23.1
    # via
    #   -c requirements/static/ci/../pkg/py3.9/windows.txt
    #   -r requirements/base.txt
    #   docker
    #   pytest
passlib==1.7.4
    # via -r requirements/static/ci/common.in
patch==1.16
    # via -r requirements/static/ci/windows.in
pathspec==0.11.1
    # via yamllint
platformdirs==4.0.0
    # via virtualenv
pluggy==1.0.0
    # via pytest
portend==3.1.0
    # via
    #   -c requirements/static/ci/../pkg/py3.9/windows.txt
    #   cherrypy
psutil==5.9.6
    # via
    #   -c requirements/static/ci/../pkg/py3.9/windows.txt
    #   -r requirements/base.txt
    #   pytest-salt-factories
    #   pytest-shell-utilities
    #   pytest-system-statistics
pyasn1-modules==0.3.0
    # via google-auth
pyasn1==0.4.8
    # via
    #   pyasn1-modules
    #   rsa
pycparser==2.21
    # via
    #   -c requirements/static/ci/../pkg/py3.9/windows.txt
    #   cffi
pycryptodomex==3.19.1
    # via
    #   -c requirements/static/ci/../pkg/py3.9/windows.txt
    #   -r requirements/crypto.txt
pydantic==1.10.8
    # via
    #   -c requirements/static/ci/../pkg/py3.9/windows.txt
    #   inflect
pyfakefs==5.3.1
    # via -r requirements/pytest.txt
pygit2==1.13.1
    # via -r requirements/static/ci/windows.in
pymssql==2.2.7 ; sys_platform == "win32"
    # via
    #   -c requirements/static/ci/../pkg/py3.9/windows.txt
    #   -r requirements/base.txt
pymysql==1.1.0 ; sys_platform == "win32"
    # via
    #   -c requirements/static/ci/../pkg/py3.9/windows.txt
    #   -r requirements/base.txt
pynacl==1.5.0
    # via -r requirements/static/ci/common.in
pyopenssl==23.2.0
    # via
    #   -c requirements/static/ci/../pkg/py3.9/windows.txt
    #   -r requirements/base.txt
    #   etcd3-py
pyrsistent==0.19.3
    # via jsonschema
pyspnego==0.9.0
    # via requests-ntlm
pytest-custom-exit-code==0.3.0
    # via -r requirements/pytest.txt
pytest-helpers-namespace==2021.12.29
    # via
    #   -r requirements/pytest.txt
    #   pytest-salt-factories
    #   pytest-shell-utilities
pytest-httpserver==1.0.8
    # via -r requirements/pytest.txt
pytest-salt-factories==1.0.0rc28
    # via -r requirements/pytest.txt
pytest-shell-utilities==1.8.0
    # via pytest-salt-factories
pytest-skip-markers==1.5.0
    # via
    #   pytest-salt-factories
    #   pytest-shell-utilities
    #   pytest-system-statistics
pytest-subtests==0.11.0
    # via -r requirements/pytest.txt
pytest-system-statistics==1.0.2
    # via pytest-salt-factories
pytest-timeout==2.1.0
    # via -r requirements/pytest.txt
pytest==7.3.2
    # via
    #   -r requirements/pytest.txt
    #   pytest-custom-exit-code
    #   pytest-helpers-namespace
    #   pytest-salt-factories
    #   pytest-shell-utilities
    #   pytest-skip-markers
    #   pytest-subtests
    #   pytest-system-statistics
    #   pytest-timeout
python-dateutil==2.8.2
    # via
    #   -c requirements/static/ci/../pkg/py3.9/windows.txt
    #   -r requirements/base.txt
    #   botocore
    #   kubernetes
    #   moto
python-etcd==0.4.5
    # via -r requirements/static/ci/common.in
python-gnupg==0.5.1
    # via
    #   -c requirements/static/ci/../pkg/py3.9/windows.txt
    #   -r requirements/base.txt
pythonnet==3.0.1 ; sys_platform == "win32"
    # via
    #   -c requirements/static/ci/../pkg/py3.9/windows.txt
    #   -r requirements/base.txt
pytz==2023.3.post1
    # via
    #   -c requirements/static/ci/../pkg/py3.9/windows.txt
    #   tempora
pyvmomi==8.0.1.0.1
    # via -r requirements/static/ci/common.in
pywin32==306 ; sys_platform == "win32"
    # via
    #   -c requirements/static/ci/../pkg/py3.9/windows.txt
    #   -r requirements/base.txt
    #   cherrypy
    #   docker
    #   pytest-skip-markers
    #   wmi
pywinrm==0.4.3
    # via -r requirements/static/ci/windows.in
pyyaml==6.0.1
    # via
    #   -c requirements/static/ci/../pkg/py3.9/windows.txt
    #   -r requirements/base.txt
    #   clustershell
    #   kubernetes
    #   pytest-salt-factories
    #   responses
    #   yamllint
pyzmq==25.1.1
    # via
    #   -c requirements/static/ci/../pkg/py3.9/windows.txt
    #   -r requirements/zeromq.txt
    #   pytest-salt-factories
requests-ntlm==1.2.0
    # via pywinrm
requests==2.31.0
    # via
    #   -c requirements/static/ci/../pkg/py3.9/windows.txt
    #   -r requirements/base.txt
    #   -r requirements/static/ci/common.in
    #   docker
    #   etcd3-py
    #   kubernetes
    #   moto
    #   pywinrm
    #   requests-ntlm
    #   responses
responses==0.23.1
    # via moto
rfc3987==1.3.8
    # via -r requirements/static/ci/common.in
rsa==4.9
    # via google-auth
s3transfer==0.6.1
    # via boto3
sed==0.3.1
    # via -r requirements/static/ci/windows.in
semantic-version==2.10.0
    # via etcd3-py
setproctitle==1.3.2
    # via
    #   -c requirements/static/ci/../pkg/py3.9/windows.txt
    #   -r requirements/base.txt
six==1.15.0
    # via
    #   -c requirements/static/ci/../pkg/py3.9/windows.txt
    #   cassandra-driver
    #   etcd3-py
    #   genshi
    #   geomet
    #   google-auth
    #   jsonschema
    #   junit-xml
    #   kubernetes
    #   python-dateutil
    #   pyvmomi
    #   pywinrm
    #   websocket-client
smmap==5.0.0
    # via gitdb
sqlparse==0.4.4
    # via -r requirements/static/ci/common.in
strict-rfc3339==0.7
    # via -r requirements/static/ci/common.in
tempora==5.3.0
    # via
    #   -c requirements/static/ci/../pkg/py3.9/windows.txt
    #   portend
timelib==0.3.0
    # via
    #   -c requirements/static/ci/../pkg/py3.9/windows.txt
    #   -r requirements/base.txt
toml==0.10.2
    # via -r requirements/static/ci/common.in
tomli==2.0.1
    # via pytest
<<<<<<< HEAD
tornado==6.3.3
    # via
    #   -c requirements/static/ci/../pkg/py3.9/windows.txt
    #   -r requirements/base.txt
types-pyyaml==6.0.1
    # via responses
typing-extensions==4.8.0
=======
trustme==1.1.0
    # via -r requirements/pytest.txt
typing-extensions==4.2.0
>>>>>>> 487a1ad3
    # via
    #   -c requirements/static/ci/../pkg/py3.9/windows.txt
    #   pydantic
    #   pytest-shell-utilities
    #   pytest-system-statistics
urllib3==1.26.18
    # via
    #   -c requirements/static/ci/../pkg/py3.9/windows.txt
    #   botocore
    #   docker
    #   google-auth
    #   kubernetes
    #   python-etcd
    #   requests
    #   responses
virtualenv==20.24.7
    # via
    #   -r requirements/static/ci/common.in
    #   pytest-salt-factories
watchdog==3.0.0
    # via -r requirements/static/ci/common.in
websocket-client==0.40.0
    # via
    #   docker
    #   kubernetes
wempy==0.2.1
    # via -r requirements/static/ci/common.in
werkzeug==3.0.1
    # via
    #   moto
    #   pytest-httpserver
wmi==1.5.1 ; sys_platform == "win32"
    # via
    #   -c requirements/static/ci/../pkg/py3.9/windows.txt
    #   -r requirements/base.txt
xmldiff==2.6.3
    # via -r requirements/static/ci/common.in
xmltodict==0.13.0
    # via
    #   moto
    #   pywinrm
yamllint==1.32.0
    # via -r requirements/static/ci/windows.in
yarl==1.9.4
    # via
    #   -c requirements/static/ci/../pkg/py3.9/windows.txt
    #   aiohttp
zc.lockfile==3.0.post1
    # via
    #   -c requirements/static/ci/../pkg/py3.9/windows.txt
    #   cherrypy
zipp==3.16.2
    # via
    #   -c requirements/static/ci/../pkg/py3.9/windows.txt
    #   importlib-metadata

# The following packages are considered to be unsafe in a requirements file:
# setuptools<|MERGE_RESOLUTION|>--- conflicted
+++ resolved
@@ -102,12 +102,8 @@
     #   pyopenssl
     #   pyspnego
     #   requests-ntlm
-<<<<<<< HEAD
-distlib==0.3.7
-=======
     #   trustme
-distlib==0.3.2
->>>>>>> 487a1ad3
+distlib==0.3.8
     # via virtualenv
 distro==1.8.0
     # via
@@ -130,7 +126,7 @@
     # via virtualenv
 flaky==3.7.0
     # via -r requirements/pytest.txt
-frozenlist==1.4.0
+frozenlist==1.4.1
     # via
     #   -c requirements/static/ci/../pkg/py3.9/windows.txt
     #   aiohttp
@@ -459,19 +455,15 @@
     # via -r requirements/static/ci/common.in
 tomli==2.0.1
     # via pytest
-<<<<<<< HEAD
 tornado==6.3.3
     # via
     #   -c requirements/static/ci/../pkg/py3.9/windows.txt
     #   -r requirements/base.txt
+trustme==1.1.0
+    # via -r requirements/pytest.txt
 types-pyyaml==6.0.1
     # via responses
 typing-extensions==4.8.0
-=======
-trustme==1.1.0
-    # via -r requirements/pytest.txt
-typing-extensions==4.2.0
->>>>>>> 487a1ad3
     # via
     #   -c requirements/static/ci/../pkg/py3.9/windows.txt
     #   pydantic
