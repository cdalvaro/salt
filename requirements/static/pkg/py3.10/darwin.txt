--- conflicted
+++ resolved
@@ -29,11 +29,7 @@
     # via -r requirements/base.txt
 gitdb==4.0.10
     # via gitpython
-<<<<<<< HEAD
-gitpython==3.1.32
-=======
 gitpython==3.1.35
->>>>>>> a094e78f
     # via -r requirements/darwin.txt
 idna==3.4
     # via
