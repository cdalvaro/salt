#
# This file is autogenerated by pip-compile
# To update, run:
#
#    pip-compile --no-emit-index-url --output-file=requirements/static/pkg/py3.12/darwin.txt requirements/darwin.txt requirements/static/pkg/darwin.in
#
aiohttp==3.9.2
    # via -r requirements/base.txt
aiosignal==1.3.1
    # via aiohttp
annotated-types==0.6.0
    # via pydantic
attrs==23.2.0
    # via aiohttp
autocommand==2.2.2
    # via jaraco.text
certifi==2023.07.22
    # via requests
cffi==1.16.0
    # via cryptography
charset-normalizer==3.2.0
    # via requests
cheroot==10.0.0
    # via cherrypy
cherrypy==18.8.0
    # via -r requirements/base.txt
contextvars==2.4
    # via -r requirements/base.txt
cryptography==42.0.3
    # via
    #   -r requirements/base.txt
    #   pyopenssl
distro==1.8.0
    # via -r requirements/base.txt
frozenlist==1.4.1
    # via
    #   aiohttp
    #   aiosignal
idna==3.4
    # via
    #   requests
    #   yarl
immutables==0.15
    # via contextvars
importlib-metadata==6.6.0
    # via -r requirements/base.txt
inflect==7.0.0
    # via jaraco.text
jaraco.collections==4.1.0
    # via cherrypy
jaraco.context==4.3.0
    # via jaraco.text
jaraco.functools==3.7.0
    # via
    #   cheroot
    #   jaraco.text
    #   tempora
jaraco.text==3.11.1
    # via jaraco.collections
jinja2==3.1.3
    # via -r requirements/base.txt
jmespath==1.0.1
    # via -r requirements/base.txt
looseversion==1.3.0
    # via -r requirements/base.txt
markupsafe==2.1.3
    # via
    #   -r requirements/base.txt
    #   jinja2
more-itertools==8.2.0
    # via
    #   cheroot
    #   cherrypy
    #   jaraco.functools
    #   jaraco.text
msgpack==1.0.7
    # via -r requirements/base.txt
multidict==6.0.4
    # via
    #   aiohttp
    #   yarl
packaging==23.1
    # via -r requirements/base.txt
portend==3.1.0
    # via cherrypy
psutil==5.9.6
    # via -r requirements/base.txt
pycparser==2.21
    # via cffi
pycryptodomex==3.19.1
    # via -r requirements/crypto.txt
pydantic-core==2.14.5
    # via pydantic
pydantic==2.5.2
    # via inflect
pyopenssl==24.0.0
    # via -r requirements/base.txt
python-dateutil==2.8.2
    # via -r requirements/base.txt
python-gnupg==0.5.2
    # via -r requirements/base.txt
pytz==2024.1
    # via tempora
pyyaml==6.0.1
    # via -r requirements/base.txt
<<<<<<< HEAD
pyzmq==25.1.2
=======
pyzmq==25.1.2 ; sys_platform == "darwin"
>>>>>>> 6b98f0d8
    # via -r requirements/zeromq.txt
requests==2.31.0
    # via -r requirements/base.txt
setproctitle==1.3.2
    # via -r requirements/base.txt
six==1.16.0
    # via python-dateutil
tempora==5.3.0
    # via portend
timelib==0.3.0
    # via -r requirements/base.txt
tornado==6.3.3
    # via -r requirements/base.txt
typing-extensions==4.8.0
    # via
    #   inflect
    #   pydantic
    #   pydantic-core
urllib3==1.26.18
    # via requests
yarl==1.9.4
    # via aiohttp
zc.lockfile==3.0.post1
    # via cherrypy
zipp==3.16.2
    # via importlib-metadata

# The following packages are considered to be unsafe in a requirements file:
# setuptools<|MERGE_RESOLUTION|>--- conflicted
+++ resolved
@@ -103,11 +103,7 @@
     # via tempora
 pyyaml==6.0.1
     # via -r requirements/base.txt
-<<<<<<< HEAD
 pyzmq==25.1.2
-=======
-pyzmq==25.1.2 ; sys_platform == "darwin"
->>>>>>> 6b98f0d8
     # via -r requirements/zeromq.txt
 requests==2.31.0
     # via -r requirements/base.txt
