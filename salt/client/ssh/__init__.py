"""
Create ssh executor system
"""

import base64
import binascii
import copy
import datetime
import getpass
import hashlib
import logging
import multiprocessing
import os
import pathlib
import queue
import re
import shlex
import shutil
import subprocess
import sys
import tarfile
import tempfile
import time
import uuid

import salt.client.ssh.shell
import salt.client.ssh.wrapper
import salt.config
import salt.defaults.exitcodes
import salt.exceptions
import salt.loader
import salt.minion
import salt.output
import salt.roster
import salt.serializers.yaml
import salt.state
import salt.utils.args
import salt.utils.atomicfile
import salt.utils.event
import salt.utils.files
import salt.utils.hashutils
import salt.utils.json
import salt.utils.network
import salt.utils.path
import salt.utils.platform
import salt.utils.stringutils
import salt.utils.thin
import salt.utils.url
import salt.utils.verify
from salt._logging import LOG_LEVELS
from salt._logging.mixins import MultiprocessingStateMixin
from salt.template import compile_template
from salt.utils.process import Process
from salt.utils.zeromq import zmq

try:
    import saltwinshell

    HAS_WINSHELL = True
except ImportError:
    HAS_WINSHELL = False

# The directory where salt thin is deployed
DEFAULT_THIN_DIR = "/var/tmp/.%%USER%%_%%FQDNUUID%%_salt"

# RSTR is just a delimiter to distinguish the beginning of salt STDOUT
# and STDERR.  There is no special meaning.  Messages prior to RSTR in
# stderr and stdout are either from SSH or from the shim.
#
# RSTR on both stdout and stderr:
#    no errors in SHIM - output after RSTR is from salt
# No RSTR in stderr, RSTR in stdout:
#    no errors in SSH_SH_SHIM, but SHIM commands for salt master are after
#    RSTR in stdout
# No RSTR in stderr, no RSTR in stdout:
#    Failure in SHIM
# RSTR in stderr, No RSTR in stdout:
#    Undefined behavior
RSTR = "_edbc7885e4f9aac9b83b35999b68d015148caf467b78fa39c05f669c0ff89878"

# The regex to find RSTR in output - Must be on an output line by itself
# NOTE - must use non-grouping match groups or output splitting will fail.
RSTR_RE = r"(?:^|\r?\n)" + RSTR + r"(?:\r?\n|$)"

# METHODOLOGY:
#
#   1) Make the _thinnest_ /bin/sh shim (SSH_SH_SHIM) to find the python
#      interpreter and get it invoked
#   2) Once a qualified python is found start it with the SSH_PY_SHIM
#   3) The shim is converted to a single semicolon separated line, so
#      some constructs are needed to keep it clean.

# NOTE:
#   * SSH_SH_SHIM is generic and can be used to load+exec *any* python
#     script on the target.
#   * SSH_PY_SHIM is in a separate file rather than stuffed in a string
#     in salt/client/ssh/__init__.py - this makes testing *easy* because
#     it can be invoked directly.
#   * SSH_PY_SHIM is base64 encoded and formatted into the SSH_SH_SHIM
#     string.  This makes the python script "armored" so that it can
#     all be passed in the SSH command and will not need special quoting
#     (which likely would be impossibe to do anyway)
#   * The formatted SSH_SH_SHIM with the SSH_PY_SHIM payload is a bit
#     big (~7.5k).  If this proves problematic for an SSH command we
#     might try simply invoking "/bin/sh -s" and passing the formatted
#     SSH_SH_SHIM on SSH stdin.

# NOTE: there are two passes of formatting:
# 1) Substitute in static values
#   - EX_THIN_PYTHON_INVALID  - exit code if a suitable python is not found
# 2) Substitute in instance-specific commands
#   - DEBUG       - enable shim debugging (any non-zero string enables)
#   - SUDO        - load python and execute as root (any non-zero string enables)
#   - SSH_PY_CODE - base64-encoded python code to execute
#   - SSH_PY_ARGS - arguments to pass to python code

# This shim generically loads python code . . . and *no* more.
# - Uses /bin/sh for maximum compatibility - then jumps to
#   python for ultra-maximum compatibility.
#
# 1. Identify a suitable python
# 2. Jump to python

# Note the list-comprehension syntax to define SSH_SH_SHIM is needed
# to be able to define the string with indentation for readability but
# still strip the white space for compactness and to avoid issues with
# some multi-line embedded python code having indentation errors
SSH_SH_SHIM = "\n".join(
    [
        s.strip()
        for s in r'''/bin/sh << 'EOF'
set -e
set -u
DEBUG="{{DEBUG}}"
if [ -n "$DEBUG" ]
    then set -x
fi
SET_PATH="{{SET_PATH}}"
if [ -n "$SET_PATH" ]
    then export PATH={{SET_PATH}}
fi
SUDO=""
if [ -n "{{SUDO}}" ]
    then SUDO="{{SUDO}} "
fi
SUDO_USER="{{SUDO_USER}}"
if [ "$SUDO" ] && [ "$SUDO_USER" ]
then SUDO="$SUDO -u $SUDO_USER"
fi
EX_PYTHON_INVALID={EX_THIN_PYTHON_INVALID}
PYTHON_CMDS="python3 python27 python2.7 python26 python2.6 python2 python /usr/libexec/platform-python"
for py_cmd in $PYTHON_CMDS
do
    if command -v "$py_cmd" >/dev/null 2>&1 && "$py_cmd" -c "import sys; sys.exit(not (sys.version_info >= (2, 6)));"
    then
        py_cmd_path=`"$py_cmd" -c 'from __future__ import print_function;import sys; print(sys.executable);'`
        cmdpath=`command -v $py_cmd 2>/dev/null || which $py_cmd 2>/dev/null`
        if file $cmdpath | grep "shell script" > /dev/null
        then
            ex_vars="'PATH', 'LD_LIBRARY_PATH', 'MANPATH', \
                   'XDG_DATA_DIRS', 'PKG_CONFIG_PATH'"
            export `$py_cmd -c \
                  "from __future__ import print_function;
                  import sys;
                  import os;
                  map(sys.stdout.write, ['{{{{0}}}}={{{{1}}}} ' \
                  .format(x, os.environ[x]) for x in [$ex_vars]])"`
            exec $SUDO PATH=$PATH LD_LIBRARY_PATH=$LD_LIBRARY_PATH \
                     MANPATH=$MANPATH XDG_DATA_DIRS=$XDG_DATA_DIRS \
                     PKG_CONFIG_PATH=$PKG_CONFIG_PATH \
                     "$py_cmd_path" -c \
                   'import base64;
                   exec(base64.b64decode("""{{SSH_PY_CODE}}""").decode("utf-8"))'
        else
            exec $SUDO "$py_cmd_path" -c \
                   'import base64;
                   exec(base64.b64decode("""{{SSH_PY_CODE}}""").decode("utf-8"))'
        fi
        exit 0
    else
        continue
    fi
done
echo "ERROR: Unable to locate appropriate python command" >&2
exit $EX_PYTHON_INVALID
EOF'''.format(
            EX_THIN_PYTHON_INVALID=salt.defaults.exitcodes.EX_THIN_PYTHON_INVALID,
        ).split(
            "\n"
        )
    ]
)

if not salt.utils.platform.is_windows() and not salt.utils.platform.is_junos():
    shim_file = os.path.join(os.path.dirname(__file__), "ssh_py_shim.py")
    if not os.path.exists(shim_file):
        # On esky builds we only have the .pyc file
        shim_file += "c"
    with salt.utils.files.fopen(shim_file) as ssh_py_shim:
        SSH_PY_SHIM = ssh_py_shim.read()
else:
    SSH_PY_SHIM = None

log = logging.getLogger(__name__)


class SSH(MultiprocessingStateMixin):
    """
    Create an SSH execution system
    """

    ROSTER_UPDATE_FLAG = "#__needs_update"

    def __init__(self, opts):
        self.__parsed_rosters = {SSH.ROSTER_UPDATE_FLAG: True}
        pull_sock = os.path.join(opts["sock_dir"], "master_event_pull.ipc")
        if os.path.exists(pull_sock) and zmq:
            self.event = salt.utils.event.get_event(
                "master", opts["sock_dir"], opts=opts, listen=False
            )
        else:
            self.event = None
        self.opts = opts
        if self.opts["regen_thin"]:
            self.opts["ssh_wipe"] = True
        if not salt.utils.path.which("ssh"):
            raise salt.exceptions.SaltSystemExit(
                code=-1,
                msg=(
                    "No ssh binary found in path -- ssh must be installed for salt-ssh"
                    " to run. Exiting."
                ),
            )
        self.opts["_ssh_version"] = ssh_version()
        self.tgt_type = (
            self.opts["selected_target_option"]
            if self.opts["selected_target_option"]
            else "glob"
        )
        self._expand_target()
        self.roster = salt.roster.Roster(self.opts, self.opts.get("roster", "flat"))
        self.targets = self.roster.targets(self.opts["tgt"], self.tgt_type)
        if not self.targets:
            self._update_targets()
        # If we're in a wfunc, we need to get the ssh key location from the
        # top level opts, stored in __master_opts__
        if "__master_opts__" in self.opts:
            if self.opts["__master_opts__"].get("ssh_use_home_key") and os.path.isfile(
                os.path.expanduser("~/.ssh/id_rsa")
            ):
                priv = os.path.expanduser("~/.ssh/id_rsa")
            else:
                priv = self.opts["__master_opts__"].get(
                    "ssh_priv",
                    os.path.join(
                        self.opts["__master_opts__"]["pki_dir"], "ssh", "salt-ssh.rsa"
                    ),
                )
        else:
            priv = self.opts.get(
                "ssh_priv", os.path.join(self.opts["pki_dir"], "ssh", "salt-ssh.rsa")
            )
        if priv != "agent-forwarding":
            if not os.path.isfile(priv):
                try:
                    salt.client.ssh.shell.gen_key(priv)
                except OSError:
                    raise salt.exceptions.SaltClientError(
                        "salt-ssh could not be run because it could not generate"
                        " keys.\n\nYou can probably resolve this by executing this"
                        " script with increased permissions via sudo or by running as"
                        " root.\nYou could also use the '-c' option to supply a"
                        " configuration directory that you have permissions to read and"
                        " write to."
                    )
        self.defaults = {
            "user": self.opts.get(
                "ssh_user", salt.config.DEFAULT_MASTER_OPTS["ssh_user"]
            ),
            "port": self.opts.get(
                "ssh_port", salt.config.DEFAULT_MASTER_OPTS["ssh_port"]
            ),
            "passwd": self.opts.get(
                "ssh_passwd", salt.config.DEFAULT_MASTER_OPTS["ssh_passwd"]
            ),
            "priv": priv,
            "priv_passwd": self.opts.get(
                "ssh_priv_passwd", salt.config.DEFAULT_MASTER_OPTS["ssh_priv_passwd"]
            ),
            "timeout": self.opts.get(
                "ssh_timeout", salt.config.DEFAULT_MASTER_OPTS["ssh_timeout"]
            )
            + self.opts.get("timeout", salt.config.DEFAULT_MASTER_OPTS["timeout"]),
            "sudo": self.opts.get(
                "ssh_sudo", salt.config.DEFAULT_MASTER_OPTS["ssh_sudo"]
            ),
            "sudo_user": self.opts.get(
                "ssh_sudo_user", salt.config.DEFAULT_MASTER_OPTS["ssh_sudo_user"]
            ),
            "identities_only": self.opts.get(
                "ssh_identities_only",
                salt.config.DEFAULT_MASTER_OPTS["ssh_identities_only"],
            ),
            "remote_port_forwards": self.opts.get("ssh_remote_port_forwards"),
            "ssh_options": self.opts.get("ssh_options"),
        }
        if self.opts.get("rand_thin_dir"):
            self.defaults["thin_dir"] = os.path.join(
                "/var/tmp", f".{uuid.uuid4().hex[:6]}"
            )
            self.opts["ssh_wipe"] = "True"
        self.returners = salt.loader.returners(self.opts, {})
        self.fsclient = salt.fileclient.FSClient(self.opts)
        self.thin = salt.utils.thin.gen_thin(
            self.opts["cachedir"],
            extra_mods=self.opts.get("thin_extra_mods"),
            overwrite=self.opts["regen_thin"],
            extended_cfg=self.opts.get("ssh_ext_alternatives"),
        )
        self.mods = mod_data(self.fsclient)

    # __setstate__ and __getstate__ are only used on spawning platforms.
    def __setstate__(self, state):
        super().__setstate__(state)
        # This will invoke __init__ of the most derived class.
        self.__init__(state["opts"])

    def __getstate__(self):
        state = super().__getstate__()
        state["opts"] = self.opts
        return state

    @property
    def parse_tgt(self):
        """
        Method to determine the hostname and user
        when bypassing the roster and using
        ssh syntax (ex. root@localhost)
        """
        if not self.opts.get("ssh_cli_tgt"):
            self.opts["ssh_cli_tgt"] = self.opts.get("tgt", "")
        hostname = self.opts.get("ssh_cli_tgt", "")
        if "@" in hostname:
            user, hostname = hostname.split("@", 1)
        else:
            user = self.opts.get("ssh_user")
        return {"hostname": hostname, "user": user}

    def _get_roster(self):
        """
        Read roster filename as a key to the data.
        :return:
        """
        roster_file = salt.roster.get_roster_file(self.opts)
        if roster_file not in self.__parsed_rosters:
            roster_data = compile_template(
                roster_file,
                salt.loader.render(self.opts, {}),
                self.opts["renderer"],
                self.opts["renderer_blacklist"],
                self.opts["renderer_whitelist"],
            )
            self.__parsed_rosters[roster_file] = roster_data
        return roster_file

    def _expand_target(self):
        """
        Figures out if the target is a reachable host without wildcards, expands if any.
        :return:
        """
        # TODO: Support -L
        hostname = self.parse_tgt["hostname"]
        if isinstance(hostname, list):
            return

        needs_expansion = "*" not in hostname and salt.utils.network.is_reachable_host(
            hostname
        )
        if needs_expansion:
            if hostname is None:
                # Reverse lookup failed
                return
            self._get_roster()
            for roster_filename in self.__parsed_rosters:
                roster_data = self.__parsed_rosters[roster_filename]
                if not isinstance(roster_data, bool):
                    for host_id in roster_data:
                        try:
                            roster_host = roster_data[host_id].get("host")
                        except AttributeError:
                            roster_host = roster_data[host_id]
                        if hostname in [host_id, roster_host]:
                            if hostname != self.opts["tgt"]:
                                self.opts["tgt"] = hostname
                            self.__parsed_rosters[self.ROSTER_UPDATE_FLAG] = False
                            return

    def _update_roster(self):
        """
        Update default flat roster with the passed in information.
        :return:
        """
        roster_file = self._get_roster()
        if os.access(roster_file, os.W_OK):
            if self.__parsed_rosters[self.ROSTER_UPDATE_FLAG]:
                with salt.utils.files.fopen(roster_file, "a") as roster_fp:
                    roster_fp.write(
                        '# Automatically added by "{s_user}" at {s_time}\n{hostname}:\n'
                        "    host: {hostname}\n    user: {user}\n    passwd: {passwd}\n".format(
                            s_user=getpass.getuser(),
                            s_time=datetime.datetime.utcnow().isoformat(),
                            hostname=self.opts.get("tgt", ""),
                            user=self.opts.get("ssh_user", ""),
                            passwd=self.opts.get("ssh_passwd", ""),
                        )
                    )
                log.info(
                    "The host %s has been added to the roster %s",
                    self.opts.get("tgt", ""),
                    roster_file,
                )
        else:
            log.error("Unable to update roster %s: access denied", roster_file)

    def _update_targets(self):
        """
        Uptade targets in case hostname was directly passed without the roster.
        :return:
        """
        hostname = self.parse_tgt["hostname"]
        user = self.parse_tgt["user"]
        if hostname == "*":
            hostname = ""

        if salt.utils.network.is_reachable_host(hostname):
            self.opts["tgt"] = hostname
            self.targets[hostname] = {
                "passwd": self.opts.get("ssh_passwd", ""),
                "host": hostname,
                "user": user,
            }
            if self.opts.get("ssh_update_roster"):
                self._update_roster()

    def get_pubkey(self):
        """
        Return the key string for the SSH public key
        """
        if (
            "__master_opts__" in self.opts
            and self.opts["__master_opts__"].get("ssh_use_home_key")
            and os.path.isfile(os.path.expanduser("~/.ssh/id_rsa"))
        ):
            priv = os.path.expanduser("~/.ssh/id_rsa")
        else:
            priv = self.opts.get(
                "ssh_priv", os.path.join(self.opts["pki_dir"], "ssh", "salt-ssh.rsa")
            )
        pub = f"{priv}.pub"
        with salt.utils.files.fopen(pub, "r") as fp_:
            return f"{fp_.read().split()[1]} rsa root@master"

    def key_deploy(self, host, ret):
        """
        Deploy the SSH key if the minions don't auth
        """
        # `or` initially was `and`, but was changed to be able to "deploy
        # to multiple hosts" in #22661. Why? On each command error, this checks
        # if a key deploy can be attempted without it being requested.
        if not isinstance(ret[host], dict) or self.opts.get("ssh_key_deploy"):
            target = self.targets[host]
            if target.get("passwd", False) or self.opts["ssh_passwd"]:
                self._key_deploy_run(host, target, False)
            return ret, None
        if "_error" in ret[host] and ret[host]["_error"] == "Permission denied":
            target = self.targets[host]
            # permission denied, attempt to auto deploy ssh key
            print(
                "Permission denied for host {}, do you want to deploy "
                "the salt-ssh key? (password required):".format(host)
            )
            deploy = input("[Y/n] ")
            if deploy.startswith(("n", "N")):
                return ret
            target["passwd"] = getpass.getpass(
                "Password for {}@{}: ".format(target["user"], host)
            )
            return self._key_deploy_run(host, target, True)
        return ret, None

    def _key_deploy_run(self, host, target, re_run=True):
        """
        The ssh-copy-id routine
        """
        argv = [
            "ssh.set_auth_key",
            target.get("user", "root"),
            self.get_pubkey(),
        ]

        single = Single(
            self.opts,
            argv,
            host,
            mods=self.mods,
            fsclient=self.fsclient,
            thin=self.thin,
            **target,
        )
        if salt.utils.path.which("ssh-copy-id"):
            # we have ssh-copy-id, use it!
            stdout, stderr, retcode = single.shell.copy_id()
        else:
            stdout, stderr, retcode = single.run()
        if re_run:
            target.pop("passwd")
            single = Single(
                self.opts,
                self.opts["argv"],
                host,
                mods=self.mods,
                fsclient=self.fsclient,
                thin=self.thin,
                **target,
            )
            stdout, stderr, retcode = single.cmd_block()
            try:
                retcode = int(retcode)
            except (TypeError, ValueError):
                log.warning(f"Got an invalid retcode for host '{host}': '{retcode}'")
                retcode = 1
            try:
                ret = (
                    salt.client.ssh.wrapper.parse_ret(stdout, stderr, retcode),
                    salt.defaults.exitcodes.EX_OK,
                )
            except (
                salt.client.ssh.wrapper.SSHPermissionDeniedError,
                salt.client.ssh.wrapper.SSHCommandExecutionError,
            ) as err:
                ret = err.to_ret()
                retcode = max(retcode, err.retcode, 1)
            except salt.client.ssh.wrapper.SSHException as err:
                ret = err.to_ret()
                if not self.opts.get("raw_shell"):
                    # We only expect valid JSON output from Salt
                    retcode = max(retcode, err.retcode, 1)
                else:
                    ret.pop("_error", None)
            except Exception as err:  # pylint: disable=broad-except
                log.error(
                    f"Error while parsing the command output: {err}",
                    exc_info_on_loglevel=logging.DEBUG,
                )
                ret = {
                    "_error": f"Internal error while parsing the command output: {err}",
                    "stdout": stdout,
                    "stderr": stderr,
                    "retcode": retcode,
                    "data": None,
                }
                retcode = max(retcode, 1)
            return {host: ret}, retcode

        if retcode != salt.defaults.exitcodes.EX_OK:
            return {host: stderr}, retcode
        return {host: stdout}, retcode

    def handle_routine(self, que, opts, host, target, mine=False):
        """
        Run the routine in a "Thread", put a dict on the queue
        """
        opts = copy.deepcopy(opts)
        single = Single(
            opts,
            opts["argv"],
            host,
            mods=self.mods,
            fsclient=self.fsclient,
            thin=self.thin,
            mine=mine,
            **target,
        )
        ret = {"id": single.id}
<<<<<<< HEAD
        stdout = stderr = ""
        retcode = salt.defaults.exitcodes.EX_OK
        try:
            stdout, stderr, retcode = single.run()
            try:
                retcode = int(retcode)
            except (TypeError, ValueError):
                log.warning(f"Got an invalid retcode for host '{host}': '{retcode}'")
                retcode = 1
            ret["ret"] = salt.client.ssh.wrapper.parse_ret(stdout, stderr, retcode)
        except (
            salt.client.ssh.wrapper.SSHPermissionDeniedError,
            salt.client.ssh.wrapper.SSHCommandExecutionError,
        ) as err:
            ret["ret"] = err.to_ret()
            # All caught errors always indicate the retcode is/should be > 0
            retcode = max(retcode, err.retcode, 1)
        except salt.client.ssh.wrapper.SSHException as err:
            ret["ret"] = err.to_ret()
            if not self.opts.get("raw_shell"):
                # We only expect valid JSON output from Salt
                retcode = max(retcode, err.retcode, 1)
=======
        stdout, stderr, retcode = single.run()
        try:
            retcode = int(retcode)
        except (TypeError, ValueError):
            log.warning("Got an invalid retcode for host '%s': '%s'", host, retcode)
            retcode = 1
        # This job is done, yield
        try:
            data = salt.utils.json.find_json(stdout)
            if len(data) < 2 and "local" in data:
                ret["ret"] = data["local"]
                try:
                    # Ensure a reported local retcode is kept
                    remote_retcode = data["local"]["retcode"]
                    try:
                        retcode = int(remote_retcode)
                    except (TypeError, ValueError):
                        log.warning(
                            "Host '%s' reported an invalid retcode: '%s'",
                            host,
                            remote_retcode,
                        )
                        retcode = max(retcode, 1)
                except (KeyError, TypeError):
                    pass
>>>>>>> fcb38a54
            else:
                ret["ret"].pop("_error", None)
        except Exception as err:  # pylint: disable=broad-except
            log.error(
                f"Error while parsing the command output: {err}",
                exc_info_on_loglevel=logging.DEBUG,
            )
            ret["ret"] = {
                "_error": f"Internal error while parsing the command output: {err}",
                "stdout": stdout,
                "stderr": stderr,
                "retcode": retcode,
                "data": None,
            }
            retcode = max(retcode, 1)
        que.put((ret, retcode))

    def handle_ssh(self, mine=False):
        """
        Spin up the needed threads or processes and execute the subsequent
        routines
        """
        que = multiprocessing.Queue()
        running = {}
        target_iter = iter(self.targets)
        returned = set()
        rets = set()
        init = False
        while True:
            if not self.targets:
                log.error("No matching targets found in roster.")
                break
            if len(running) < self.opts.get("ssh_max_procs", 25) and not init:
                try:
                    host = next(target_iter)
                except StopIteration:
                    init = True
                    continue
                for default in self.defaults:
                    if default not in self.targets[host]:
                        self.targets[host][default] = self.defaults[default]
                if "host" not in self.targets[host]:
                    self.targets[host]["host"] = host
                if self.targets[host].get("winrm") and not HAS_WINSHELL:
                    returned.add(host)
                    rets.add(host)
                    log_msg = (
                        "Please contact sales@saltstack.com for access to the"
                        " enterprise saltwinshell module."
                    )
                    log.debug(log_msg)
                    no_ret = {
                        "fun_args": [],
                        "jid": None,
                        "return": log_msg,
                        "retcode": 1,
                        "fun": "",
                        "id": host,
                    }
                    yield {host: no_ret}, 1
                    continue
                args = (
                    que,
                    self.opts,
                    host,
                    self.targets[host],
                    mine,
                )
                routine = Process(target=self.handle_routine, args=args)
                routine.start()
                running[host] = {"thread": routine}
                continue
            ret = {}
            retcode = salt.defaults.exitcodes.EX_OK
            try:
                ret, retcode = que.get(False)
                if "id" in ret:
                    returned.add(ret["id"])
                    yield {ret["id"]: ret["ret"]}, retcode
            except queue.Empty:
                pass
            for host in running:
                if not running[host]["thread"].is_alive():
                    if host not in returned:
                        # Try to get any returns that came through since we
                        # last checked
                        try:
                            while True:
                                ret, retcode = que.get(False)
                                if "id" in ret:
                                    returned.add(ret["id"])
                                    yield {ret["id"]: ret["ret"]}, retcode
                        except queue.Empty:
                            pass

                        if host not in returned:
                            error = (
                                "Target '{}' did not return any data, "
                                "probably due to an error.".format(host)
                            )
                            ret = {"id": host, "ret": error}
                            log.error(error)
                            yield {ret["id"]: ret["ret"]}, 1
                    running[host]["thread"].join()
                    rets.add(host)
            for host in rets:
                if host in running:
                    running.pop(host)
            if len(rets) >= len(self.targets):
                break
            # Sleep when limit or all threads started
            if len(running) >= self.opts.get("ssh_max_procs", 25) or len(
                self.targets
            ) >= len(running):
                time.sleep(0.1)

    def run_iter(self, mine=False, jid=None):
        """
        Execute and yield returns as they come in, do not print to the display

        mine
            The Single objects will use mine_functions defined in the roster,
            pillar, or master config (they will be checked in that order) and
            will modify the argv with the arguments from mine_functions
        """
        fstr = "{}.prep_jid".format(self.opts["master_job_cache"])
        jid = self.returners[fstr](passed_jid=jid or self.opts.get("jid", None))

        # Save the invocation information
        argv = self.opts["argv"]

        if self.opts.get("raw_shell", False):
            fun = "ssh._raw"
            args = argv
        else:
            fun = argv[0] if argv else ""
            args = argv[1:]

        job_load = {
            "jid": jid,
            "tgt_type": self.tgt_type,
            "tgt": self.opts["tgt"],
            "user": self.opts["user"],
            "fun": fun,
            "arg": args,
        }

        # save load to the master job cache
        if self.opts["master_job_cache"] == "local_cache":
            self.returners["{}.save_load".format(self.opts["master_job_cache"])](
                jid, job_load, minions=self.targets.keys()
            )
        else:
            self.returners["{}.save_load".format(self.opts["master_job_cache"])](
                jid, job_load
            )

        for ret, retcode in self.handle_ssh(mine=mine):
            host = next(iter(ret))
            self.cache_job(jid, host, ret[host], fun)
            if self.event:
                id_, data = next(iter(ret.items()))
                if not isinstance(data, dict):
                    data = {"return": data}
                if "id" not in data:
                    data["id"] = id_
                if "fun" not in data:
                    data["fun"] = fun
<<<<<<< HEAD
                if "fun_args" not in data:
                    data["fun_args"] = args
                if "retcode" not in data:
                    data["retcode"] = retcode
                if "success" not in data:
                    data["success"] = data["retcode"] == salt.defaults.exitcodes.EX_OK
                if "return" not in data:
                    if data["success"]:
                        data["return"] = data.get("stdout")
                    else:
                        data["return"] = data.get("stderr", data.get("stdout"))
=======
>>>>>>> fcb38a54
                data["jid"] = (
                    jid  # make the jid in the payload the same as the jid in the tag
                )
                self.event.fire_event(
                    data, salt.utils.event.tagify([jid, "ret", host], "job")
                )
            yield ret

    def cache_job(self, jid, id_, ret, fun):
        """
        Cache the job information
        """
        self.returners["{}.returner".format(self.opts["master_job_cache"])](
            {"jid": jid, "id": id_, "return": ret, "fun": fun}
        )

    def run(self, jid=None):
        """
        Execute the overall routine, print results via outputters
        """
        if self.opts.get("list_hosts"):
            self._get_roster()
            ret = {}
            for roster_file in self.__parsed_rosters:
                if roster_file.startswith("#"):
                    continue
                ret[roster_file] = {}
                for host_id in self.__parsed_rosters[roster_file]:
                    hostname = self.__parsed_rosters[roster_file][host_id]["host"]
                    ret[roster_file][host_id] = hostname
            salt.output.display_output(ret, "nested", self.opts)
            sys.exit()

        fstr = "{}.prep_jid".format(self.opts["master_job_cache"])
        jid = self.returners[fstr](passed_jid=jid or self.opts.get("jid", None))

        # Save the invocation information
        argv = self.opts["argv"]

        if self.opts.get("raw_shell", False):
            fun = "ssh._raw"
            args = argv
        else:
            fun = argv[0] if argv else ""
            args = argv[1:]

        job_load = {
            "jid": jid,
            "tgt_type": self.tgt_type,
            "tgt": self.opts["tgt"],
            "user": self.opts["user"],
            "fun": fun,
            "arg": args,
        }

        # save load to the master job cache
        try:
            if isinstance(jid, bytes):
                jid = jid.decode("utf-8")
            if self.opts["master_job_cache"] == "local_cache":
                self.returners["{}.save_load".format(self.opts["master_job_cache"])](
                    jid, job_load, minions=self.targets.keys()
                )
            else:
                self.returners["{}.save_load".format(self.opts["master_job_cache"])](
                    jid, job_load
                )
        except Exception as exc:  # pylint: disable=broad-except
            log.error(
                "Could not save load with returner %s: %s",
                self.opts["master_job_cache"],
                exc,
                exc_info=True,
            )

        if self.opts.get("verbose"):
            msg = f"Executing job with jid {jid}"
            print(msg)
            print("-" * len(msg) + "\n")
            print("")
        sret = {}
        outputter = self.opts.get("output", "nested")
        final_exit = salt.defaults.exitcodes.EX_OK
        for ret, retcode in self.handle_ssh():
            host = next(iter(ret))
            if not isinstance(retcode, int):
                log.warning("Host '%s' returned an invalid retcode: %s", host, retcode)
                retcode = 1
            final_exit = max(final_exit, retcode)

            self.cache_job(jid, host, ret[host], fun)
            ret, deploy_retcode = self.key_deploy(host, ret)
            if deploy_retcode is not None:
                try:
                    retcode = int(deploy_retcode)
                except (TypeError, ValueError):
                    log.warning(
                        f"Got an invalid deploy retcode for host '{host}': '{retcode}'"
                    )
                    retcode = 1
            final_exit = max(final_exit, retcode)

            if isinstance(ret[host], dict) and (
                ret[host].get("stderr") or ""
            ).startswith("ssh:"):
                ret[host] = ret[host]["stderr"]

            if not isinstance(ret[host], dict):
                p_data = {host: ret[host]}
            elif "return" not in ret[host]:
                if ret[host].get("_error") == "Permission denied":
                    p_data = {host: ret[host]["stderr"]}
                else:
                    p_data = ret
            else:
                outputter = ret[host].get("out", self.opts.get("output", "nested"))
                p_data = {host: ret[host].get("return", {})}
            if self.opts.get("static"):
                sret.update(p_data)
            else:
                salt.output.display_output(p_data, outputter, self.opts)
            if self.event:
                id_, data = next(iter(ret.items()))
                if not isinstance(data, dict):
                    data = {"return": data}
                if "id" not in data:
                    data["id"] = id_
                if "fun" not in data:
                    data["fun"] = fun
<<<<<<< HEAD
                if "fun_args" not in data:
                    data["fun_args"] = args
                if "retcode" not in data:
                    data["retcode"] = retcode
                if "success" not in data:
                    data["success"] = data["retcode"] == salt.defaults.exitcodes.EX_OK
                if "return" not in data:
                    if data["success"]:
                        data["return"] = data.get("stdout")
                    else:
                        data["return"] = data.get("stderr", data.get("stdout"))
=======
>>>>>>> fcb38a54
                data["jid"] = (
                    jid  # make the jid in the payload the same as the jid in the tag
                )
                self.event.fire_event(
                    data, salt.utils.event.tagify([jid, "ret", host], "job")
                )
        if self.event is not None:
            self.event.destroy()
        if self.opts.get("static"):
            salt.output.display_output(sret, outputter, self.opts)
        if final_exit:
            sys.exit(salt.defaults.exitcodes.EX_AGGREGATE)


class Single:
    """
    Hold onto a single ssh execution
    """

    # 1. Get command ready
    # 2. Check if target has salt
    # 3. deploy salt-thin
    # 4. execute requested command via salt-thin
    def __init__(
        self,
        opts,
        argv,
        id_,
        host,
        user=None,
        port=None,
        passwd=None,
        priv=None,
        priv_passwd=None,
        timeout=30,
        sudo=False,
        tty=False,
        mods=None,
        fsclient=None,
        thin=None,
        mine=False,
        minion_opts=None,
        identities_only=False,
        sudo_user=None,
        remote_port_forwards=None,
        winrm=False,
        ssh_options=None,
        **kwargs,
    ):
        # Get mine setting and mine_functions if defined in kwargs (from roster)
        self.mine = mine
        self.mine_functions = kwargs.get("mine_functions")
        self.cmd_umask = kwargs.get("cmd_umask", None)

        self.winrm = winrm

        self.opts = opts
        self.tty = tty
        if kwargs.get("disable_wipe"):
            self.wipe = False
        else:
            self.wipe = bool(self.opts.get("ssh_wipe"))
        if kwargs.get("thin_dir"):
            self.thin_dir = kwargs["thin_dir"]
        elif self.winrm:
            saltwinshell.set_winvars(self)
            self.python_env = kwargs.get("ssh_python_env")
        else:
            if user:
                thin_dir = DEFAULT_THIN_DIR.replace("%%USER%%", user)
            else:
                thin_dir = DEFAULT_THIN_DIR.replace("%%USER%%", "root")
            self.thin_dir = thin_dir.replace(
                "%%FQDNUUID%%",
                uuid.uuid3(uuid.NAMESPACE_DNS, salt.utils.network.get_fqhostname()).hex[
                    :6
                ],
            )
        self.opts["thin_dir"] = self.thin_dir
        self.fsclient = fsclient
        self.context = {"master_opts": self.opts, "fileclient": self.fsclient}

        self.ssh_pre_flight = kwargs.get("ssh_pre_flight", None)
        self.ssh_pre_flight_args = kwargs.get("ssh_pre_flight_args", None)

        if self.ssh_pre_flight:
            self.ssh_pre_file = os.path.basename(self.ssh_pre_flight)

        if isinstance(argv, str):
            self.argv = [argv]
        else:
            self.argv = argv

        self.fun, self.args, self.kwargs = self.__arg_comps()
        self.id = id_
        self.set_path = kwargs.get("set_path", "")

        self.mods = mods if isinstance(mods, dict) else {}
        args = {
            "host": host,
            "user": user,
            "port": port,
            "passwd": passwd,
            "priv": priv,
            "priv_passwd": priv_passwd,
            "timeout": timeout,
            "sudo": sudo,
            "tty": tty,
            "mods": self.mods,
            "identities_only": identities_only,
            "sudo_user": sudo_user,
            "remote_port_forwards": remote_port_forwards,
            "winrm": winrm,
            "ssh_options": ssh_options,
        }
        # Pre apply changeable defaults
        self.minion_opts = {
            "grains_cache": True,
            "log_file": "salt-call.log",
        }
        self.minion_opts.update(opts.get("ssh_minion_opts", {}))
        if minion_opts is not None:
            self.minion_opts.update(minion_opts)
        # Post apply system needed defaults
        self.minion_opts.update(
            {
                "root_dir": os.path.join(self.thin_dir, "running_data"),
                "id": self.id,
                "sock_dir": "/",
                "fileserver_list_cache_time": 3,
            }
        )
        self.minion_config = salt.serializers.yaml.serialize(self.minion_opts)
        self.target = kwargs
        self.target.update(args)
        self.wfuncs = salt.loader.ssh_wrapper(opts, None, self.context)
        self.shell = salt.client.ssh.shell.gen_shell(opts, **args)
        if self.winrm:
            # Determine if Windows client is x86 or AMD64
            arch, _, _ = self.shell.exec_cmd("powershell $ENV:PROCESSOR_ARCHITECTURE")
            self.arch = arch.strip()
        self.thin = thin if thin else salt.utils.thin.thin_path(opts["cachedir"])

    def __arg_comps(self):
        """
        Return the function name and the arg list
        """
        fun = self.argv[0] if self.argv else ""
        parsed = salt.utils.args.parse_input(
            self.argv[1:], condition=False, no_parse=self.opts.get("no_parse", [])
        )
        args = parsed[0]
        kws = parsed[1]
        return fun, args, kws

    def _escape_arg(self, arg):
        """
        Properly escape argument to protect special characters from shell
        interpretation.  This avoids having to do tricky argument quoting.

        Effectively just escape all characters in the argument that are not
        alphanumeric!
        """
        if self.winrm:
            return arg
        return "".join(["\\" + char if re.match(r"\W", char) else char for char in arg])

    def run_ssh_pre_flight(self):
        """
        Run our pre_flight script before running any ssh commands
        """
        with tempfile.NamedTemporaryFile() as temp:
            # ensure we use copyfile to not copy the file attributes
            # we want to ensure we use the perms set by the secure
            # NamedTemporaryFile
            try:
                shutil.copyfile(self.ssh_pre_flight, temp.name)
            except OSError:
                return (
                    "",
                    "Could not copy pre flight script to temporary path",
                    1,
                )
            target_script = f".{pathlib.Path(temp.name).name}"
            log.trace("Copying the pre flight script to target")
            stdout, stderr, retcode = self.shell.send(temp.name, target_script)
            if retcode != 0:
                # We could not copy the script to the target
                log.error("Could not copy the pre flight script to target")
                return stdout, stderr, retcode

            log.trace("Executing the pre flight script on target")
            return self.execute_script(
                target_script, script_args=self.ssh_pre_flight_args
            )

    def check_thin_dir(self):
        """
        check if the thindir exists on the remote machine
        """
        stdout, stderr, retcode = self.shell.exec_cmd(f"test -d {self.thin_dir}")
        if retcode != 0:
            return False
        return True

    def deploy(self):
        """
        Deploy salt-thin
        """
        self.shell.send(
            self.thin,
            os.path.join(self.thin_dir, "salt-thin.tgz"),
        )
        self.deploy_ext()
        return True

    def deploy_ext(self):
        """
        Deploy the ext_mods tarball
        """
        if self.mods.get("file"):
            self.shell.send(
                self.mods["file"],
                os.path.join(self.thin_dir, "salt-ext_mods.tgz"),
            )
        return True

    def run(self, deploy_attempted=False):
        """
        Execute the routine, the routine can be either:
        1. Execute a raw shell command
        2. Execute a wrapper func
        3. Execute a remote Salt command

        If a (re)deploy is needed, then retry the operation after a deploy
        attempt

        Returns tuple of (stdout, stderr, retcode)
        """
        stdout = stderr = ""
        retcode = salt.defaults.exitcodes.EX_OK

        if self.ssh_pre_flight:
            if not self.opts.get("ssh_run_pre_flight", False) and self.check_thin_dir():
                log.info(
                    "%s thin dir already exists. Not running ssh_pre_flight script",
                    self.thin_dir,
                )
            elif not os.path.exists(self.ssh_pre_flight):
                log.error(
                    "The ssh_pre_flight script %s does not exist", self.ssh_pre_flight
                )
            else:
                stdout, stderr, retcode = self.run_ssh_pre_flight()
                if retcode != salt.defaults.exitcodes.EX_OK:
                    log.error(
                        "Error running ssh_pre_flight script %s", self.ssh_pre_file
                    )
                    return stdout, stderr, retcode
                log.info(
                    "Successfully ran the ssh_pre_flight script: %s", self.ssh_pre_file
                )

        if self.opts.get("raw_shell", False):
            cmd_str = " ".join([self._escape_arg(arg) for arg in self.argv])
            stdout, stderr, retcode = self.shell.exec_cmd(cmd_str)

        elif self.fun in self.wfuncs or self.mine:
            stdout, retcode = self.run_wfunc()

        else:
            stdout, stderr, retcode = self.cmd_block()

        return stdout, stderr, retcode

    def run_wfunc(self):
        """
        Execute a wrapper function

        Returns tuple of (json_data, '')
        """
        # Ensure that opts/grains are up to date
        # Execute routine
        data_cache = False
        data = None
        cdir = os.path.join(self.opts["cachedir"], "minions", self.id)
        if not os.path.isdir(cdir):
            os.makedirs(cdir)
        datap = os.path.join(cdir, "ssh_data.p")
        refresh = False
        if not os.path.isfile(datap):
            refresh = True
        else:
            passed_time = (time.time() - os.stat(datap).st_mtime) / 60
            if passed_time > self.opts.get("cache_life", 60):
                refresh = True

        if self.opts.get("refresh_cache"):
            refresh = True
        conf_grains = {}
        # Save conf file grains before they get clobbered
        if "ssh_grains" in self.opts:
            conf_grains = self.opts["ssh_grains"]
        if not data_cache:
            refresh = True
        if refresh:
            # Make the datap
            # TODO: Auto expire the datap
            pre_wrapper = salt.client.ssh.wrapper.FunctionWrapper(
                self.opts,
                self.id,
                fsclient=self.fsclient,
                minion_opts=self.minion_opts,
                **self.target,
            )

            opts_pkg = pre_wrapper["test.opts_pkg"]()  # pylint: disable=E1102

            opts_pkg["file_roots"] = self.opts["file_roots"]
            opts_pkg["pillar_roots"] = self.opts["pillar_roots"]
            opts_pkg["ext_pillar"] = self.opts["ext_pillar"]
            opts_pkg["extension_modules"] = self.opts["extension_modules"]
            opts_pkg["module_dirs"] = self.opts["module_dirs"]
            opts_pkg["_ssh_version"] = self.opts["_ssh_version"]
            opts_pkg["thin_dir"] = self.opts["thin_dir"]
            opts_pkg["master_tops"] = self.opts["master_tops"]
            opts_pkg["extra_filerefs"] = self.opts.get("extra_filerefs", "")
            opts_pkg["__master_opts__"] = self.context["master_opts"]
            if "known_hosts_file" in self.opts:
                opts_pkg["known_hosts_file"] = self.opts["known_hosts_file"]
            if "_caller_cachedir" in self.opts:
                opts_pkg["_caller_cachedir"] = self.opts["_caller_cachedir"]
            else:
                opts_pkg["_caller_cachedir"] = self.opts["cachedir"]
            # Use the ID defined in the roster file
            opts_pkg["id"] = self.id

            retcode = salt.defaults.exitcodes.EX_OK

            # Restore master grains
            for grain in conf_grains:
                opts_pkg["grains"][grain] = conf_grains[grain]
            # Enable roster grains support
            if "grains" in self.target:
                for grain in self.target["grains"]:
                    opts_pkg["grains"][grain] = self.target["grains"][grain]

            # Pillar compilation needs the master opts primarily,
            # same as during regular operation.
            popts = {}
            popts.update(opts_pkg)
            popts.update(opts_pkg["__master_opts__"])
            pillar = salt.pillar.Pillar(
                popts,
                opts_pkg["grains"],
                opts_pkg["id"],
                opts_pkg.get("saltenv", "base"),
            )
            pillar_data = pillar.compile_pillar()

            # TODO: cache minion opts in datap in master.py
            data = {
                "opts": opts_pkg,
                "grains": opts_pkg["grains"],
                "pillar": pillar_data,
            }
            if data_cache:
                with salt.utils.files.fopen(datap, "w+b") as fp_:
                    fp_.write(salt.payload.dumps(data))
        if not data and data_cache:
            with salt.utils.files.fopen(datap, "rb") as fp_:
                data = salt.payload.load(fp_)
        opts = data.get("opts", {})
        opts["grains"] = data.get("grains")

        # Restore master grains
        for grain in conf_grains:
            opts["grains"][grain] = conf_grains[grain]
        # Enable roster grains support
        if "grains" in self.target:
            for grain in self.target["grains"]:
                opts["grains"][grain] = self.target["grains"][grain]

        opts["pillar"] = data.get("pillar")

        # Restore --wipe. Note: Since it is also a CLI option, it should not
        # be read from cache, hence it is restored here. This is currently only
        # of semantic distinction since data_cache has been disabled, so refresh
        # above always evaluates to True. TODO: cleanup?
        opts["ssh_wipe"] = self.opts.get("ssh_wipe", False)

        wrapper = salt.client.ssh.wrapper.FunctionWrapper(
            opts,
            self.id,
            fsclient=self.fsclient,
            minion_opts=self.minion_opts,
            **self.target,
        )
        wrapper.fsclient.opts["cachedir"] = opts["cachedir"]
        self.wfuncs = salt.loader.ssh_wrapper(opts, wrapper, self.context)
        wrapper.wfuncs = self.wfuncs

        # We're running in the mine, need to fetch the arguments from the
        # roster, pillar, master config (in that order)
        if self.mine:
            mine_args = None
            mine_fun_data = None
            mine_fun = self.fun

            if self.mine_functions and self.fun in self.mine_functions:
                mine_fun_data = self.mine_functions[self.fun]
            elif opts["pillar"] and self.fun in opts["pillar"].get(
                "mine_functions", {}
            ):
                mine_fun_data = opts["pillar"]["mine_functions"][self.fun]
            elif self.fun in self.context["master_opts"].get("mine_functions", {}):
                mine_fun_data = self.context["master_opts"]["mine_functions"][self.fun]

            if isinstance(mine_fun_data, dict):
                mine_fun = mine_fun_data.pop("mine_function", mine_fun)
                mine_args = mine_fun_data
            elif isinstance(mine_fun_data, list):
                for item in mine_fun_data[:]:
                    if isinstance(item, dict) and "mine_function" in item:
                        mine_fun = item["mine_function"]
                        mine_fun_data.pop(mine_fun_data.index(item))
                mine_args = mine_fun_data
            else:
                mine_args = mine_fun_data

            # If we found mine_args, replace our command's args
            if isinstance(mine_args, dict):
                self.args = []
                self.kwargs = mine_args
            elif isinstance(mine_args, list):
                self.args = mine_args
                self.kwargs = {}

        try:
            if self.mine:
                result = wrapper[mine_fun](*self.args, **self.kwargs)
            else:
                result = self.wfuncs[self.fun](*self.args, **self.kwargs)
        except salt.client.ssh.wrapper.SSHException:
            # SSHExceptions indicating remote command failure or
            # parsing issues are handled centrally in SSH.handle_routine
            raise
        except TypeError as exc:
            result = {"local": f"TypeError encountered executing {self.fun}: {exc}"}
            log.error(result, exc_info_on_loglevel=logging.DEBUG)
            retcode = 1
        except Exception as exc:  # pylint: disable=broad-except
            result = {
                "local": f"An Exception occurred while executing {self.fun}: {exc}"
            }
            log.error(result, exc_info_on_loglevel=logging.DEBUG)
            retcode = 1

        try:
            # Ensure retcode from wrappers is respected, especially state render exceptions
            retcode = max(
                retcode, self.context.get("retcode", salt.defaults.exitcodes.EX_OK)
            )
        except (TypeError, ValueError):
            log.warning(
                f"Wrapper module set invalid value for retcode: '{self.context['retcode']}"
            )
            retcode = max(retcode, 1)

        # Mimic the json data-structure that "salt-call --local" will
        # emit (as seen in ssh_py_shim.py)
        if isinstance(result, dict) and "local" in result:
            ret = salt.utils.json.dumps({"local": result["local"]})
        elif self.context.get("retcode"):
            # The wrapped command failed, the usual behavior is that
            # the return is dumped as-is without declaring it as a result.
            ret = salt.utils.json.dumps({"local": result})
        else:
            ret = salt.utils.json.dumps({"local": {"return": result}})
        return ret, retcode

    def _cmd_str(self):
        """
        Prepare the command string
        """
        if self.target.get("sudo"):
            sudo = (
                f"sudo -p '{salt.client.ssh.shell.SUDO_PROMPT}'"
                if self.target.get("passwd")
                else "sudo"
            )
        else:
            sudo = ""
        sudo_user = self.target["sudo_user"]
        if "_caller_cachedir" in self.opts:
            cachedir = self.opts["_caller_cachedir"]
        else:
            cachedir = self.opts["cachedir"]
        thin_code_digest, thin_sum = salt.utils.thin.thin_sum(cachedir, "sha1")
        debug = ""
        if not self.opts.get("log_level"):
            self.opts["log_level"] = "info"
        if LOG_LEVELS["debug"] >= LOG_LEVELS[self.opts.get("log_level", "info")]:
            debug = "1"
        arg_str = '''
OPTIONS.config = \
"""
{config}
"""
OPTIONS.delimiter = '{delimeter}'
OPTIONS.saltdir = '{saltdir}'
OPTIONS.checksum = '{checksum}'
OPTIONS.hashfunc = '{hashfunc}'
OPTIONS.version = '{version}'
OPTIONS.ext_mods = '{ext_mods}'
OPTIONS.wipe = {wipe}
OPTIONS.tty = {tty}
OPTIONS.cmd_umask = {cmd_umask}
OPTIONS.code_checksum = {code_checksum}
ARGS = {arguments}\n'''.format(
            config=self.minion_config,
            delimeter=RSTR,
            saltdir=self.thin_dir,
            checksum=thin_sum,
            hashfunc="sha1",
            version=salt.version.__version__,
            ext_mods=self.mods.get("version", ""),
            wipe=self.wipe,
            tty=self.tty,
            cmd_umask=self.cmd_umask,
            code_checksum=thin_code_digest,
            arguments=self.argv,
        )
        py_code = SSH_PY_SHIM.replace("#%%OPTS", arg_str)
        py_code_enc = base64.encodebytes(py_code.encode("utf-8")).decode("utf-8")
        if not self.winrm:
            cmd = SSH_SH_SHIM.format(
                DEBUG=debug,
                SUDO=sudo,
                SUDO_USER=sudo_user or "",
                SSH_PY_CODE=py_code_enc,
                HOST_PY_MAJOR=sys.version_info[0],
                SET_PATH=self.set_path,
            )
        else:
            cmd = saltwinshell.gen_shim(py_code_enc)

        return cmd

    def execute_script(self, script, extension="py", pre_dir="", script_args=None):
        """
        execute a script on the minion then delete
        """
        args = ""
        if script_args:
            if not isinstance(script_args, (list, tuple)):
                script_args = shlex.split(str(script_args))
            args = " {}".format(" ".join([shlex.quote(str(el)) for el in script_args]))
        if extension == "ps1":
            ret = self.shell.exec_cmd(f'"powershell {script}"')
        else:
            if not self.winrm:
                ret = self.shell.exec_cmd(f"/bin/sh '{pre_dir}{script}'{args}")
            else:
                ret = saltwinshell.call_python(self, script)

        # Remove file from target system
        if not self.winrm:
            self.shell.exec_cmd(f"rm '{pre_dir}{script}'")
        else:
            self.shell.exec_cmd(f"del {script}")

        return ret

    def shim_cmd(self, cmd_str, extension="py"):
        """
        Run a shim command.

        If tty is enabled, we must scp the shim to the target system and
        execute it there
        """
        if not self.tty and not self.winrm:
            return self.shell.exec_cmd(cmd_str)

        # Write the shim to a temporary file in the default temp directory
        with tempfile.NamedTemporaryFile(mode="w+b", delete=False) as shim_tmp_file:
            shim_tmp_file.write(salt.utils.stringutils.to_bytes(cmd_str))

        # Copy shim to target system, under $HOME/.<randomized name>
        target_shim_file = f".{pathlib.Path(shim_tmp_file.name).name}"

        if self.winrm:
            target_shim_file = saltwinshell.get_target_shim_file(self, target_shim_file)
        stdout, stderr, retcode = self.shell.send(
            shim_tmp_file.name, target_shim_file, makedirs=self.winrm
        )
        if retcode != 0:
            log.error("Could not copy the shim script to target")
            return stdout, stderr, retcode

        # Remove our shim file
        try:
            os.remove(shim_tmp_file.name)
        except OSError:
            pass

        ret = self.execute_script(script=target_shim_file, extension=extension)

        return ret

    def cmd_block(self, is_retry=False):
        """
        Prepare the pre-check command to send to the subsystem

        1. execute SHIM + command
        2. check if SHIM returns a master request or if it completed
        3. handle any master request
        4. re-execute SHIM + command
        5. split SHIM results from command results
        6. return command results
        """
        self.argv = _convert_args(self.argv)
        log.debug(
            "Performing shimmed, blocking command as follows:\n%s",
            " ".join([str(arg) for arg in self.argv]),
        )
        cmd_str = self._cmd_str()
        stdout, stderr, retcode = self.shim_cmd(cmd_str)

        log.trace("STDOUT %s\n%s", self.target["host"], stdout)
        log.trace("STDERR %s\n%s", self.target["host"], stderr)
        log.debug("RETCODE %s: %s", self.target["host"], retcode)

        error = self.categorize_shim_errors(stdout, stderr, retcode)
        if error:
            if error == "Python environment not found on Windows system":
                saltwinshell.deploy_python(self)
                stdout, stderr, retcode = self.shim_cmd(cmd_str)
                while re.search(RSTR_RE, stdout):
                    stdout = re.split(RSTR_RE, stdout, 1)[1].strip()
                while re.search(RSTR_RE, stderr):
                    stderr = re.split(RSTR_RE, stderr, 1)[1].strip()
            elif error == "Undefined SHIM state":
                self.deploy()
                stdout, stderr, retcode = self.shim_cmd(cmd_str)
                if not re.search(RSTR_RE, stdout) or not re.search(RSTR_RE, stderr):
                    # If RSTR is not seen in both stdout and stderr then there
                    # was a thin deployment problem.
                    return (
                        "ERROR: Failure deploying thin, undefined state: {}".format(
                            stdout
                        ),
                        stderr,
                        retcode,
                    )
                while re.search(RSTR_RE, stdout):
                    stdout = re.split(RSTR_RE, stdout, 1)[1].strip()
                while re.search(RSTR_RE, stderr):
                    stderr = re.split(RSTR_RE, stderr, 1)[1].strip()
            else:
                return f"ERROR: {error}", stderr, retcode

        # FIXME: this discards output from ssh_shim if the shim succeeds.  It should
        # always save the shim output regardless of shim success or failure.
        while re.search(RSTR_RE, stdout):
            stdout = re.split(RSTR_RE, stdout, 1)[1].strip()

        if re.search(RSTR_RE, stderr):
            # Found RSTR in stderr which means SHIM completed and only
            # and remaining output is only from salt.
            while re.search(RSTR_RE, stderr):
                stderr = re.split(RSTR_RE, stderr, 1)[1].strip()

        else:
            # RSTR was found in stdout but not stderr - which means there
            # is a SHIM command for the master.
            shim_command = re.split(r"\r?\n", stdout, 1)[0].strip()
            log.debug("SHIM retcode(%s) and command: %s", retcode, shim_command)
            if (
                "deploy" == shim_command
                and retcode == salt.defaults.exitcodes.EX_THIN_DEPLOY
            ):
                self.deploy()
                stdout, stderr, retcode = self.shim_cmd(cmd_str)
                if not re.search(RSTR_RE, stdout) or not re.search(RSTR_RE, stderr):
                    if not self.tty:
                        # If RSTR is not seen in both stdout and stderr then there
                        # was a thin deployment problem.
                        log.error(
                            "ERROR: Failure deploying thin, retrying:\n"
                            "STDOUT:\n%s\nSTDERR:\n%s\nRETCODE: %s",
                            stdout,
                            stderr,
                            retcode,
                        )
                        return self.cmd_block()
                    elif not re.search(RSTR_RE, stdout):
                        # If RSTR is not seen in stdout with tty, then there
                        # was a thin deployment problem.
                        log.error(
                            "ERROR: Failure deploying thin, retrying:\n"
                            "STDOUT:\n%s\nSTDERR:\n%s\nRETCODE: %s",
                            stdout,
                            stderr,
                            retcode,
                        )
                while re.search(RSTR_RE, stdout):
                    stdout = re.split(RSTR_RE, stdout, 1)[1].strip()
                if self.tty:
                    stderr = ""
                else:
                    while re.search(RSTR_RE, stderr):
                        stderr = re.split(RSTR_RE, stderr, 1)[1].strip()
            elif "ext_mods" == shim_command:
                self.deploy_ext()
                stdout, stderr, retcode = self.shim_cmd(cmd_str)
                if not re.search(RSTR_RE, stdout) or not re.search(RSTR_RE, stderr):
                    # If RSTR is not seen in both stdout and stderr then there
                    # was a thin deployment problem.
                    return (
                        f"ERROR: Failure deploying ext_mods: {stdout}",
                        stderr,
                        retcode,
                    )
                while re.search(RSTR_RE, stdout):
                    stdout = re.split(RSTR_RE, stdout, 1)[1].strip()
                while re.search(RSTR_RE, stderr):
                    stderr = re.split(RSTR_RE, stderr, 1)[1].strip()

        return stdout, stderr, retcode

    def categorize_shim_errors(self, stdout_bytes, stderr_bytes, retcode):
        stdout = salt.utils.stringutils.to_unicode(stdout_bytes)
        stderr = salt.utils.stringutils.to_unicode(stderr_bytes)
        if re.search(RSTR_RE, stdout) and stdout != RSTR + "\n":
            # RSTR was found in stdout which means that the shim
            # functioned without *errors* . . . but there may be shim
            # commands, unless the only thing we found is RSTR
            return None

        if re.search(RSTR_RE, stderr):
            # Undefined state
            return "Undefined SHIM state"

        if stderr.startswith("Permission denied"):
            # SHIM was not even reached
            return None

        perm_error_fmt = (
            "Permissions problem, target user may need to be root or use sudo:\n {0}"
        )

        errors = [
            (
                (),
                "sudo: no tty present and no askpass program specified",
                "sudo expected a password, NOPASSWD required",
            ),
            (
                (salt.defaults.exitcodes.EX_THIN_PYTHON_INVALID,),
                "Python interpreter is too old",
                "Python version error. Recommendation(s) follow:\n"
                "- Install Python 3 on the target machine(s)\n"
                "- You can use ssh_pre_flight or raw shell (-r) to install Python 3",
            ),
            (
                (salt.defaults.exitcodes.EX_THIN_CHECKSUM,),
                "checksum mismatched",
                "The salt thin transfer was corrupted",
            ),
            (
                (salt.defaults.exitcodes.EX_SCP_NOT_FOUND,),
                "scp not found",
                "No scp binary. openssh-clients package required",
            ),
            (
                (salt.defaults.exitcodes.EX_CANTCREAT,),
                "salt path .* exists but is not a directory",
                "A necessary path for salt thin unexpectedly exists:\n " + stderr,
            ),
            (
                (),
                "sudo: sorry, you must have a tty to run sudo",
                "sudo is configured with requiretty",
            ),
            ((), "Failed to open log file", perm_error_fmt.format(stderr)),
            ((), "Permission denied:.*/salt", perm_error_fmt.format(stderr)),
            (
                (),
                "Failed to create directory path.*/salt",
                perm_error_fmt.format(stderr),
            ),
            (
                (salt.defaults.exitcodes.EX_SOFTWARE,),
                "exists but is not",
                "An internal error occurred with the shim, please investigate:\n "
                + stderr,
            ),
            (
                (),
                "The system cannot find the path specified",
                "Python environment not found on Windows system",
            ),
            (
                (),
                "is not recognized",
                "Python environment not found on Windows system",
            ),
        ]

        for error in errors:
            if retcode in error[0] or re.search(error[1], stderr):
                return error[2]
        return None

    def check_refresh(self, data, ret):
        """
        Stub out check_refresh
        """
        return

    def module_refresh(self):
        """
        Module refresh is not needed, stub it out
        """
        return


def lowstate_file_refs(chunks):  # pragma: no cover
    """
    Create a list of file ref objects to reconcile
    """
    refs = {}
    for chunk in chunks:
        saltenv = "base"
        crefs = []
        for state in chunk:
            if state == "__env__":
                saltenv = chunk[state]
            elif state == "saltenv":
                saltenv = chunk[state]
            elif state.startswith("__"):
                continue
            crefs.extend(salt_refs(chunk[state]))
        if crefs:
            if saltenv not in refs:
                refs[saltenv] = []
            refs[saltenv].append(crefs)
    return refs


def salt_refs(data):
    """
    Pull salt file references out of the states
    """
    proto = "salt://"
    ret = []
    if isinstance(data, str):
        if data.startswith(proto):
            return [data]
    if isinstance(data, list):
        for comp in data:
            if isinstance(comp, str):
                if comp.startswith(proto):
                    ret.append(comp)
    return ret


def mod_data(fsclient):
    """
    Generate the module arguments for the shim data
    """
    # TODO, change out for a fileserver backend
    sync_refs = [
        "modules",
        "states",
        "grains",
        "renderers",
        "returners",
        "utils",
    ]
    ret = {}
    with fsclient:
        envs = fsclient.envs()
        ver_base = ""
        for env in envs:
            files = fsclient.file_list(env)
            for ref in sync_refs:
                mods_data = {}
                pref = f"_{ref}"
                for fn_ in sorted(files):
                    if fn_.startswith(pref):
                        if fn_.endswith((".py", ".so", ".pyx")):
                            full = salt.utils.url.create(fn_)
                            mod_path = fsclient.cache_file(full, env)
                            if not os.path.isfile(mod_path):
                                continue
                            mods_data[os.path.basename(fn_)] = mod_path
                            chunk = salt.utils.hashutils.get_hash(mod_path)
                            ver_base += chunk
                if mods_data:
                    if ref in ret:
                        ret[ref].update(mods_data)
                    else:
                        ret[ref] = mods_data
        if not ret:
            return {}

        ver_base = salt.utils.stringutils.to_bytes(ver_base)

        ver = hashlib.sha1(ver_base).hexdigest()
        ext_tar_path = os.path.join(fsclient.opts["cachedir"], f"ext_mods.{ver}.tgz")
        mods = {"version": ver, "file": ext_tar_path}
        if os.path.isfile(ext_tar_path):
            return mods
        tfp = tarfile.open(ext_tar_path, "w:gz")
        verfile = os.path.join(fsclient.opts["cachedir"], "ext_mods.ver")
        with salt.utils.files.fopen(verfile, "w+") as fp_:
            fp_.write(ver)
        tfp.add(verfile, "ext_version")
        for ref in ret:
            for fn_ in ret[ref]:
                tfp.add(ret[ref][fn_], os.path.join(ref, fn_))
        tfp.close()
        return mods


def ssh_version():
    """
    Returns the version of the installed ssh command
    """
    # This function needs more granular checks and to be validated against
    # older versions of ssh
    ret = subprocess.Popen(
        ["ssh", "-V"], stdout=subprocess.PIPE, stderr=subprocess.PIPE
    ).communicate()
    try:
        version_parts = ret[1].split(b",", maxsplit=1)[0].split(b"_")[1]
        parts = []
        for part in version_parts:
            try:
                parts.append(int(part))
            except ValueError:
                return tuple(parts)
        return tuple(parts)
    except IndexError:
        return (2, 0)


def _convert_args(args):
    """
    Take a list of args, and convert any dicts inside the list to keyword
    args in the form of `key=value`, ready to be passed to salt-ssh
    """
    converted = []
    for arg in args:
        if isinstance(arg, dict):
            for key in list(arg.keys()):
                if key == "__kwarg__":
                    continue
                converted.append(f"{key}={arg[key]}")
        else:
            converted.append(arg)
    return converted<|MERGE_RESOLUTION|>--- conflicted
+++ resolved
@@ -3,7 +3,6 @@
 """
 
 import base64
-import binascii
 import copy
 import datetime
 import getpass
@@ -527,7 +526,7 @@
             try:
                 retcode = int(retcode)
             except (TypeError, ValueError):
-                log.warning(f"Got an invalid retcode for host '{host}': '{retcode}'")
+                log.warning("Got an invalid retcode for host '%s': '%s'", host, retcode)
                 retcode = 1
             try:
                 ret = (
@@ -549,7 +548,8 @@
                     ret.pop("_error", None)
             except Exception as err:  # pylint: disable=broad-except
                 log.error(
-                    f"Error while parsing the command output: {err}",
+                    "Error while parsing the command output: %s",
+                    err,
                     exc_info_on_loglevel=logging.DEBUG,
                 )
                 ret = {
@@ -582,7 +582,6 @@
             **target,
         )
         ret = {"id": single.id}
-<<<<<<< HEAD
         stdout = stderr = ""
         retcode = salt.defaults.exitcodes.EX_OK
         try:
@@ -590,7 +589,7 @@
             try:
                 retcode = int(retcode)
             except (TypeError, ValueError):
-                log.warning(f"Got an invalid retcode for host '{host}': '{retcode}'")
+                log.warning("Got an invalid retcode for host '%s': '%s'", host, retcode)
                 retcode = 1
             ret["ret"] = salt.client.ssh.wrapper.parse_ret(stdout, stderr, retcode)
         except (
@@ -605,38 +604,12 @@
             if not self.opts.get("raw_shell"):
                 # We only expect valid JSON output from Salt
                 retcode = max(retcode, err.retcode, 1)
-=======
-        stdout, stderr, retcode = single.run()
-        try:
-            retcode = int(retcode)
-        except (TypeError, ValueError):
-            log.warning("Got an invalid retcode for host '%s': '%s'", host, retcode)
-            retcode = 1
-        # This job is done, yield
-        try:
-            data = salt.utils.json.find_json(stdout)
-            if len(data) < 2 and "local" in data:
-                ret["ret"] = data["local"]
-                try:
-                    # Ensure a reported local retcode is kept
-                    remote_retcode = data["local"]["retcode"]
-                    try:
-                        retcode = int(remote_retcode)
-                    except (TypeError, ValueError):
-                        log.warning(
-                            "Host '%s' reported an invalid retcode: '%s'",
-                            host,
-                            remote_retcode,
-                        )
-                        retcode = max(retcode, 1)
-                except (KeyError, TypeError):
-                    pass
->>>>>>> fcb38a54
             else:
                 ret["ret"].pop("_error", None)
         except Exception as err:  # pylint: disable=broad-except
             log.error(
-                f"Error while parsing the command output: {err}",
+                "Error while parsing the command output: %s",
+                err,
                 exc_info_on_loglevel=logging.DEBUG,
             )
             ret["ret"] = {
@@ -800,7 +773,6 @@
                     data["id"] = id_
                 if "fun" not in data:
                     data["fun"] = fun
-<<<<<<< HEAD
                 if "fun_args" not in data:
                     data["fun_args"] = args
                 if "retcode" not in data:
@@ -812,8 +784,6 @@
                         data["return"] = data.get("stdout")
                     else:
                         data["return"] = data.get("stderr", data.get("stdout"))
-=======
->>>>>>> fcb38a54
                 data["jid"] = (
                     jid  # make the jid in the payload the same as the jid in the tag
                 )
@@ -911,7 +881,9 @@
                     retcode = int(deploy_retcode)
                 except (TypeError, ValueError):
                     log.warning(
-                        f"Got an invalid deploy retcode for host '{host}': '{retcode}'"
+                        "Got an invalid deploy retcode for host '%s': '%s'",
+                        host,
+                        retcode,
                     )
                     retcode = 1
             final_exit = max(final_exit, retcode)
@@ -943,7 +915,6 @@
                     data["id"] = id_
                 if "fun" not in data:
                     data["fun"] = fun
-<<<<<<< HEAD
                 if "fun_args" not in data:
                     data["fun_args"] = args
                 if "retcode" not in data:
@@ -955,8 +926,6 @@
                         data["return"] = data.get("stdout")
                     else:
                         data["return"] = data.get("stderr", data.get("stdout"))
-=======
->>>>>>> fcb38a54
                 data["jid"] = (
                     jid  # make the jid in the payload the same as the jid in the tag
                 )
@@ -1422,7 +1391,8 @@
             )
         except (TypeError, ValueError):
             log.warning(
-                f"Wrapper module set invalid value for retcode: '{self.context['retcode']}"
+                "Wrapper module set invalid value for retcode: %s",
+                self.context["retcode"],
             )
             retcode = max(retcode, 1)
 
