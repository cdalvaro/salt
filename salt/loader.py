# -*- coding: utf-8 -*-
'''
We wanna be free to ride our machines without being hassled by The Man!
And we wanna get loaded!
And we wanna have a good time!
And that's what we are gonna do. We are gonna have a good time...
'''

# Import python libs
from __future__ import absolute_import
import os
import imp
import sys
import salt
import time
import logging
import inspect
import tempfile
import functools
from collections import MutableMapping
from zipimport import zipimporter

# Import salt libs
from salt.exceptions import LoaderError
from salt.template import check_render_pipe_str
from salt.utils.decorators import Depends
import salt.utils.context
import salt.utils.lazy
import salt.utils.event
import salt.utils.odict

# Solve the Chicken and egg problem where grains need to run before any
# of the modules are loaded and are generally available for any usage.
import salt.modules.cmdmod

# Import 3rd-party libs
import salt.ext.six as six

__salt__ = {
    'cmd.run': salt.modules.cmdmod._run_quiet
}
log = logging.getLogger(__name__)

SALT_BASE_PATH = os.path.abspath(os.path.dirname(salt.__file__))
LOADED_BASE_NAME = 'salt.loaded'

if six.PY3:
    # pylint: disable=no-member,no-name-in-module,import-error
    import importlib.machinery
    SUFFIXES = []
    for suffix in importlib.machinery.EXTENSION_SUFFIXES:
        SUFFIXES.append((suffix, 'rb', 3))
    for suffix in importlib.machinery.BYTECODE_SUFFIXES:
        SUFFIXES.append((suffix, 'rb', 2))
    for suffix in importlib.machinery.SOURCE_SUFFIXES:
        SUFFIXES.append((suffix, 'r', 1))
    # pylint: enable=no-member,no-name-in-module,import-error
else:
    SUFFIXES = imp.get_suffixes()

# Because on the cloud drivers we do `from salt.cloud.libcloudfuncs import *`
# which simplifies code readability, it adds some unsupported functions into
# the driver's module scope.
# We list un-supported functions here. These will be removed from the loaded.
LIBCLOUD_FUNCS_NOT_SUPPORTED = (
    'parallels.avail_sizes',
    'parallels.avail_locations',
    'proxmox.avail_sizes',
    'saltify.destroy',
    'saltify.avail_sizes',
    'saltify.avail_images',
    'saltify.avail_locations',
    'rackspace.reboot',
    'openstack.list_locations',
    'rackspace.list_locations'
)

# Will be set to pyximport module at runtime if cython is enabled in config.
pyximport = None


def static_loader(
        opts,
        ext_type,
        tag,
        pack=None,
        int_type=None,
        ext_dirs=True,
        ext_type_dirs=None,
        base_path=None,
        filter_name=None,
        ):
    funcs = LazyLoader(
        _module_dirs(
            opts,
            ext_type,
            tag,
            int_type,
            ext_dirs,
            ext_type_dirs,
            base_path,
        ),
        opts,
        tag=tag,
        pack=pack,
    )
    ret = {}
    funcs._load_all()
    if filter_name:
        funcs = FilterDictWrapper(funcs, filter_name)
    for key in funcs:
        ret[key] = funcs[key]
    return ret


def _module_dirs(
        opts,
        ext_type,
        tag,
        int_type=None,
        ext_dirs=True,
        ext_type_dirs=None,
        base_path=None,
        ):
    sys_types = os.path.join(base_path or SALT_BASE_PATH, int_type or ext_type)
    ext_types = os.path.join(opts['extension_modules'], ext_type)

    ext_type_types = []
    if ext_dirs:
        if ext_type_dirs is None:
            ext_type_dirs = '{0}_dirs'.format(tag)
        if ext_type_dirs in opts:
            ext_type_types.extend(opts[ext_type_dirs])

    cli_module_dirs = []
    # The dirs can be any module dir, or a in-tree _{ext_type} dir
    for _dir in opts.get('module_dirs', []):
        # Prepend to the list to match cli argument ordering
        maybe_dir = os.path.join(_dir, ext_type)
        if os.path.isdir(maybe_dir):
            cli_module_dirs.insert(0, maybe_dir)
            continue

        maybe_dir = os.path.join(_dir, '_{0}'.format(ext_type))
        if os.path.isdir(maybe_dir):
            cli_module_dirs.insert(0, maybe_dir)

    return cli_module_dirs + ext_type_types + [ext_types, sys_types]


def minion_mods(
        opts,
        context=None,
        utils=None,
        whitelist=None,
        include_errors=False,
        initial_load=False,
        loaded_base_name=None,
        notify=False,
        static_modules=None,
        proxy=None):
    '''
    Load execution modules

    Returns a dictionary of execution modules appropriate for the current
    system by evaluating the __virtual__() function in each module.

    :param dict opts: The Salt options dictionary

    :param dict context: A Salt context that should be made present inside
                            generated modules in __context__

    :param dict utils: Utility functions which should be made available to
                            Salt modules in __utils__. See `utils_dir` in
                            salt.config for additional information about
                            configuration.

    :param list whitelist: A list of modules which should be whitelisted.
    :param bool include_errors: Deprecated flag! Unused.
    :param bool initial_load: Deprecated flag! Unused.
    :param str loaded_base_name: A string marker for the loaded base name.
    :param bool notify: Flag indicating that an event should be fired upon
                        completion of module loading.

    .. code-block:: python

        import salt.config
        import salt.loader

        __opts__ = salt.config.minion_config('/etc/salt/minion')
        __grains__ = salt.loader.grains(__opts__)
        __opts__['grains'] = __grains__
        __salt__ = salt.loader.minion_mods(__opts__)
        __salt__['test.ping']()
    '''
    # TODO Publish documentation for module whitelisting
    if not whitelist:
        whitelist = opts.get('whitelist_modules', None)
    ret = LazyLoader(
        _module_dirs(opts, 'modules', 'module'),
        opts,
        tag='module',
        pack={'__context__': context, '__utils__': utils, '__proxy__': proxy},
        whitelist=whitelist,
        loaded_base_name=loaded_base_name,
        static_modules=static_modules,
    )

    ret.pack['__salt__'] = ret

    # Load any provider overrides from the configuration file providers option
    #  Note: Providers can be pkg, service, user or group - not to be confused
    #        with cloud providers.
    providers = opts.get('providers', False)
    if providers and isinstance(providers, dict):
        for mod in providers:
            # sometimes providers opts is not to diverge modules but
            # for other configuration
            try:
                funcs = raw_mod(opts, providers[mod], ret)
            except TypeError:
                break
            else:
                if funcs:
                    for func in funcs:
                        f_key = '{0}{1}'.format(mod, func[func.rindex('.'):])
                        ret[f_key] = funcs[func]

    if notify:
        evt = salt.utils.event.get_event('minion', opts=opts, listen=False)
        evt.fire_event({'complete': True}, tag='/salt/minion/minion_mod_complete')

    return ret


def raw_mod(opts, name, functions, mod='modules'):
    '''
    Returns a single module loaded raw and bypassing the __virtual__ function

    .. code-block:: python

        import salt.config
        import salt.loader

        __opts__ = salt.config.minion_config('/etc/salt/minion')
        testmod = salt.loader.raw_mod(__opts__, 'test', None)
        testmod['test.ping']()
    '''
    loader = LazyLoader(
        _module_dirs(opts, mod, 'rawmodule'),
        opts,
        tag='rawmodule',
        virtual_enable=False,
        pack={'__salt__': functions},
    )
    # if we don't have the module, return an empty dict
    if name not in loader.file_mapping:
        return {}

    loader._load_module(name)  # load a single module (the one passed in)
    return dict(loader._dict)  # return a copy of *just* the funcs for `name`


def engines(opts, functions, runners):
    '''
    Return the master services plugins
    '''
    pack = {'__salt__': functions,
            '__runners__': runners}
    return LazyLoader(
        _module_dirs(opts, 'engines', 'engines'),
        opts,
        tag='engines',
        pack=pack,
    )


def proxy(opts, functions=None, returners=None, whitelist=None):
    '''
    Returns the proxy module for this salt-proxy-minion
    '''
    ret = LazyLoader(
        _module_dirs(opts, 'proxy', 'proxy'),
        opts,
        tag='proxy',
        pack={'__salt__': functions, '__ret__': returners},
    )

    ret.pack['__proxy__'] = ret

    return ret


def returners(opts, functions, whitelist=None, context=None):
    '''
    Returns the returner modules
    '''
    return LazyLoader(
        _module_dirs(opts, 'returners', 'returner'),
        opts,
        tag='returner',
        whitelist=whitelist,
        pack={'__salt__': functions, '__context__': context},
    )


def utils(opts, whitelist=None, context=None):
    '''
    Returns the utility modules
    '''
    return LazyLoader(
        _module_dirs(opts, 'utils', 'utils', ext_type_dirs='utils_dirs'),
        opts,
        tag='utils',
        whitelist=whitelist,
        pack={'__context__': context},
    )


def pillars(opts, functions, context=None):
    '''
    Returns the pillars modules
    '''
    ret = LazyLoader(
        _module_dirs(opts, 'pillar', 'pillar'),
        opts,
        tag='pillar',
        pack={'__salt__': functions, '__context__': context},
    )
    return FilterDictWrapper(ret, '.ext_pillar')


def tops(opts):
    '''
    Returns the tops modules
    '''
    if 'master_tops' not in opts:
        return {}
    whitelist = list(opts['master_tops'].keys())
    ret = LazyLoader(
        _module_dirs(opts, 'tops', 'top'),
        opts,
        tag='top',
        whitelist=whitelist,
    )
    return FilterDictWrapper(ret, '.top')


def wheels(opts, whitelist=None):
    '''
    Returns the wheels modules
    '''
    return LazyLoader(
        _module_dirs(opts, 'wheel', 'wheel'),
        opts,
        tag='wheel',
        whitelist=whitelist,
    )


def outputters(opts):
    '''
    Returns the outputters modules

    :param dict opts: The Salt options dictionary
    :returns: LazyLoader instance, with only outputters present in the keyspace
    '''
    ret = LazyLoader(
        _module_dirs(opts, 'output', 'output', ext_type_dirs='outputter_dirs'),
        opts,
        tag='output',
    )
    wrapped_ret = FilterDictWrapper(ret, '.output')
    # TODO: this name seems terrible... __salt__ should always be execution mods
    ret.pack['__salt__'] = wrapped_ret
    return wrapped_ret


def serializers(opts):
    '''
    Returns the serializers modules
    :param dict opts: The Salt options dictionary
    :returns: LazyLoader instance, with only serializers present in the keyspace
    '''
    return LazyLoader(
        _module_dirs(opts, 'serializers', 'serializers'),
        opts,
        tag='serializers',
    )


def auth(opts, whitelist=None):
    '''
    Returns the auth modules

    :param dict opts: The Salt options dictionary
    :returns: LazyLoader
    '''
    return LazyLoader(
        _module_dirs(opts, 'auth', 'auth'),
        opts,
        tag='auth',
        whitelist=whitelist,
        pack={'__salt__': minion_mods(opts)},
    )


def fileserver(opts, backends):
    '''
    Returns the file server modules
    '''
    return LazyLoader(
        _module_dirs(opts, 'fileserver', 'fileserver'),
        opts,
        tag='fileserver',
        whitelist=backends,
    )


def roster(opts, whitelist=None):
    '''
    Returns the roster modules
    '''
    return LazyLoader(
        _module_dirs(opts, 'roster', 'roster'),
        opts,
        tag='roster',
        whitelist=whitelist,
    )


def states(opts, functions, utils, whitelist=None):
    '''
    Returns the state modules

    :param dict opts: The Salt options dictionary
    :param dict functions: A dictionary of minion modules, with module names as
                            keys and funcs as values.

    .. code-block:: python

        import salt.config
        import salt.loader

        __opts__ = salt.config.minion_config('/etc/salt/minion')
        statemods = salt.loader.states(__opts__, None, None)
    '''
    ret = LazyLoader(
        _module_dirs(opts, 'states', 'states'),
        opts,
        tag='states',
        pack={'__salt__': functions},
        whitelist=whitelist,
    )
    ret.pack['__states__'] = ret
    ret.pack['__utils__'] = utils
    return ret


def beacons(opts, functions, context=None):
    '''
    Load the beacon modules

    :param dict opts: The Salt options dictionary
    :param dict functions: A dictionary of minion modules, with module names as
                            keys and funcs as values.
    '''
    return LazyLoader(
        _module_dirs(opts, 'beacons', 'beacons'),
        opts,
        tag='beacons',
        pack={'__context__': context, '__salt__': functions},
    )


def search(opts, returners, whitelist=None):
    '''
    Returns the search modules

    :param dict opts: The Salt options dictionary
    :param returners: Undocumented
    :param whitelist: Undocumented
    '''
    # TODO Document returners arg
    # TODO Document whitelist arg
    return LazyLoader(
        _module_dirs(opts, 'search', 'search'),
        opts,
        tag='search',
        whitelist=whitelist,
        pack={'__ret__': returners},
    )


def log_handlers(opts):
    '''
    Returns the custom logging handler modules

    :param dict opts: The Salt options dictionary
    '''
    ret = LazyLoader(
        _module_dirs(
            opts,
            'log_handlers',
            'log_handlers',
            int_type='handlers',
            base_path=os.path.join(SALT_BASE_PATH, 'log'),
        ),
        opts,
        tag='log_handlers',
    )
    return FilterDictWrapper(ret, '.setup_handlers')


def ssh_wrapper(opts, functions=None, context=None):
    '''
    Returns the custom logging handler modules
    '''
    return LazyLoader(
        _module_dirs(
            opts,
            'wrapper',
            'wrapper',
            base_path=os.path.join(SALT_BASE_PATH, os.path.join('client', 'ssh')),
        ),
        opts,
        tag='wrapper',
        pack={'__salt__': functions, '__context__': context},
    )


def render(opts, functions, states=None):
    '''
    Returns the render modules
    '''
    pack = {'__salt__': functions}
    if states:
        pack['__states__'] = states
    ret = LazyLoader(
        _module_dirs(
            opts,
            'renderers',
            'render',
            ext_type_dirs='render_dirs',
        ),
        opts,
        tag='render',
        pack=pack,
    )
    rend = FilterDictWrapper(ret, '.render')

    if not check_render_pipe_str(opts['renderer'], rend):
        err = ('The renderer {0} is unavailable, this error is often because '
               'the needed software is unavailable'.format(opts['renderer']))
        log.critical(err)
        raise LoaderError(err)
    return rend


def grain_funcs(opts):
    '''
    Returns the grain functions

      .. code-block:: python

          import salt.config
          import salt.loader

          __opts__ = salt.config.minion_config('/etc/salt/minion')
          grainfuncs = salt.loader.grain_funcs(__opts__)
    '''
    return LazyLoader(
        _module_dirs(
            opts,
            'grains',
            'grain',
            ext_type_dirs='grains_dirs',
        ),
        opts,
        tag='grains',
    )


def grains(opts, force_refresh=False, proxy=None):
    '''
    Return the functions for the dynamic grains and the values for the static
    grains.

    .. code-block:: python

        import salt.config
        import salt.loader

        __opts__ = salt.config.minion_config('/etc/salt/minion')
        __grains__ = salt.loader.grains(__opts__)
        print __grains__['id']
    '''
    # if we hae no grains, lets try loading from disk (TODO: move to decorator?)
    if not force_refresh:
        if opts.get('grains_cache', False):
            cfn = os.path.join(
                opts['cachedir'],
                'grains.cache.p'
            )
            if os.path.isfile(cfn):
                grains_cache_age = int(time.time() - os.path.getmtime(cfn))
                if opts.get('grains_cache_expiration', 300) >= grains_cache_age and not \
                        opts.get('refresh_grains_cache', False) and not force_refresh:
                    log.debug('Retrieving grains from cache')
                    try:
                        serial = salt.payload.Serial(opts)
                        with salt.utils.fopen(cfn, 'rb') as fp_:
                            cached_grains = serial.load(fp_)
                        return cached_grains
                    except (IOError, OSError):
                        pass
                else:
                    if force_refresh:
                        log.debug('Grains refresh requested. Refreshing grains.')
                    else:
                        log.debug('Grains cache last modified {0} seconds ago and '
                                  'cache expiration is set to {1}. '
                                  'Grains cache expired. Refreshing.'.format(
                                      grains_cache_age,
                                      opts.get('grains_cache_expiration', 300)
                                  ))
            else:
                log.debug('Grains cache file does not exist.')

    if opts.get('skip_grains', False):
        return {}
    if 'conf_file' in opts:
        pre_opts = {}
        pre_opts.update(salt.config.load_config(
            opts['conf_file'], 'SALT_MINION_CONFIG',
            salt.config.DEFAULT_MINION_OPTS['conf_file']
        ))
        default_include = pre_opts.get(
            'default_include', opts['default_include']
        )
        include = pre_opts.get('include', [])
        pre_opts.update(salt.config.include_config(
            default_include, opts['conf_file'], verbose=False
        ))
        pre_opts.update(salt.config.include_config(
            include, opts['conf_file'], verbose=True
        ))
        if 'grains' in pre_opts:
            opts['grains'] = pre_opts['grains']
        else:
            opts['grains'] = {}
    else:
        opts['grains'] = {}

    grains_data = {}
    funcs = grain_funcs(opts)
    if force_refresh:  # if we refresh, lets reload grain modules
        funcs.clear()
    # Run core grains
    for key, fun in six.iteritems(funcs):
        if not key.startswith('core.'):
            continue
        log.trace('Loading {0} grain'.format(key))
        ret = fun()
        if not isinstance(ret, dict):
            continue
        grains_data.update(ret)

    # Run the rest of the grains
    for key, fun in six.iteritems(funcs):
        if key.startswith('core.') or key == '_errors':
            continue
        try:
            ret = fun()
        except Exception:
            log.critical(
                'Failed to load grains defined in grain file {0} in '
                'function {1}, error:\n'.format(
                    key, fun
                ),
                exc_info=True
            )
            continue
        if not isinstance(ret, dict):
            continue
        grains_data.update(ret)

    # Write cache if enabled
    if opts.get('grains_cache', False):
        cumask = os.umask(0o77)
        try:
            if salt.utils.is_windows():
                # Make sure cache file isn't read-only
                __salt__['cmd.run']('attrib -R "{0}"'.format(cfn))
            with salt.utils.fopen(cfn, 'w+b') as fp_:
                try:
                    serial = salt.payload.Serial(opts)
                    serial.dump(grains_data, fp_)
                except TypeError:
                    # Can't serialize pydsl
                    pass
        except (IOError, OSError):
            msg = 'Unable to write to grains cache file {0}'
            log.error(msg.format(cfn))
        os.umask(cumask)

    grains_data.update(opts['grains'])
    return grains_data


# TODO: get rid of? Does anyone use this? You should use raw() instead
def call(fun, **kwargs):
    '''
    Directly call a function inside a loader directory
    '''
    args = kwargs.get('args', [])
    dirs = kwargs.get('dirs', [])

    funcs = LazyLoader(
        [os.path.join(SALT_BASE_PATH, 'modules')] + dirs,
        None,
        tag='modules',
        virtual_enable=False,
    )
    return funcs[fun](*args)


def runner(opts):
    '''
    Directly call a function inside a loader directory
    '''
    ret = LazyLoader(
        _module_dirs(opts, 'runners', 'runner', ext_type_dirs='runner_dirs'),
        opts,
        tag='runners',
    )
    # TODO: change from __salt__ to something else, we overload __salt__ too much
    ret.pack['__salt__'] = ret
    return ret


def queues(opts):
    '''
    Directly call a function inside a loader directory
    '''
    return LazyLoader(
        _module_dirs(opts, 'queues', 'queue', ext_type_dirs='queue_dirs'),
        opts,
        tag='queues',
    )


def sdb(opts, functions=None, whitelist=None):
    '''
    Make a very small database call
    '''
    return LazyLoader(
        _module_dirs(opts, 'sdb', 'sdb'),
        opts,
        tag='sdb',
        pack={'__sdb__': functions},
        whitelist=whitelist,
    )


def pkgdb(opts):
    '''
    Return modules for SPM's package database

    .. versionadded:: 2015.8.0
    '''
    return LazyLoader(
        _module_dirs(
            opts,
            'pkgdb',
            'pkgdb',
            base_path=os.path.join(SALT_BASE_PATH, 'spm')
        ),
        opts,
        tag='pkgdb'
    )


def pkgfiles(opts):
    '''
    Return modules for SPM's file handling

    .. versionadded:: 2015.8.0
    '''
    return LazyLoader(
        _module_dirs(
            opts,
            'pkgfiles',
            'pkgfiles',
            base_path=os.path.join(SALT_BASE_PATH, 'spm')
        ),
        opts,
        tag='pkgfiles'
    )


def clouds(opts):
    '''
    Return the cloud functions
    '''
    # Let's bring __active_provider_name__, defaulting to None, to all cloud
    # drivers. This will get temporarily updated/overridden with a context
    # manager when needed.
    functions = LazyLoader(
        _module_dirs(opts,
                     'clouds',
                     'cloud',
                     base_path=os.path.join(SALT_BASE_PATH, 'cloud'),
                     int_type='clouds'),
        opts,
        tag='clouds',
        pack={'__active_provider_name__': None},
    )
    for funcname in LIBCLOUD_FUNCS_NOT_SUPPORTED:
        log.trace(
            '\'{0}\' has been marked as not supported. Removing from the list '
            'of supported cloud functions'.format(
                funcname
            )
        )
        functions.pop(funcname, None)
    return functions


def netapi(opts):
    '''
    Return the network api functions
    '''
    return LazyLoader(
        _module_dirs(opts, 'netapi', 'netapi'),
        opts,
        tag='netapi',
    )


def executors(opts, functions=None, context=None):
    '''
    Returns the executor modules
    '''
    return LazyLoader(
        _module_dirs(opts, 'executors', 'executor'),
        opts,
        tag='executor',
        pack={'__salt__': functions, '__context__': context or {}},
    )


def _generate_module(name):
    if name in sys.modules:
        return

    code = "'''Salt loaded {0} parent module'''".format(name.split('.')[-1])
    module = imp.new_module(name)
    exec(code, module.__dict__)
    sys.modules[name] = module


def _mod_type(module_path):
    if module_path.startswith(SALT_BASE_PATH):
        return 'int'
    return 'ext'


# TODO: move somewhere else?
class FilterDictWrapper(MutableMapping):
    '''
    Create a dict which wraps another dict with a specific key suffix on get

    This is to replace "filter_load"
    '''
    def __init__(self, d, suffix):
        self._dict = d
        self.suffix = suffix

    def __setitem__(self, key, val):
        self._dict[key] = val

    def __delitem__(self, key):
        del self._dict[key]

    def __getitem__(self, key):
        return self._dict[key + self.suffix]

    def __len__(self):
        return len(self._dict)

    def __iter__(self):
        for key in self._dict:
            if key.endswith(self.suffix):
                yield key.replace(self.suffix, '')


class LazyLoader(salt.utils.lazy.LazyDict):
    '''
    Goals here:
        - lazy loading
        - minimize disk usage

    # TODO:
        - move modules_max_memory into here
        - singletons (per tag)
    '''

    mod_dict_class = salt.utils.odict.OrderedDict

    def __init__(self,
                 module_dirs,
                 opts=None,
                 tag='module',
                 loaded_base_name=None,
                 mod_type_check=None,
                 pack=None,
                 whitelist=None,
                 virtual_enable=True,
                 static_modules=None
                 ):  # pylint: disable=W0231
        '''
        In pack, if any of the values are None they will be replaced with an
        empty context-specific dict
        '''

        self.inject_globals = {}
        self.pack = {} if pack is None else pack
        if opts is None:
            opts = {}
        self.context_dict = salt.utils.context.ContextDict()
        self.opts = self.__prep_mod_opts(opts)

        self.module_dirs = module_dirs
        self.tag = tag
        self.loaded_base_name = loaded_base_name or LOADED_BASE_NAME
        self.mod_type_check = mod_type_check or _mod_type

        if '__context__' not in self.pack:
            self.pack['__context__'] = None

        for k, v in six.iteritems(self.pack):
            if v is None:  # if the value of a pack is None, lets make an empty dict
                self.context_dict.setdefault(k, {})
                self.pack[k] = salt.utils.context.NamespacedDictWrapper(self.context_dict, k)

        self.whitelist = whitelist
        self.virtual_enable = virtual_enable
        self.initial_load = True

        # names of modules that we don't have (errors, __virtual__, etc.)
        self.missing_modules = {}  # mapping of name -> error
        self.loaded_modules = {}  # mapping of module_name -> dict_of_functions
        self.loaded_files = set()  # TODO: just remove them from file_mapping?
        self.static_modules = static_modules if static_modules else []

        self.disabled = set(self.opts.get('disable_{0}s'.format(self.tag), []))

        self.refresh_file_mapping()

        super(LazyLoader, self).__init__()  # late init the lazy loader
        # create all of the import namespaces
        _generate_module('{0}.int'.format(self.loaded_base_name))
        _generate_module('{0}.int.{1}'.format(self.loaded_base_name, tag))
        _generate_module('{0}.ext'.format(self.loaded_base_name))
        _generate_module('{0}.ext.{1}'.format(self.loaded_base_name, tag))

    def __getitem__(self, item):
        '''
        Override the __getitem__ in order to decorate the returned function if we need
        to last-minute inject globals
        '''
        func = super(LazyLoader, self).__getitem__(item)
        if self.inject_globals:
            return global_injector_decorator(self.inject_globals)(func)
        else:
            return func

    def __getattr__(self, mod_name):
        '''
        Allow for "direct" attribute access-- this allows jinja templates to
        access things like `salt.test.ping()`
        '''
        # if we have an attribute named that, lets return it.
        try:
            return object.__getattr__(self, mod_name)  # pylint: disable=no-member
        except AttributeError:
            pass

        # otherwise we assume its jinja template access
        if mod_name not in self.loaded_modules and not self.loaded:
            for name in self._iter_files(mod_name):
                if name in self.loaded_files:
                    continue
                # if we got what we wanted, we are done
                if self._load_module(name) and mod_name in self.loaded_modules:
                    break
        if mod_name in self.loaded_modules:
            return self.loaded_modules[mod_name]
        else:
            raise AttributeError(mod_name)

    def missing_fun_string(self, function_name):
        '''
        Return the error string for a missing function.

        This can range from "not available' to "__virtual__" returned False
        '''
        mod_name = function_name.split('.')[0]
        if mod_name in self.loaded_modules:
            return '\'{0}\' is not available.'.format(function_name)
        else:
            try:
                reason = self.missing_modules[mod_name]
            except KeyError:
                return '\'{0}\' is not available.'.format(function_name)
            else:
                if reason is not None:
                    return '\'{0}\' __virtual__ returned False: {1}'.format(mod_name, reason)
                else:
                    return '\'{0}\' __virtual__ returned False'.format(mod_name)

    def refresh_file_mapping(self):
        '''
        refresh the mapping of the FS on disk
        '''
        # map of suffix to description for imp
        self.suffix_map = {}
        suffix_order = ['']  # local list to determine precedence of extensions
                             # Prefer packages (directories) over modules (single files)!
        for (suffix, mode, kind) in SUFFIXES:
            self.suffix_map[suffix] = (suffix, mode, kind)
            suffix_order.append(suffix)

        if self.opts.get('cython_enable', True) is True:
            try:
                global pyximport
                pyximport = __import__('pyximport')  # pylint: disable=import-error
                pyximport.install()
                # add to suffix_map so file_mapping will pick it up
                self.suffix_map['.pyx'] = tuple()
            except ImportError:
                log.info('Cython is enabled in the options but not present '
                    'in the system path. Skipping Cython modules.')
        # Allow for zipimport of modules
        if self.opts.get('enable_zip_modules', True) is True:
            self.suffix_map['.zip'] = tuple()
        # allow for module dirs
        self.suffix_map[''] = ('', '', imp.PKG_DIRECTORY)

        # create mapping of filename (without suffix) to (path, suffix)
        self.file_mapping = {}

        for mod_dir in self.module_dirs:
            files = []
            try:
                files = os.listdir(mod_dir)
            except OSError:
                continue  # Next mod_dir
            for filename in files:
                try:
                    if filename.startswith('_'):
                        # skip private modules
                        # log messages omitted for obviousness
                        continue  # Next filename
                    f_noext, ext = os.path.splitext(filename)
                    # make sure it is a suffix we support
                    if ext not in self.suffix_map:
                        continue  # Next filename
                    if f_noext in self.disabled:
                        log.trace(
                            'Skipping {0}, it is disabled by configuration'.format(
                            filename
                            )
                        )
                        continue  # Next filename
                    fpath = os.path.join(mod_dir, filename)
                    # if its a directory, lets allow us to load that
                    if ext == '':
                        # is there something __init__?
                        subfiles = os.listdir(fpath)
                        for suffix in suffix_order:
                            if '' == suffix:
                                continue  # Next suffix (__init__ must have a suffix)
                            init_file = '__init__{0}'.format(suffix)
                            if init_file in subfiles:
                                break
                        else:
                            continue  # Next filename

                    if f_noext in self.file_mapping:
                        curr_ext = self.file_mapping[f_noext][1]
                        #log.debug("****** curr_ext={0} ext={1} suffix_order={2}".format(curr_ext, ext, suffix_order))
                        if '' in (curr_ext, ext) and curr_ext != ext:
                            log.error('Module/package collision: {0!r} and {1!r}'.format(
                                fpath, self.file_mapping[f_noext][0]
                            ))
                        if not curr_ext or suffix_order.index(ext) >= suffix_order.index(curr_ext):
                            continue  # Next filename

                    # Made it this far - add it
                    self.file_mapping[f_noext] = (fpath, ext)

                except OSError:
                    continue
        for smod in self.static_modules:
            f_noext = smod.split('.')[-1]
            self.file_mapping[f_noext] = (smod, '.o')

    def clear(self):
        '''
        Clear the dict
        '''
        super(LazyLoader, self).clear()  # clear the lazy loader
        self.loaded_files = set()
        self.missing_modules = {}
        self.loaded_modules = {}
        # if we have been loaded before, lets clear the file mapping since
        # we obviously want a re-do
        if hasattr(self, 'opts'):
            self.refresh_file_mapping()
        self.initial_load = False

    def __prep_mod_opts(self, opts):
        '''
        Strip out of the opts any logger instance
        '''
        if '__grains__' not in self.pack:
            self.context_dict['grains'] = opts.get('grains', {})
            self.pack['__grains__'] = salt.utils.context.NamespacedDictWrapper(self.context_dict, 'grains')

        if '__pillar__' not in self.pack:
            self.context_dict['pillar'] = opts.get('pillar', {})
            self.pack['__pillar__'] = salt.utils.context.NamespacedDictWrapper(self.context_dict, 'pillar')

        mod_opts = {}
        for key, val in list(opts.items()):
            if key == 'logger':
                continue
            mod_opts[key] = val
        return mod_opts

    def _iter_files(self, mod_name):
        '''
        Iterate over all file_mapping files in order of closeness to mod_name
        '''
        # do we have an exact match?
        if mod_name in self.file_mapping:
            yield mod_name

        # do we have a partial match?
        for k in self.file_mapping:
            if mod_name in k:
                yield k

        # anyone else? Bueller?
        for k in self.file_mapping:
            if mod_name not in k:
                yield k

    def _reload_submodules(self, mod):
        submodules = (
            getattr(mod, sname) for sname in dir(mod) if
            isinstance(getattr(mod, sname), mod.__class__)
        )

        # reload only custom "sub"modules
        for submodule in submodules:
            # it is a submodule if the name is in a namespace under mod
            if submodule.__name__.startswith(mod.__name__ + '.'):
                reload(submodule)
                self._reload_submodules(submodule)

    def _load_module(self, name):
        mod = None
        fpath, suffix = self.file_mapping[name]
        self.loaded_files.add(name)
        try:
            sys.path.append(os.path.dirname(fpath))
            if suffix == '.pyx':
                mod = pyximport.load_module(name, fpath, tempfile.gettempdir())
            elif suffix == '.o':
                top_mod = __import__(fpath, globals(), locals(), [])
                comps = fpath.split('.')
                if len(comps) < 2:
                    mod = top_mod
                else:
                    mod = top_mod
                    for subname in comps[1:]:
                        mod = getattr(mod, subname)
            elif suffix == '.zip':
                mod = zipimporter(fpath).load_module(name)
            else:
                desc = self.suffix_map[suffix]
                # if it is a directory, we don't open a file
                if suffix == '':
                    mod = imp.load_module(
                        '{0}.{1}.{2}.{3}'.format(
                            self.loaded_base_name,
                            self.mod_type_check(fpath),
                            self.tag,
                            name
                        ), None, fpath, desc)
                    # reload all submodules if necessary
                    if not self.initial_load:
                        self._reload_submodules(mod)
                else:
                    with salt.utils.fopen(fpath, desc[1]) as fn_:
                        mod = imp.load_module(
                            '{0}.{1}.{2}.{3}'.format(
                                self.loaded_base_name,
                                self.mod_type_check(fpath),
                                self.tag,
                                name
                            ), fn_, fpath, desc)

        except IOError:
            raise
        except ImportError:
            log.debug(
                'Failed to import {0} {1}:\n'.format(
                    self.tag, name
                ),
                exc_info=True
            )
            return False
        except Exception as error:
            log.error(
                'Failed to import {0} {1}, this is due most likely to a '
                'syntax error:\n'.format(
                    self.tag, name
                ),
                exc_info=True
            )
            return False
        except SystemExit:
            log.error(
                'Failed to import {0} {1} as the module called exit()\n'.format(
                    self.tag, name
                ),
                exc_info=True
            )
            return False
        finally:
            sys.path.pop()

        if hasattr(mod, '__opts__'):
            mod.__opts__.update(self.opts)
        else:
            mod.__opts__ = self.opts

        # pack whatever other globals we were asked to
        for p_name, p_value in six.iteritems(self.pack):
            setattr(mod, p_name, p_value)

        module_name = mod.__name__.rsplit('.', 1)[-1]

        # Call a module's initialization method if it exists
        module_init = getattr(mod, '__init__', None)
        if inspect.isfunction(module_init):
            try:
                module_init(self.opts)
            except TypeError as e:
                log.error(e)
            except Exception:
                err_string = '__init__ failed'
                log.debug(
                    'Error loading {0}.{1}: {2}'.format(
                        self.tag,
                        module_name,
                        err_string),
                    exc_info=True)
                self.missing_modules[module_name] = err_string
                self.missing_modules[name] = err_string
                return False

        # if virtual modules are enabled, we need to look for the
        # __virtual__() function inside that module and run it.
        if self.virtual_enable:
            (virtual_ret, module_name, virtual_err) = self.process_virtual(
                mod,
                module_name,
            )
            if virtual_err is not None:
                log.debug('Error loading {0}.{1}: {2}'.format(self.tag,
                                                              module_name,
                                                              virtual_err,
                                                              ))

            # if process_virtual returned a non-True value then we are
            # supposed to not process this module
            if virtual_ret is not True:
                # If a module has information about why it could not be loaded, record it
                self.missing_modules[module_name] = virtual_err
                self.missing_modules[name] = virtual_err
                return False

        # If this is a proxy minion then MOST modules cannot work. Therefore, require that
        # any module that does work with salt-proxy-minion define __proxyenabled__ as a list
        # containing the names of the proxy types that the module supports.
        #
        # Render modules and state modules are OK though
        if 'proxymodule' in self.opts:
            if self.tag not in ['render', 'states', 'utils']:
                if not hasattr(mod, '__proxyenabled__') or \
                        (self.opts['proxymodule'].loaded_base_name not in mod.__proxyenabled__ and
                            '*' not in mod.__proxyenabled__):
                    err_string = 'not a proxy_minion enabled module'
                    self.missing_modules[module_name] = err_string
                    self.missing_modules[name] = err_string
                    return False

        if getattr(mod, '__load__', False) is not False:
            log.info(
                'The functions from module \'{0}\' are being loaded from the '
                'provided __load__ attribute'.format(
                    module_name
                )
            )
        mod_dict = self.mod_dict_class()
        for attr in getattr(mod, '__load__', dir(mod)):
            if attr.startswith('_'):
                # private functions are skipped
                continue
            func = getattr(mod, attr)
            if not inspect.isfunction(func):
                # Not a function!? Skip it!!!
                continue
            # Let's get the function name.
            # If the module has the __func_alias__ attribute, it must be a
            # dictionary mapping in the form of(key -> value):
            #   <real-func-name> -> <desired-func-name>
            #
            # It default's of course to the found callable attribute name
            # if no alias is defined.
            funcname = getattr(mod, '__func_alias__', {}).get(attr, attr)
            # Save many references for lookups
            self._dict['{0}.{1}'.format(module_name, funcname)] = func
            setattr(mod_dict, funcname, func)
            mod_dict[funcname] = func
            self._apply_outputter(func, mod)

        # enforce depends
        try:
            Depends.enforce_dependencies(self._dict, self.tag)
        except RuntimeError as exc:
            log.info('Depends.enforce_dependencies() failed '
                     'for reasons: {0}'.format(exc))

        self.loaded_modules[module_name] = mod_dict
        return True

    def _load(self, key):
        '''
        Load a single item if you have it
        '''
        # if the key doesn't have a '.' then it isn't valid for this mod dict
        if not isinstance(key, six.string_types) or '.' not in key:
            raise KeyError
        mod_name, _ = key.split('.', 1)
        if mod_name in self.missing_modules:
            return True
        # if the modulename isn't in the whitelist, don't bother
        if self.whitelist and mod_name not in self.whitelist:
            raise KeyError

        def _inner_load(mod_name):
            for name in self._iter_files(mod_name):
                if name in self.loaded_files:
                    continue
                # if we got what we wanted, we are done
                if self._load_module(name) and key in self._dict:
                    return True
            return False

        # try to load the module
        ret = None
        reloaded = False
        # re-scan up to once, IOErrors or a failed load cause re-scans of the
        # filesystem
        while True:
            try:
                ret = _inner_load(mod_name)
                if not reloaded and ret is not True:
                    self.refresh_file_mapping()
                    reloaded = True
                    continue
                break
            except IOError:
                if not reloaded:
                    self.refresh_file_mapping()
                    reloaded = True
                continue

        return ret

    def _load_all(self):
        '''
        Load all of them
        '''
        for name in self.file_mapping:
            if name in self.loaded_files or name in self.missing_modules:
                continue
            self._load_module(name)

        self.loaded = True

    def _apply_outputter(self, func, mod):
        '''
        Apply the __outputter__ variable to the functions
        '''
        if hasattr(mod, '__outputter__'):
            outp = mod.__outputter__
            if func.__name__ in outp:
                func.__outputter__ = outp[func.__name__]

    def process_virtual(self, mod, module_name):
        '''
        Given a loaded module and its default name determine its virtual name

        This function returns a tuple. The first value will be either True or
        False and will indicate if the module should be loaded or not (i.e. if
        it threw and exception while processing its __virtual__ function). The
        second value is the determined virtual name, which may be the same as
        the value provided.

        The default name can be calculated as follows::

            module_name = mod.__name__.rsplit('.', 1)[-1]
        '''

        # The __virtual__ function will return either a True or False value.
        # If it returns a True value it can also set a module level attribute
        # named __virtualname__ with the name that the module should be
        # referred to as.
        #
        # This allows us to have things like the pkg module working on all
        # platforms under the name 'pkg'. It also allows for modules like
        # augeas_cfg to be referred to as 'augeas', which would otherwise have
        # namespace collisions. And finally it allows modules to return False
        # if they are not intended to run on the given platform or are missing
        # dependencies.
        try:
            error_reason = None
            if hasattr(mod, '__virtual__') and inspect.isfunction(mod.__virtual__):
                try:
                    start = time.time()
                    virtual = mod.__virtual__()
                    if isinstance(virtual, tuple):
                        error_reason = virtual[1]
                        virtual = virtual[0]
<<<<<<< HEAD
                    end = time.time() - start
                    msg = 'Virtual function took {0} seconds for {1}'.format(
                            end, module_name)
                    log.warning(msg)
                else:
                    try:
                        virtual = mod.__virtual__()
                        if isinstance(virtual, tuple):
                            error_reason = virtual[1]
                            virtual = virtual[0]
                    except Exception as exc:
                        log.error('Exception raised when processing __virtual__ function'
                                  ' for {0}. Module will not be loaded: {1}'.format(
                                      module_name, exc),
                                  exc_info_on_loglevel=logging.DEBUG)
                        virtual = None
=======
                    if self.opts.get('virtual_timer', False):
                        end = time.time() - start
                        msg = 'Virtual function took {0} seconds for {1}'.format(
                                end, module_name)
                        log.warning(msg)
                except Exception as exc:
                    error_reason = ('Exception raised when processing __virtual__ function'
                              ' for {0}. Module will not be loaded {1}'.format(
                                  module_name, exc))
                    log.error(error_reason)
                    virtual = None
>>>>>>> 430e9376
                # Get the module's virtual name
                virtualname = getattr(mod, '__virtualname__', virtual)
                if not virtual:
                    # if __virtual__() evaluates to False then the module
                    # wasn't meant for this platform or it's not supposed to
                    # load for some other reason.

                    # Some modules might accidentally return None and are
                    # improperly loaded
                    if virtual is None:
                        log.warning(
                            '{0}.__virtual__() is wrongly returning `None`. '
                            'It should either return `True`, `False` or a new '
                            'name. If you\'re the developer of the module '
                            '\'{1}\', please fix this.'.format(
                                mod.__name__,
                                module_name
                            )
                        )

                    return (False, module_name, error_reason)

                # At this point, __virtual__ did not return a
                # boolean value, let's check for deprecated usage
                # or module renames
                if virtual is not True and module_name != virtual:
                    # The module is renaming itself. Updating the module name
                    # with the new name
                    log.trace('Loaded {0} as virtual {1}'.format(
                        module_name, virtual
                    ))

                    if not hasattr(mod, '__virtualname__'):
                        salt.utils.warn_until(
                            'Hydrogen',
                            'The \'{0}\' module is renaming itself in its '
                            '__virtual__() function ({1} => {2}). Please '
                            'set it\'s virtual name as the '
                            '\'__virtualname__\' module attribute. '
                            'Example: "__virtualname__ = \'{2}\'"'.format(
                                mod.__name__,
                                module_name,
                                virtual
                            )
                        )

                    if virtualname != virtual:
                        # The __virtualname__ attribute does not match what's
                        # being returned by the __virtual__() function. This
                        # should be considered an error.
                        log.error(
                            'The module \'{0}\' is showing some bad usage. Its '
                            '__virtualname__ attribute is set to \'{1}\' yet the '
                            '__virtual__() function is returning \'{2}\'. These '
                            'values should match!'.format(
                                mod.__name__,
                                virtualname,
                                virtual
                            )
                        )

                    module_name = virtualname

                # If the __virtual__ function returns True and __virtualname__
                # is set then use it
                elif virtual is True and virtualname != module_name:
                    if virtualname is not True:
                        module_name = virtualname

        except KeyError:
            # Key errors come out of the virtual function when passing
            # in incomplete grains sets, these can be safely ignored
            # and logged to debug, still, it includes the traceback to
            # help debugging.
            log.debug(
                'KeyError when loading {0}'.format(module_name),
                exc_info=True
            )

        except Exception:
            # If the module throws an exception during __virtual__()
            # then log the information and continue to the next.
            log.error(
                'Failed to read the virtual function for '
                '{0}: {1}'.format(
                    self.tag, module_name
                ),
                exc_info=True
            )
            return (False, module_name, error_reason)

        return (True, module_name, None)


def global_injector_decorator(inject_globals):
    '''
    Decorator used by the LazyLoader to inject globals into a function at
    execute time.

    globals
        Dictionary with global variables to inject
    '''
    def inner_decorator(f):
        @functools.wraps(f)
        def wrapper(*args, **kwargs):
            with salt.utils.context.func_globals_inject(f, **inject_globals):
                return f(*args, **kwargs)
        return wrapper
    return inner_decorator<|MERGE_RESOLUTION|>--- conflicted
+++ resolved
@@ -1449,24 +1449,6 @@
                     if isinstance(virtual, tuple):
                         error_reason = virtual[1]
                         virtual = virtual[0]
-<<<<<<< HEAD
-                    end = time.time() - start
-                    msg = 'Virtual function took {0} seconds for {1}'.format(
-                            end, module_name)
-                    log.warning(msg)
-                else:
-                    try:
-                        virtual = mod.__virtual__()
-                        if isinstance(virtual, tuple):
-                            error_reason = virtual[1]
-                            virtual = virtual[0]
-                    except Exception as exc:
-                        log.error('Exception raised when processing __virtual__ function'
-                                  ' for {0}. Module will not be loaded: {1}'.format(
-                                      module_name, exc),
-                                  exc_info_on_loglevel=logging.DEBUG)
-                        virtual = None
-=======
                     if self.opts.get('virtual_timer', False):
                         end = time.time() - start
                         msg = 'Virtual function took {0} seconds for {1}'.format(
@@ -1476,9 +1458,8 @@
                     error_reason = ('Exception raised when processing __virtual__ function'
                               ' for {0}. Module will not be loaded {1}'.format(
                                   module_name, exc))
-                    log.error(error_reason)
+                    log.error(error_reason, exc_info_on_loglevel=logging.DEBUG)
                     virtual = None
->>>>>>> 430e9376
                 # Get the module's virtual name
                 virtualname = getattr(mod, '__virtualname__', virtual)
                 if not virtual:
