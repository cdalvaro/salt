# -*- coding: utf-8 -*-
'''
The Salt loader is the core to Salt's plugin system, the loader scans
directories for python loadable code and organizes the code into the
plugin interfaces used by Salt.
'''

# Import python libs
from __future__ import absolute_import, print_function, unicode_literals
import os
import re
import sys
import time
import logging
import inspect
import tempfile
import threading
import functools
import threading
import traceback
import types
from zipimport import zipimporter

# Import salt libs
import salt.config
import salt.defaults.events
import salt.defaults.exitcodes
import salt.syspaths
import salt.utils.args
import salt.utils.context
import salt.utils.data
import salt.utils.dictupdate
import salt.utils.event
import salt.utils.files
import salt.utils.lazy
import salt.utils.odict
import salt.utils.platform
import salt.utils.versions
import salt.utils.stringutils
from salt.exceptions import LoaderError
from salt.template import check_render_pipe_str
from salt.utils.decorators import Depends
from salt.utils.thread_local_proxy import ThreadLocalProxy

# Import 3rd-party libs
from salt.ext import six
from salt.ext.six.moves import reload_module

if sys.version_info[:2] >= (3, 5):
    import importlib.machinery  # pylint: disable=no-name-in-module,import-error
    import importlib.util  # pylint: disable=no-name-in-module,import-error
    USE_IMPORTLIB = True
else:
    import imp
    USE_IMPORTLIB = False

try:
    from collections.abc import MutableMapping
except ImportError:
    from collections import MutableMapping

try:
    import pkg_resources
    HAS_PKG_RESOURCES = True
except ImportError:
    HAS_PKG_RESOURCES = False

log = logging.getLogger(__name__)

SALT_BASE_PATH = os.path.abspath(salt.syspaths.INSTALL_DIR)
LOADED_BASE_NAME = 'salt.loaded'

if USE_IMPORTLIB:
    # pylint: disable=no-member
    MODULE_KIND_SOURCE = 1
    MODULE_KIND_COMPILED = 2
    MODULE_KIND_EXTENSION = 3
    MODULE_KIND_PKG_DIRECTORY = 5
    SUFFIXES = []
    for suffix in importlib.machinery.EXTENSION_SUFFIXES:
        SUFFIXES.append((suffix, 'rb', MODULE_KIND_EXTENSION))
    for suffix in importlib.machinery.SOURCE_SUFFIXES:
        SUFFIXES.append((suffix, 'rb', MODULE_KIND_SOURCE))
    for suffix in importlib.machinery.BYTECODE_SUFFIXES:
        SUFFIXES.append((suffix, 'rb', MODULE_KIND_COMPILED))
    MODULE_KIND_MAP = {
        MODULE_KIND_SOURCE: importlib.machinery.SourceFileLoader,
        MODULE_KIND_COMPILED: importlib.machinery.SourcelessFileLoader,
        MODULE_KIND_EXTENSION: importlib.machinery.ExtensionFileLoader
    }
    # pylint: enable=no-member
else:
    SUFFIXES = imp.get_suffixes()

PY3_PRE_EXT = \
    re.compile(r'\.cpython-{0}{1}(\.opt-[1-9])?'.format(*sys.version_info[:2]))

# Because on the cloud drivers we do `from salt.cloud.libcloudfuncs import *`
# which simplifies code readability, it adds some unsupported functions into
# the driver's module scope.
# We list un-supported functions here. These will be removed from the loaded.
#  TODO:  remove the need for this cross-module code. Maybe use NotImplemented
LIBCLOUD_FUNCS_NOT_SUPPORTED = (
    'parallels.avail_sizes',
    'parallels.avail_locations',
    'proxmox.avail_sizes',
)

# Will be set to pyximport module at runtime if cython is enabled in config.
pyximport = None


def static_loader(
        opts,
        ext_type,
        tag,
        pack=None,
        int_type=None,
        ext_dirs=True,
        ext_type_dirs=None,
        base_path=None,
        filter_name=None,
        ):
    funcs = LazyLoader(
        _module_dirs(
            opts,
            ext_type,
            tag,
            int_type,
            ext_dirs,
            ext_type_dirs,
            base_path,
        ),
        opts,
        tag=tag,
        pack=pack,
    )
    ret = {}
    funcs._load_all()
    if filter_name:
        funcs = FilterDictWrapper(funcs, filter_name)
    for key in funcs:
        ret[key] = funcs[key]
    return ret


def _format_entrypoint_target(ep):
    '''
    Makes a string describing the target of an EntryPoint object.

    Base strongly on EntryPoint.__str__().
    '''
    s = ep.module_name
    if ep.attrs:
        s += ':' + '.'.join(ep.attrs)
    return s


def _module_dirs(
        opts,
        ext_type,
        tag=None,
        int_type=None,
        ext_dirs=True,
        ext_type_dirs=None,
        base_path=None,
        ):
    if tag is None:
        tag = ext_type
    sys_types = os.path.join(base_path or SALT_BASE_PATH, int_type or ext_type)
    ext_types = os.path.join(opts['extension_modules'], ext_type)

    ext_type_types = []
    if ext_dirs:
        if ext_type_dirs is None:
            ext_type_dirs = '{0}_dirs'.format(tag)
        if ext_type_dirs in opts:
            ext_type_types.extend(opts[ext_type_dirs])
        if HAS_PKG_RESOURCES and ext_type_dirs:
            for entry_point in pkg_resources.iter_entry_points('salt.loader', ext_type_dirs):
                try:
                    loaded_entry_point = entry_point.load()
                    for path in loaded_entry_point():
                        ext_type_types.append(path)
                except Exception as exc:
                    log.error("Error getting module directories from %s: %s", _format_entrypoint_target(entry_point), exc)
                    log.debug("Full backtrace for module directories error", exc_info=True)

    cli_module_dirs = []
    # The dirs can be any module dir, or a in-tree _{ext_type} dir
    for _dir in opts.get('module_dirs', []):
        # Prepend to the list to match cli argument ordering
        maybe_dir = os.path.join(_dir, ext_type)
        if os.path.isdir(maybe_dir):
            cli_module_dirs.insert(0, maybe_dir)
            continue

        maybe_dir = os.path.join(_dir, '_{0}'.format(ext_type))
        if os.path.isdir(maybe_dir):
            cli_module_dirs.insert(0, maybe_dir)

    return cli_module_dirs + ext_type_types + [ext_types, sys_types]


def minion_mods(
        opts,
        context=None,
        utils=None,
        whitelist=None,
        initial_load=False,
        loaded_base_name=None,
        notify=False,
        static_modules=None,
        proxy=None):
    '''
    Load execution modules

    Returns a dictionary of execution modules appropriate for the current
    system by evaluating the __virtual__() function in each module.

    :param dict opts: The Salt options dictionary

    :param dict context: A Salt context that should be made present inside
                            generated modules in __context__

    :param dict utils: Utility functions which should be made available to
                            Salt modules in __utils__. See `utils_dirs` in
                            salt.config for additional information about
                            configuration.

    :param list whitelist: A list of modules which should be whitelisted.
    :param bool initial_load: Deprecated flag! Unused.
    :param str loaded_base_name: A string marker for the loaded base name.
    :param bool notify: Flag indicating that an event should be fired upon
                        completion of module loading.

    .. code-block:: python

        import salt.config
        import salt.loader

        __opts__ = salt.config.minion_config('/etc/salt/minion')
        __grains__ = salt.loader.grains(__opts__)
        __opts__['grains'] = __grains__
        __utils__ = salt.loader.utils(__opts__)
        __salt__ = salt.loader.minion_mods(__opts__, utils=__utils__)
        __salt__['test.ping']()
    '''
    # TODO Publish documentation for module whitelisting
    if not whitelist:
        whitelist = opts.get('whitelist_modules', None)
    ret = LazyLoader(
        _module_dirs(opts, 'modules', 'module'),
        opts,
        tag='module',
        pack={'__context__': context, '__utils__': utils, '__proxy__': proxy},
        whitelist=whitelist,
        loaded_base_name=loaded_base_name,
        static_modules=static_modules,
    )

    ret.pack['__salt__'] = ret

    # Load any provider overrides from the configuration file providers option
    #  Note: Providers can be pkg, service, user or group - not to be confused
    #        with cloud providers.
    providers = opts.get('providers', False)
    if providers and isinstance(providers, dict):
        for mod in providers:
            # sometimes providers opts is not to diverge modules but
            # for other configuration
            try:
                funcs = raw_mod(opts, providers[mod], ret)
            except TypeError:
                break
            else:
                if funcs:
                    for func in funcs:
                        f_key = '{0}{1}'.format(mod, func[func.rindex('.'):])
                        ret[f_key] = funcs[func]

    if notify:
<<<<<<< HEAD
        evt = salt.utils.event.get_event('minion', opts=opts, listen=False)
        evt.fire_event({'complete': True},
                       tag=salt.defaults.events.MINION_MOD_COMPLETE)
=======
        with salt.utils.event.get_event('minion', opts=opts, listen=False) as evt:
            evt.fire_event({'complete': True}, tag='/salt/minion/minion_mod_complete')
>>>>>>> 16b51a22

    return ret


def raw_mod(opts, name, functions, mod='modules'):
    '''
    Returns a single module loaded raw and bypassing the __virtual__ function

    .. code-block:: python

        import salt.config
        import salt.loader

        __opts__ = salt.config.minion_config('/etc/salt/minion')
        testmod = salt.loader.raw_mod(__opts__, 'test', None)
        testmod['test.ping']()
    '''
    loader = LazyLoader(
        _module_dirs(opts, mod, 'module'),
        opts,
        tag='rawmodule',
        virtual_enable=False,
        pack={'__salt__': functions},
    )
    # if we don't have the module, return an empty dict
    if name not in loader.file_mapping:
        return {}

    loader._load_module(name)  # load a single module (the one passed in)
    return dict(loader._dict)  # return a copy of *just* the funcs for `name`


def metaproxy(opts):
    '''
    Return functions used in the meta proxy
    '''

    return LazyLoader(
        _module_dirs(opts, 'metaproxy'),
        opts,
        tag='metaproxy'
    )


def matchers(opts):
    '''
    Return the matcher services plugins
    '''
    return LazyLoader(
        _module_dirs(opts, 'matchers'),
        opts,
        tag='matchers'
    )


def engines(opts, functions, runners, utils, proxy=None):
    '''
    Return the master services plugins
    '''
    pack = {'__salt__': functions,
            '__runners__': runners,
            '__proxy__': proxy,
            '__utils__': utils}
    return LazyLoader(
        _module_dirs(opts, 'engines'),
        opts,
        tag='engines',
        pack=pack,
    )


def proxy(opts, functions=None, returners=None, whitelist=None, utils=None):
    '''
    Returns the proxy module for this salt-proxy-minion
    '''
    ret = LazyLoader(
        _module_dirs(opts, 'proxy'),
        opts,
        tag='proxy',
        pack={'__salt__': functions, '__ret__': returners, '__utils__': utils},
    )

    ret.pack['__proxy__'] = ret

    return ret


def returners(opts, functions, whitelist=None, context=None, proxy=None):
    '''
    Returns the returner modules
    '''
    return LazyLoader(
        _module_dirs(opts, 'returners', 'returner'),
        opts,
        tag='returner',
        whitelist=whitelist,
        pack={'__salt__': functions, '__context__': context, '__proxy__': proxy or {}},
    )


def utils(opts, whitelist=None, context=None, proxy=proxy):
    '''
    Returns the utility modules
    '''
    return LazyLoader(
        _module_dirs(opts, 'utils', ext_type_dirs='utils_dirs'),
        opts,
        tag='utils',
        whitelist=whitelist,
        pack={'__context__': context, '__proxy__': proxy or {}},
    )


def pillars(opts, functions, context=None):
    '''
    Returns the pillars modules
    '''
    ret = LazyLoader(_module_dirs(opts, 'pillar'),
                     opts,
                     tag='pillar',
                     pack={'__salt__': functions,
                           '__context__': context,
                           '__utils__': utils(opts)})
    ret.pack['__ext_pillar__'] = ret
    return FilterDictWrapper(ret, '.ext_pillar')


def tops(opts):
    '''
    Returns the tops modules
    '''
    if 'master_tops' not in opts:
        return {}
    whitelist = list(opts['master_tops'].keys())
    ret = LazyLoader(
        _module_dirs(opts, 'tops', 'top'),
        opts,
        tag='top',
        whitelist=whitelist,
    )
    return FilterDictWrapper(ret, '.top')


def wheels(opts, whitelist=None, context=None):
    '''
    Returns the wheels modules
    '''
    if context is None:
        context = {}
    return LazyLoader(
        _module_dirs(opts, 'wheel'),
        opts,
        tag='wheel',
        whitelist=whitelist,
        pack={'__context__': context},
    )


def outputters(opts):
    '''
    Returns the outputters modules

    :param dict opts: The Salt options dictionary
    :returns: LazyLoader instance, with only outputters present in the keyspace
    '''
    ret = LazyLoader(
        _module_dirs(opts, 'output', ext_type_dirs='outputter_dirs'),
        opts,
        tag='output',
    )
    wrapped_ret = FilterDictWrapper(ret, '.output')
    # TODO: this name seems terrible... __salt__ should always be execution mods
    ret.pack['__salt__'] = wrapped_ret
    return wrapped_ret


def serializers(opts):
    '''
    Returns the serializers modules
    :param dict opts: The Salt options dictionary
    :returns: LazyLoader instance, with only serializers present in the keyspace
    '''
    return LazyLoader(
        _module_dirs(opts, 'serializers'),
        opts,
        tag='serializers',
    )


def eauth_tokens(opts):
    '''
    Returns the tokens modules
    :param dict opts: The Salt options dictionary
    :returns: LazyLoader instance, with only token backends present in the keyspace
    '''
    return LazyLoader(
        _module_dirs(opts, 'tokens'),
        opts,
        tag='tokens',
    )


def auth(opts, whitelist=None):
    '''
    Returns the auth modules

    :param dict opts: The Salt options dictionary
    :returns: LazyLoader
    '''
    return LazyLoader(
        _module_dirs(opts, 'auth'),
        opts,
        tag='auth',
        whitelist=whitelist,
        pack={'__salt__': minion_mods(opts)},
    )


def fileserver(opts, backends):
    '''
    Returns the file server modules
    '''
    return LazyLoader(_module_dirs(opts, 'fileserver'),
                      opts,
                      tag='fileserver',
                      whitelist=backends,
                      pack={'__utils__': utils(opts)})


def roster(opts, runner=None, utils=None, whitelist=None):
    '''
    Returns the roster modules
    '''
    return LazyLoader(
        _module_dirs(opts, 'roster'),
        opts,
        tag='roster',
        whitelist=whitelist,
        pack={
            '__runner__': runner,
            '__utils__': utils,
        },
    )


def thorium(opts, functions, runners):
    '''
    Load the thorium runtime modules
    '''
    pack = {'__salt__': functions, '__runner__': runners, '__context__': {}}
    ret = LazyLoader(_module_dirs(opts, 'thorium'),
            opts,
            tag='thorium',
            pack=pack)
    ret.pack['__thorium__'] = ret
    return ret


def states(opts, functions, utils, serializers, whitelist=None, proxy=None, context=None):
    '''
    Returns the state modules

    :param dict opts: The Salt options dictionary
    :param dict functions: A dictionary of minion modules, with module names as
                            keys and funcs as values.

    .. code-block:: python

        import salt.config
        import salt.loader

        __opts__ = salt.config.minion_config('/etc/salt/minion')
        statemods = salt.loader.states(__opts__, None, None)
    '''
    if context is None:
        context = {}

    ret = LazyLoader(
        _module_dirs(opts, 'states'),
        opts,
        tag='states',
        pack={'__salt__': functions, '__proxy__': proxy or {}},
        whitelist=whitelist,
    )
    ret.pack['__states__'] = ret
    ret.pack['__utils__'] = utils
    ret.pack['__serializers__'] = serializers
    ret.pack['__context__'] = context
    return ret


def beacons(opts, functions, context=None, proxy=None):
    '''
    Load the beacon modules

    :param dict opts: The Salt options dictionary
    :param dict functions: A dictionary of minion modules, with module names as
                            keys and funcs as values.
    '''
    return LazyLoader(
        _module_dirs(opts, 'beacons'),
        opts,
        tag='beacons',
        pack={'__context__': context, '__salt__': functions, '__proxy__': proxy or {}},
        virtual_funcs=[],
    )


def log_handlers(opts):
    '''
    Returns the custom logging handler modules

    :param dict opts: The Salt options dictionary
    '''
    ret = LazyLoader(
        _module_dirs(
            opts,
            'log_handlers',
            int_type='handlers',
            base_path=os.path.join(SALT_BASE_PATH, 'log'),
        ),
        opts,
        tag='log_handlers',
    )
    return FilterDictWrapper(ret, '.setup_handlers')


def ssh_wrapper(opts, functions=None, context=None):
    '''
    Returns the custom logging handler modules
    '''
    return LazyLoader(
        _module_dirs(
            opts,
            'wrapper',
            base_path=os.path.join(SALT_BASE_PATH, os.path.join('client', 'ssh')),
        ),
        opts,
        tag='wrapper',
        pack={
            '__salt__': functions,
            '__grains__': opts.get('grains', {}),
            '__pillar__': opts.get('pillar', {}),
            '__context__': context,
            },
    )


def render(opts, functions, states=None, proxy=None, context=None):
    '''
    Returns the render modules
    '''
    if context is None:
        context = {}

    pack = {'__salt__': functions,
            '__grains__': opts.get('grains', {}),
            '__context__': context}

    if states:
        pack['__states__'] = states
    pack['__proxy__'] = proxy or {}
    ret = LazyLoader(
        _module_dirs(
            opts,
            'renderers',
            'render',
            ext_type_dirs='render_dirs',
        ),
        opts,
        tag='render',
        pack=pack,
    )
    rend = FilterDictWrapper(ret, '.render')

    if not check_render_pipe_str(opts['renderer'], rend, opts['renderer_blacklist'], opts['renderer_whitelist']):
        err = ('The renderer {0} is unavailable, this error is often because '
               'the needed software is unavailable'.format(opts['renderer']))
        log.critical(err)
        raise LoaderError(err)
    return rend


def grain_funcs(opts, proxy=None):
    '''
    Returns the grain functions

      .. code-block:: python

          import salt.config
          import salt.loader

          __opts__ = salt.config.minion_config('/etc/salt/minion')
          grainfuncs = salt.loader.grain_funcs(__opts__)
    '''
    ret = LazyLoader(
        _module_dirs(
            opts,
            'grains',
            'grain',
            ext_type_dirs='grains_dirs',
        ),
        opts,
        tag='grains',
    )
    ret.pack['__utils__'] = utils(opts, proxy=proxy)
    return ret


def _load_cached_grains(opts, cfn):
    '''
    Returns the grains cached in cfn, or None if the cache is too old or is
    corrupted.
    '''
    if not os.path.isfile(cfn):
        log.debug('Grains cache file does not exist.')
        return None

    grains_cache_age = int(time.time() - os.path.getmtime(cfn))
    if grains_cache_age > opts.get('grains_cache_expiration', 300):
        log.debug(
            'Grains cache last modified %s seconds ago and cache '
            'expiration is set to %s. Grains cache expired. '
            'Refreshing.',
            grains_cache_age, opts.get('grains_cache_expiration', 300)
        )
        return None

    if opts.get('refresh_grains_cache', False):
        log.debug('refresh_grains_cache requested, Refreshing.')
        return None

    log.debug('Retrieving grains from cache')
    try:
        serial = salt.payload.Serial(opts)
        with salt.utils.files.fopen(cfn, 'rb') as fp_:
            cached_grains = salt.utils.data.decode(serial.load(fp_), preserve_tuples=True)
        if not cached_grains:
            log.debug('Cached grains are empty, cache might be corrupted. Refreshing.')
            return None

        return cached_grains
    except (IOError, OSError):
        return None


def grains(opts, force_refresh=False, proxy=None):
    '''
    Return the functions for the dynamic grains and the values for the static
    grains.

    Since grains are computed early in the startup process, grains functions
    do not have __salt__ or __proxy__ available.  At proxy-minion startup,
    this function is called with the proxymodule LazyLoader object so grains
    functions can communicate with their controlled device.

    .. code-block:: python

        import salt.config
        import salt.loader

        __opts__ = salt.config.minion_config('/etc/salt/minion')
        __grains__ = salt.loader.grains(__opts__)
        print __grains__['id']
    '''
    # Need to re-import salt.config, somehow it got lost when a minion is starting
    import salt.config
    # if we have no grains, lets try loading from disk (TODO: move to decorator?)
    cfn = os.path.join(
        opts['cachedir'],
        'grains.cache.p'
    )
    if not force_refresh and opts.get('grains_cache', False):
        cached_grains = _load_cached_grains(opts, cfn)
        if cached_grains:
            return cached_grains
    else:
        log.debug('Grains refresh requested. Refreshing grains.')

    if opts.get('skip_grains', False):
        return {}
    grains_deep_merge = opts.get('grains_deep_merge', False) is True
    if 'conf_file' in opts:
        pre_opts = {}
        pre_opts.update(salt.config.load_config(
            opts['conf_file'], 'SALT_MINION_CONFIG',
            salt.config.DEFAULT_MINION_OPTS['conf_file']
        ))
        default_include = pre_opts.get(
            'default_include', opts['default_include']
        )
        include = pre_opts.get('include', [])
        pre_opts.update(salt.config.include_config(
            default_include, opts['conf_file'], verbose=False
        ))
        pre_opts.update(salt.config.include_config(
            include, opts['conf_file'], verbose=True
        ))
        if 'grains' in pre_opts:
            opts['grains'] = pre_opts['grains']
        else:
            opts['grains'] = {}
    else:
        opts['grains'] = {}

    grains_data = {}
    blist = opts.get('grains_blacklist', [])
    funcs = grain_funcs(opts, proxy=proxy)
    if force_refresh:  # if we refresh, lets reload grain modules
        funcs.clear()
    # Run core grains
    for key in funcs:
        if not key.startswith('core.'):
            continue
        log.trace('Loading %s grain', key)
        ret = funcs[key]()
        if not isinstance(ret, dict):
            continue
        if blist:
            for key in list(ret):
                for block in blist:
                    if salt.utils.stringutils.expr_match(key, block):
                        del ret[key]
                        log.trace('Filtering %s grain', key)
            if not ret:
                continue
        if grains_deep_merge:
            salt.utils.dictupdate.update(grains_data, ret)
        else:
            grains_data.update(ret)

    # Run the rest of the grains
    for key in funcs:
        if key.startswith('core.') or key == '_errors':
            continue
        try:
            # Grains are loaded too early to take advantage of the injected
            # __proxy__ variable.  Pass an instance of that LazyLoader
            # here instead to grains functions if the grains functions take
            # one parameter.  Then the grains can have access to the
            # proxymodule for retrieving information from the connected
            # device.
            log.trace('Loading %s grain', key)
            parameters = salt.utils.args.get_function_argspec(funcs[key]).args
            kwargs = {}
            if 'proxy' in parameters:
                kwargs['proxy'] = proxy
            if 'grains' in parameters:
                kwargs['grains'] = grains_data
            ret = funcs[key](**kwargs)
        except Exception:
            if salt.utils.platform.is_proxy():
                log.info('The following CRITICAL message may not be an error; the proxy may not be completely established yet.')
            log.critical(
                'Failed to load grains defined in grain file %s in '
                'function %s, error:\n', key, funcs[key],
                exc_info=True
            )
            continue
        if not isinstance(ret, dict):
            continue
        if blist:
            for key in list(ret):
                for block in blist:
                    if salt.utils.stringutils.expr_match(key, block):
                        del ret[key]
                        log.trace('Filtering %s grain', key)
            if not ret:
                continue
        if grains_deep_merge:
            salt.utils.dictupdate.update(grains_data, ret)
        else:
            grains_data.update(ret)

    if opts.get('proxy_merge_grains_in_module', True) and proxy:
        try:
            proxytype = proxy.opts['proxy']['proxytype']
            if proxytype + '.grains' in proxy:
                if proxytype + '.initialized' in proxy and proxy[proxytype + '.initialized']():
                    try:
                        proxytype = proxy.opts['proxy']['proxytype']
                        ret = proxy[proxytype + '.grains']()
                        if grains_deep_merge:
                            salt.utils.dictupdate.update(grains_data, ret)
                        else:
                            grains_data.update(ret)
                    except Exception:
                        log.critical('Failed to run proxy\'s grains function!',
                            exc_info=True
                        )
        except KeyError:
            pass

    grains_data.update(opts['grains'])
    # Write cache if enabled
    if opts.get('grains_cache', False):
        with salt.utils.files.set_umask(0o077):
            try:
                if salt.utils.platform.is_windows():
                    # Late import
                    import salt.modules.cmdmod
                    # Make sure cache file isn't read-only
                    salt.modules.cmdmod._run_quiet('attrib -R "{0}"'.format(cfn))
                with salt.utils.files.fopen(cfn, 'w+b') as fp_:
                    try:
                        serial = salt.payload.Serial(opts)
                        serial.dump(grains_data, fp_)
                    except TypeError as e:
                        log.error('Failed to serialize grains cache: %s', e)
                        raise  # re-throw for cleanup
            except Exception as e:
                log.error('Unable to write to grains cache file %s: %s', cfn, e)
                # Based on the original exception, the file may or may not have been
                # created. If it was, we will remove it now, as the exception means
                # the serialized data is not to be trusted, no matter what the
                # exception is.
                if os.path.isfile(cfn):
                    os.unlink(cfn)

    if grains_deep_merge:
        salt.utils.dictupdate.update(grains_data, opts['grains'])
    else:
        grains_data.update(opts['grains'])
    return salt.utils.data.decode(grains_data, preserve_tuples=True)


# TODO: get rid of? Does anyone use this? You should use raw() instead
def call(fun, **kwargs):
    '''
    Directly call a function inside a loader directory
    '''
    args = kwargs.get('args', [])
    dirs = kwargs.get('dirs', [])

    funcs = LazyLoader(
        [os.path.join(SALT_BASE_PATH, 'modules')] + dirs,
        None,
        tag='modules',
        virtual_enable=False,
    )
    return funcs[fun](*args)


def runner(opts, utils=None, context=None, whitelist=None):
    '''
    Directly call a function inside a loader directory
    '''
    if utils is None:
        utils = {}
    if context is None:
        context = {}
    ret = LazyLoader(
        _module_dirs(opts, 'runners', 'runner', ext_type_dirs='runner_dirs'),
        opts,
        tag='runners',
        pack={'__utils__': utils, '__context__': context},
        whitelist=whitelist,
    )
    # TODO: change from __salt__ to something else, we overload __salt__ too much
    ret.pack['__salt__'] = ret
    return ret


def queues(opts):
    '''
    Directly call a function inside a loader directory
    '''
    return LazyLoader(
        _module_dirs(opts, 'queues', 'queue', ext_type_dirs='queue_dirs'),
        opts,
        tag='queues',
    )


def sdb(opts, functions=None, whitelist=None, utils=None):
    '''
    Make a very small database call
    '''
    if utils is None:
        utils = {}

    return LazyLoader(
        _module_dirs(opts, 'sdb'),
        opts,
        tag='sdb',
        pack={
            '__sdb__': functions,
            '__opts__': opts,
            '__utils__': utils,
            '__salt__': minion_mods(opts, utils),
        },
        whitelist=whitelist,
    )


def pkgdb(opts):
    '''
    Return modules for SPM's package database

    .. versionadded:: 2015.8.0
    '''
    return LazyLoader(
        _module_dirs(
            opts,
            'pkgdb',
            base_path=os.path.join(SALT_BASE_PATH, 'spm')
        ),
        opts,
        tag='pkgdb'
    )


def pkgfiles(opts):
    '''
    Return modules for SPM's file handling

    .. versionadded:: 2015.8.0
    '''
    return LazyLoader(
        _module_dirs(
            opts,
            'pkgfiles',
            base_path=os.path.join(SALT_BASE_PATH, 'spm')
        ),
        opts,
        tag='pkgfiles'
    )


def clouds(opts):
    '''
    Return the cloud functions
    '''
    # Let's bring __active_provider_name__, defaulting to None, to all cloud
    # drivers. This will get temporarily updated/overridden with a context
    # manager when needed.
    functions = LazyLoader(
        _module_dirs(opts,
                     'clouds',
                     'cloud',
                     base_path=os.path.join(SALT_BASE_PATH, 'cloud'),
                     int_type='clouds'),
        opts,
        tag='clouds',
        pack={'__utils__': salt.loader.utils(opts),
              '__active_provider_name__': None},
    )
    for funcname in LIBCLOUD_FUNCS_NOT_SUPPORTED:
        log.trace(
            '\'%s\' has been marked as not supported. Removing from the '
            'list of supported cloud functions', funcname
        )
        functions.pop(funcname, None)
    return functions


def netapi(opts):
    '''
    Return the network api functions
    '''
    return LazyLoader(
        _module_dirs(opts, 'netapi'),
        opts,
        tag='netapi',
    )


def executors(opts, functions=None, context=None, proxy=None):
    '''
    Returns the executor modules
    '''
    executors = LazyLoader(
        _module_dirs(opts, 'executors', 'executor'),
        opts,
        tag='executor',
        pack={'__salt__': functions, '__context__': context or {}, '__proxy__': proxy or {}},
    )
    executors.pack['__executors__'] = executors
    return executors


def cache(opts, serial):
    '''
    Returns the returner modules
    '''
    return LazyLoader(
        _module_dirs(opts, 'cache', 'cache'),
        opts,
        tag='cache',
        pack={'__opts__': opts, '__context__': {'serial': serial}},
    )


def _generate_module(name):
    if name in sys.modules:
        return

    code = "'''Salt loaded {0} parent module'''".format(name.split('.')[-1])
    # ModuleType can't accept a unicode type on PY2
    module = types.ModuleType(str(name))  # future lint: disable=blacklisted-function
    exec(code, module.__dict__)
    sys.modules[name] = module


def _mod_type(module_path):
    if module_path.startswith(SALT_BASE_PATH):
        return 'int'
    return 'ext'


def _inject_into_mod(mod, name, value, force_lock=False):
    '''
    Inject a variable into a module. This is used to inject "globals" like
    ``__salt__``, ``__pillar``, or ``grains``.

    Instead of injecting the value directly, a ``ThreadLocalProxy`` is created.
    If such a proxy is already present under the specified name, it is updated
    with the new value. This update only affects the current thread, so that
    the same name can refer to different values depending on the thread of
    execution.

    This is important for data that is not truly global. For example, pillar
    data might be dynamically overriden through function parameters and thus
    the actual values available in pillar might depend on the thread that is
    calling a module.

    mod:
        module object into which the value is going to be injected.

    name:
        name of the variable that is injected into the module.

    value:
        value that is injected into the variable. The value is not injected
        directly, but instead set as the new reference of the proxy that has
        been created for the variable.

    force_lock:
        whether the lock should be acquired before checking whether a proxy
        object for the specified name has already been injected into the
        module. If ``False`` (the default), this function checks for the
        module's variable without acquiring the lock and only acquires the lock
        if a new proxy has to be created and injected.
    '''
    old_value = getattr(mod, name, None)
    # We use a double-checked locking scheme in order to avoid taking the lock
    # when a proxy object has already been injected.
    # In most programming languages, double-checked locking is considered
    # unsafe when used without explicit memory barriers because one might read
    # an uninitialized value. In CPython it is safe due to the global
    # interpreter lock (GIL). In Python implementations that do not have the
    # GIL, it could be unsafe, but at least Jython also guarantees that (for
    # Python objects) memory is not corrupted when writing and reading without
    # explicit synchronization
    # (http://www.jython.org/jythonbook/en/1.0/Concurrency.html).
    # Please note that in order to make this code safe in a runtime environment
    # that does not make this guarantees, it is not sufficient. The
    # ThreadLocalProxy must also be created with fallback_to_shared set to
    # False or a lock must be added to the ThreadLocalProxy.
    if force_lock:
        with _inject_into_mod.lock:
            if isinstance(old_value, ThreadLocalProxy):
                ThreadLocalProxy.set_reference(old_value, value)
            else:
                setattr(mod, name, ThreadLocalProxy(value, True))
    else:
        if isinstance(old_value, ThreadLocalProxy):
            ThreadLocalProxy.set_reference(old_value, value)
        else:
            _inject_into_mod(mod, name, value, True)


# Lock used when injecting globals. This is needed to avoid a race condition
# when two threads try to load the same module concurrently. This must be
# outside the loader because there might be more than one loader for the same
# namespace.
_inject_into_mod.lock = threading.RLock()


# TODO: move somewhere else?
class FilterDictWrapper(MutableMapping):
    '''
    Create a dict which wraps another dict with a specific key suffix on get

    This is to replace "filter_load"
    '''
    def __init__(self, d, suffix):
        self._dict = d
        self.suffix = suffix

    def __setitem__(self, key, val):
        self._dict[key] = val

    def __delitem__(self, key):
        del self._dict[key]

    def __getitem__(self, key):
        return self._dict[key + self.suffix]

    def __len__(self):
        return len(self._dict)

    def __iter__(self):
        for key in self._dict:
            if key.endswith(self.suffix):
                yield key.replace(self.suffix, '')


class LazyLoader(salt.utils.lazy.LazyDict):
    '''
    A pseduo-dictionary which has a set of keys which are the
    name of the module and function, delimited by a dot. When
    the value of the key is accessed, the function is then loaded
    from disk and into memory.

    .. note::

        Iterating over keys will cause all modules to be loaded.

    :param list module_dirs: A list of directories on disk to search for modules
    :param dict opts: The salt options dictionary.
    :param str tag: The tag for the type of module to load
    :param func mod_type_check: A function which can be used to verify files
    :param dict pack: A dictionary of function to be packed into modules as they are loaded
    :param list whitelist: A list of modules to whitelist
    :param bool virtual_enable: Whether or not to respect the __virtual__ function when loading modules.
    :param str virtual_funcs: The name of additional functions in the module to call to verify its functionality.
                                If not true, the module will not load.
    :returns: A LazyLoader object which functions as a dictionary. Keys are 'module.function' and values
    are function references themselves which are loaded on-demand.
    # TODO:
        - move modules_max_memory into here
        - singletons (per tag)
    '''

    mod_dict_class = salt.utils.odict.OrderedDict

    def __init__(self,
                 module_dirs,
                 opts=None,
                 tag='module',
                 loaded_base_name=None,
                 mod_type_check=None,
                 pack=None,
                 whitelist=None,
                 virtual_enable=True,
                 static_modules=None,
                 proxy=None,
                 virtual_funcs=None,
                 ):  # pylint: disable=W0231
        '''
        In pack, if any of the values are None they will be replaced with an
        empty context-specific dict
        '''

        self.inject_globals = {}
        self.pack = {} if pack is None else pack
        if opts is None:
            opts = {}
        threadsafety = not opts.get('multiprocessing')
        self.context_dict = salt.utils.context.ContextDict(threadsafe=threadsafety)
        self.opts = self.__prep_mod_opts(opts)

        self.module_dirs = module_dirs
        self.tag = tag
        self.loaded_base_name = loaded_base_name or LOADED_BASE_NAME
        self.mod_type_check = mod_type_check or _mod_type

        if '__context__' not in self.pack:
            self.pack['__context__'] = None

        for k, v in six.iteritems(self.pack):
            if v is None:  # if the value of a pack is None, lets make an empty dict
                value = self.context_dict.get(k, {})

                if isinstance(value, ThreadLocalProxy):
                    value = ThreadLocalProxy.unproxy(value)

                self.context_dict[k] = value
                self.pack[k] = salt.utils.context.NamespacedDictWrapper(self.context_dict, k)

        self.whitelist = whitelist
        self.virtual_enable = virtual_enable
        self.initial_load = True

        # names of modules that we don't have (errors, __virtual__, etc.)
        self.missing_modules = {}  # mapping of name -> error
        self.loaded_modules = {}  # mapping of module_name -> dict_of_functions
        self.loaded_files = set()  # TODO: just remove them from file_mapping?
        self.static_modules = static_modules if static_modules else []

        if virtual_funcs is None:
            virtual_funcs = []
        self.virtual_funcs = virtual_funcs

        self.disabled = set(
            self.opts.get(
                'disable_{0}{1}'.format(
                    self.tag,
                    '' if self.tag[-1] == 's' else 's'
                ),
                []
            )
        )

        # A map of suffix to description for imp
        self.suffix_map = {}
        # A list to determine precedence of extensions
        # Prefer packages (directories) over modules (single files)!
        self.suffix_order = ['']
        for (suffix, mode, kind) in SUFFIXES:
            self.suffix_map[suffix] = (suffix, mode, kind)
            self.suffix_order.append(suffix)

        self._lock = threading.RLock()
        self._refresh_file_mapping()

        super(LazyLoader, self).__init__()  # late init the lazy loader
        # create all of the import namespaces
        _generate_module('{0}.int'.format(self.loaded_base_name))
        _generate_module('{0}.int.{1}'.format(self.loaded_base_name, tag))
        _generate_module('{0}.ext'.format(self.loaded_base_name))
        _generate_module('{0}.ext.{1}'.format(self.loaded_base_name, tag))

    def __getitem__(self, item):
        '''
        Override the __getitem__ in order to decorate the returned function if we need
        to last-minute inject globals
        '''
        func = super(LazyLoader, self).__getitem__(item)
        if self.inject_globals:
            return global_injector_decorator(self.inject_globals)(func)
        else:
            return func

    def __getattr__(self, mod_name):
        '''
        Allow for "direct" attribute access-- this allows jinja templates to
        access things like `salt.test.ping()`
        '''
        if mod_name in ('__getstate__', '__setstate__'):
            return object.__getattribute__(self, mod_name)

        # if we have an attribute named that, lets return it.
        try:
            return object.__getattr__(self, mod_name)  # pylint: disable=no-member
        except AttributeError:
            pass

        # otherwise we assume its jinja template access
        if mod_name not in self.loaded_modules and not self.loaded:
            for name in self._iter_files(mod_name):
                if name in self.loaded_files:
                    continue
                # if we got what we wanted, we are done
                if self._load_module(name) and mod_name in self.loaded_modules:
                    break
        if mod_name in self.loaded_modules:
            return self.loaded_modules[mod_name]
        else:
            raise AttributeError(mod_name)

    def missing_fun_string(self, function_name):
        '''
        Return the error string for a missing function.

        This can range from "not available' to "__virtual__" returned False
        '''
        mod_name = function_name.split('.')[0]
        if mod_name in self.loaded_modules:
            return '\'{0}\' is not available.'.format(function_name)
        else:
            try:
                reason = self.missing_modules[mod_name]
            except KeyError:
                return '\'{0}\' is not available.'.format(function_name)
            else:
                if reason is not None:
                    return '\'{0}\' __virtual__ returned False: {1}'.format(mod_name, reason)
                else:
                    return '\'{0}\' __virtual__ returned False'.format(mod_name)

    def _refresh_file_mapping(self):
        '''
        refresh the mapping of the FS on disk
        '''
        # map of suffix to description for imp
        if self.opts.get('cython_enable', True) is True:
            try:
                global pyximport
                pyximport = __import__('pyximport')  # pylint: disable=import-error
                pyximport.install()
                # add to suffix_map so file_mapping will pick it up
                self.suffix_map['.pyx'] = tuple()
            except ImportError:
                log.info('Cython is enabled in the options but not present '
                    'in the system path. Skipping Cython modules.')
        # Allow for zipimport of modules
        if self.opts.get('enable_zip_modules', True) is True:
            self.suffix_map['.zip'] = tuple()
        # allow for module dirs
        if USE_IMPORTLIB:
            self.suffix_map[''] = ('', '', MODULE_KIND_PKG_DIRECTORY)
        else:
            self.suffix_map[''] = ('', '', imp.PKG_DIRECTORY)

        # create mapping of filename (without suffix) to (path, suffix)
        # The files are added in order of priority, so order *must* be retained.
        self.file_mapping = salt.utils.odict.OrderedDict()

        opt_match = []

        def _replace_pre_ext(obj):
            '''
            Hack so we can get the optimization level that we replaced (if
            any) out of the re.sub call below. We use a list here because
            it is a persistent data structure that we will be able to
            access after re.sub is called.
            '''
            opt_match.append(obj)
            return ''

        for mod_dir in self.module_dirs:
            try:
                # Make sure we have a sorted listdir in order to have
                # expectable override results
                files = sorted(
                    x for x in os.listdir(mod_dir) if x != '__pycache__'
                )
            except OSError:
                continue  # Next mod_dir
            if six.PY3:
                try:
                    pycache_files = [
                        os.path.join('__pycache__', x) for x in
                        sorted(os.listdir(os.path.join(mod_dir, '__pycache__')))
                    ]
                except OSError:
                    pass
                else:
                    files.extend(pycache_files)

            for filename in files:
                try:
                    dirname, basename = os.path.split(filename)
                    if basename.startswith('_'):
                        # skip private modules
                        # log messages omitted for obviousness
                        continue  # Next filename
                    f_noext, ext = os.path.splitext(basename)
                    if six.PY3:
                        f_noext = PY3_PRE_EXT.sub(_replace_pre_ext, f_noext)
                        try:
                            opt_level = int(
                                opt_match.pop().group(1).rsplit('-', 1)[-1]
                            )
                        except (AttributeError, IndexError, ValueError):
                            # No regex match or no optimization level matched
                            opt_level = 0
                        try:
                            opt_index = self.opts['optimization_order'].index(opt_level)
                        except KeyError:
                            log.trace(
                                'Disallowed optimization level %d for module '
                                'name \'%s\', skipping. Add %d to the '
                                '\'optimization_order\' config option if you '
                                'do not want to ignore this optimization '
                                'level.', opt_level, f_noext, opt_level
                            )
                            continue
                    else:
                        # Optimization level not reflected in filename on PY2
                        opt_index = 0

                    # make sure it is a suffix we support
                    if ext not in self.suffix_map:
                        continue  # Next filename
                    if f_noext in self.disabled:
                        log.trace(
                            'Skipping %s, it is disabled by configuration',
                            filename
                        )
                        continue  # Next filename
                    fpath = os.path.join(mod_dir, filename)
                    # if its a directory, lets allow us to load that
                    if ext == '':
                        # is there something __init__?
                        subfiles = os.listdir(fpath)
                        for suffix in self.suffix_order:
                            if '' == suffix:
                                continue  # Next suffix (__init__ must have a suffix)
                            init_file = '__init__{0}'.format(suffix)
                            if init_file in subfiles:
                                break
                        else:
                            continue  # Next filename

                    try:
                        curr_ext = self.file_mapping[f_noext][1]
                        curr_opt_index = self.file_mapping[f_noext][2]
                    except KeyError:
                        pass
                    else:
                        if '' in (curr_ext, ext) and curr_ext != ext:
                            log.error(
                                'Module/package collision: \'%s\' and \'%s\'',
                                fpath,
                                self.file_mapping[f_noext][0]
                            )

                        if six.PY3 and ext == '.pyc' and curr_ext == '.pyc':
                            # Check the optimization level
                            if opt_index >= curr_opt_index:
                                # Module name match, but a higher-priority
                                # optimization level was already matched, skipping.
                                continue
                        elif not curr_ext or self.suffix_order.index(ext) >= self.suffix_order.index(curr_ext):
                            # Match found but a higher-priorty match already
                            # exists, so skip this.
                            continue

                    if six.PY3 and not dirname and ext == '.pyc':
                        # On Python 3, we should only load .pyc files from the
                        # __pycache__ subdirectory (i.e. when dirname is not an
                        # empty string).
                        continue

                    # Made it this far - add it
                    self.file_mapping[f_noext] = (fpath, ext, opt_index)

                except OSError:
                    continue
        for smod in self.static_modules:
            f_noext = smod.split('.')[-1]
            self.file_mapping[f_noext] = (smod, '.o', 0)

    def clear(self):
        '''
        Clear the dict
        '''
        with self._lock:
            super(LazyLoader, self).clear()  # clear the lazy loader
            self.loaded_files = set()
            self.missing_modules = {}
            self.loaded_modules = {}
            # if we have been loaded before, lets clear the file mapping since
            # we obviously want a re-do
            if hasattr(self, 'opts'):
                self._refresh_file_mapping()
            self.initial_load = False

    def __prep_mod_opts(self, opts):
        '''
        Strip out of the opts any logger instance
        '''
        if '__grains__' not in self.pack:
            grains = opts.get('grains', {})

            if isinstance(grains, ThreadLocalProxy):
                grains = ThreadLocalProxy.unproxy(grains)

            self.context_dict['grains'] = grains
            self.pack['__grains__'] = salt.utils.context.NamespacedDictWrapper(self.context_dict, 'grains')

        if '__pillar__' not in self.pack:
            pillar = opts.get('pillar', {})

            if isinstance(pillar, ThreadLocalProxy):
                pillar = ThreadLocalProxy.unproxy(pillar)

            self.context_dict['pillar'] = pillar
            self.pack['__pillar__'] = salt.utils.context.NamespacedDictWrapper(self.context_dict, 'pillar')

        mod_opts = {}
        for key, val in list(opts.items()):
            if key == 'logger':
                continue
            mod_opts[key] = val
        return mod_opts

    def _iter_files(self, mod_name):
        '''
        Iterate over all file_mapping files in order of closeness to mod_name
        '''
        # do we have an exact match?
        if mod_name in self.file_mapping:
            yield mod_name

        # do we have a partial match?
        for k in self.file_mapping:
            if mod_name in k:
                yield k

        # anyone else? Bueller?
        for k in self.file_mapping:
            if mod_name not in k:
                yield k

    def _reload_submodules(self, mod):
        submodules = (
            getattr(mod, sname) for sname in dir(mod) if
            isinstance(getattr(mod, sname), mod.__class__)
        )

        # reload only custom "sub"modules
        for submodule in submodules:
            # it is a submodule if the name is in a namespace under mod
            if submodule.__name__.startswith(mod.__name__ + '.'):
                reload_module(submodule)
                self._reload_submodules(submodule)

    def _load_module(self, name):
        mod = None
        fpath, suffix = self.file_mapping[name][:2]
        self.loaded_files.add(name)
        fpath_dirname = os.path.dirname(fpath)
        try:
            sys.path.append(fpath_dirname)
            if suffix == '.pyx':
                mod = pyximport.load_module(name, fpath, tempfile.gettempdir())
            elif suffix == '.o':
                top_mod = __import__(fpath, globals(), locals(), [])
                comps = fpath.split('.')
                if len(comps) < 2:
                    mod = top_mod
                else:
                    mod = top_mod
                    for subname in comps[1:]:
                        mod = getattr(mod, subname)
            elif suffix == '.zip':
                mod = zipimporter(fpath).load_module(name)
            else:
                desc = self.suffix_map[suffix]
                # if it is a directory, we don't open a file
                try:
                    mod_namespace = '.'.join((
                        self.loaded_base_name,
                        self.mod_type_check(fpath),
                        self.tag,
                        name))
                except TypeError:
                    mod_namespace = '{0}.{1}.{2}.{3}'.format(
                        self.loaded_base_name,
                        self.mod_type_check(fpath),
                        self.tag,
                        name)
                if suffix == '':
                    if USE_IMPORTLIB:
                        # pylint: disable=no-member
                        # Package directory, look for __init__
                        loader_details = [
                            (importlib.machinery.SourceFileLoader, importlib.machinery.SOURCE_SUFFIXES),
                            (importlib.machinery.SourcelessFileLoader, importlib.machinery.BYTECODE_SUFFIXES),
                            (importlib.machinery.ExtensionFileLoader, importlib.machinery.EXTENSION_SUFFIXES),
                        ]
                        file_finder = importlib.machinery.FileFinder(
                            fpath_dirname,
                            *loader_details
                        )
                        spec = file_finder.find_spec(mod_namespace)
                        if spec is None:
                            raise ImportError()
                        # TODO: Get rid of load_module in favor of
                        # exec_module below. load_module is deprecated, but
                        # loading using exec_module has been causing odd things
                        # with the magic dunders we pack into the loaded
                        # modules, most notably with salt-ssh's __opts__.
                        mod = spec.loader.load_module()
                        # mod = importlib.util.module_from_spec(spec)
                        # spec.loader.exec_module(mod)
                        # pylint: enable=no-member
                        sys.modules[mod_namespace] = mod
                    else:
                        mod = imp.load_module(mod_namespace, None, fpath, desc)
                    # reload all submodules if necessary
                    if not self.initial_load:
                        self._reload_submodules(mod)
                else:
                    if USE_IMPORTLIB:
                        # pylint: disable=no-member
                        loader = MODULE_KIND_MAP[desc[2]](mod_namespace, fpath)
                        spec = importlib.util.spec_from_file_location(
                            mod_namespace, fpath, loader=loader
                        )
                        if spec is None:
                            raise ImportError()
                        # TODO: Get rid of load_module in favor of
                        # exec_module below. load_module is deprecated, but
                        # loading using exec_module has been causing odd things
                        # with the magic dunders we pack into the loaded
                        # modules, most notably with salt-ssh's __opts__.
                        mod = spec.loader.load_module()
                        #mod = importlib.util.module_from_spec(spec)
                        #spec.loader.exec_module(mod)
                        # pylint: enable=no-member
                        sys.modules[mod_namespace] = mod
                    else:
                        with salt.utils.files.fopen(fpath, desc[1]) as fn_:
                            mod = imp.load_module(mod_namespace, fn_, fpath, desc)
        except IOError:
            raise
        except ImportError as exc:
            if 'magic number' in six.text_type(exc):
                error_msg = 'Failed to import {0} {1}. Bad magic number. If migrating from Python2 to Python3, remove all .pyc files and try again.'.format(self.tag, name)
                log.warning(error_msg)
                self.missing_modules[name] = error_msg
            log.debug(
                'Failed to import %s %s:\n',
                self.tag, name, exc_info=True
            )
            self.missing_modules[name] = exc
            return False
        except Exception as error:
            log.error(
                'Failed to import %s %s, this is due most likely to a '
                'syntax error:\n', self.tag, name, exc_info=True
            )
            self.missing_modules[name] = error
            return False
        except SystemExit as error:
            try:
                fn_, _, caller, _ = traceback.extract_tb(sys.exc_info()[2])[-1]
            except Exception:
                pass
            else:
                tgt_fn = os.path.join('salt', 'utils', 'process.py')
                if fn_.endswith(tgt_fn) and '_handle_signals' in caller:
                    # Race conditon, SIGTERM or SIGINT received while loader
                    # was in process of loading a module. Call sys.exit to
                    # ensure that the process is killed.
                    sys.exit(salt.defaults.exitcodes.EX_OK)
            log.error(
                'Failed to import %s %s as the module called exit()\n',
                self.tag, name, exc_info=True
            )
            self.missing_modules[name] = error
            return False
        finally:
            sys.path.remove(fpath_dirname)

        if hasattr(mod, '__opts__'):
            mod.__opts__.update(self.opts)
        else:
            mod.__opts__ = self.opts

        # pack whatever other globals we were asked to
        for p_name, p_value in six.iteritems(self.pack):
            _inject_into_mod(mod, p_name, p_value)

        module_name = mod.__name__.rsplit('.', 1)[-1]

        # Call a module's initialization method if it exists
        module_init = getattr(mod, '__init__', None)
        if inspect.isfunction(module_init):
            try:
                module_init(self.opts)
            except TypeError as e:
                log.error(e)
            except Exception:
                err_string = '__init__ failed'
                log.debug(
                    'Error loading %s.%s: %s',
                    self.tag, module_name, err_string, exc_info=True
                )
                self.missing_modules[module_name] = err_string
                self.missing_modules[name] = err_string
                return False

        # if virtual modules are enabled, we need to look for the
        # __virtual__() function inside that module and run it.
        if self.virtual_enable:
            virtual_funcs_to_process = ['__virtual__'] + self.virtual_funcs
            for virtual_func in virtual_funcs_to_process:
                virtual_ret, module_name, virtual_err, virtual_aliases = \
                    self._process_virtual(mod, module_name, virtual_func)
                if virtual_err is not None:
                    log.trace(
                        'Error loading %s.%s: %s',
                        self.tag, module_name, virtual_err
                    )

                # if _process_virtual returned a non-True value then we are
                # supposed to not process this module
                if virtual_ret is not True and module_name not in self.missing_modules:
                    # If a module has information about why it could not be loaded, record it
                    self.missing_modules[module_name] = virtual_err
                    self.missing_modules[name] = virtual_err
                    return False
        else:
            virtual_aliases = ()

        # If this is a proxy minion then MOST modules cannot work. Therefore, require that
        # any module that does work with salt-proxy-minion define __proxyenabled__ as a list
        # containing the names of the proxy types that the module supports.
        #
        # Render modules and state modules are OK though
        if 'proxy' in self.opts:
            if self.tag in ['grains', 'proxy']:
                if not hasattr(mod, '__proxyenabled__') or \
                        (self.opts['proxy']['proxytype'] not in mod.__proxyenabled__ and
                            '*' not in mod.__proxyenabled__):
                    err_string = 'not a proxy_minion enabled module'
                    self.missing_modules[module_name] = err_string
                    self.missing_modules[name] = err_string
                    return False

        if getattr(mod, '__load__', False) is not False:
            log.info(
                'The functions from module \'%s\' are being loaded from the '
                'provided __load__ attribute', module_name
            )

        # If we had another module by the same virtual name, we should put any
        # new functions under the existing dictionary.
        mod_names = [module_name] + list(virtual_aliases)
        mod_dict = dict((
            (x, self.loaded_modules.get(x, self.mod_dict_class()))
            for x in mod_names
        ))

        for attr in getattr(mod, '__load__', dir(mod)):
            if attr.startswith('_') and attr != '__call__':
                # private functions are skipped,
                # except __call__ which is default entrance
                # for multi-function batch-like state syntax
                continue
            func = getattr(mod, attr)
            if not inspect.isfunction(func) and not isinstance(func, functools.partial):
                # Not a function!? Skip it!!!
                continue
            # Let's get the function name.
            # If the module has the __func_alias__ attribute, it must be a
            # dictionary mapping in the form of(key -> value):
            #   <real-func-name> -> <desired-func-name>
            #
            # It default's of course to the found callable attribute name
            # if no alias is defined.
            funcname = getattr(mod, '__func_alias__', {}).get(attr, attr)
            for tgt_mod in mod_names:
                try:
                    full_funcname = '.'.join((tgt_mod, funcname))
                except TypeError:
                    full_funcname = '{0}.{1}'.format(tgt_mod, funcname)
                # Save many references for lookups
                # Careful not to overwrite existing (higher priority) functions
                if full_funcname not in self._dict:
                    self._dict[full_funcname] = func
                if funcname not in mod_dict[tgt_mod]:
                    setattr(mod_dict[tgt_mod], funcname, func)
                    mod_dict[tgt_mod][funcname] = func
                    self._apply_outputter(func, mod)

        # enforce depends
        try:
            Depends.enforce_dependencies(self._dict, self.tag)
        except RuntimeError as exc:
            log.info(
                'Depends.enforce_dependencies() failed for the following '
                'reason: %s', exc
            )

        for tgt_mod in mod_names:
            self.loaded_modules[tgt_mod] = mod_dict[tgt_mod]
        return True

    def _load(self, key):
        '''
        Load a single item if you have it
        '''
        # if the key doesn't have a '.' then it isn't valid for this mod dict
        if not isinstance(key, six.string_types):
            raise KeyError('The key must be a string.')
        if '.' not in key:
            raise KeyError('The key \'{0}\' should contain a \'.\''.format(key))
        mod_name, _ = key.split('.', 1)
        with self._lock:
            # It is possible that the key is in the dictionary after
            # acquiring the lock due to another thread loading it.
            if mod_name in self.missing_modules or key in self._dict:
                return True
            # if the modulename isn't in the whitelist, don't bother
            if self.whitelist and mod_name not in self.whitelist:
                log.error(
                    'Failed to load function %s because its module (%s) is '
                    'not in the whitelist: %s', key, mod_name, self.whitelist
                )
                raise KeyError(key)

            def _inner_load(mod_name):
                for name in self._iter_files(mod_name):
                    if name in self.loaded_files:
                        continue
                    # if we got what we wanted, we are done
                    if self._load_module(name) and key in self._dict:
                        return True
                return False

            # try to load the module
            ret = None
            reloaded = False
            # re-scan up to once, IOErrors or a failed load cause re-scans of the
            # filesystem
            while True:
                try:
                    ret = _inner_load(mod_name)
                    if not reloaded and ret is not True:
                        self._refresh_file_mapping()
                        reloaded = True
                        continue
                    break
                except IOError:
                    if not reloaded:
                        self._refresh_file_mapping()
                        reloaded = True
                    continue

        return ret

    def _load_all(self):
        '''
        Load all of them
        '''
        with self._lock:
            for name in self.file_mapping:
                if name in self.loaded_files or name in self.missing_modules:
                    continue
                self._load_module(name)

            self.loaded = True

    def reload_modules(self):
        with self._lock:
            self.loaded_files = set()
            self._load_all()

    def _apply_outputter(self, func, mod):
        '''
        Apply the __outputter__ variable to the functions
        '''
        if hasattr(mod, '__outputter__'):
            outp = mod.__outputter__
            if func.__name__ in outp:
                func.__outputter__ = outp[func.__name__]

    def _process_virtual(self, mod, module_name, virtual_func='__virtual__'):
        '''
        Given a loaded module and its default name determine its virtual name

        This function returns a tuple. The first value will be either True or
        False and will indicate if the module should be loaded or not (i.e. if
        it threw and exception while processing its __virtual__ function). The
        second value is the determined virtual name, which may be the same as
        the value provided.

        The default name can be calculated as follows::

            module_name = mod.__name__.rsplit('.', 1)[-1]
        '''

        # The __virtual__ function will return either a True or False value.
        # If it returns a True value it can also set a module level attribute
        # named __virtualname__ with the name that the module should be
        # referred to as.
        #
        # This allows us to have things like the pkg module working on all
        # platforms under the name 'pkg'. It also allows for modules like
        # augeas_cfg to be referred to as 'augeas', which would otherwise have
        # namespace collisions. And finally it allows modules to return False
        # if they are not intended to run on the given platform or are missing
        # dependencies.
        virtual_aliases = getattr(mod, '__virtual_aliases__', tuple())
        try:
            error_reason = None
            if hasattr(mod, '__virtual__') and inspect.isfunction(mod.__virtual__):
                try:
                    start = time.time()
                    virtual = getattr(mod, virtual_func)()
                    if isinstance(virtual, tuple):
                        error_reason = virtual[1]
                        virtual = virtual[0]
                    if self.opts.get('virtual_timer', False):
                        end = time.time() - start
                        msg = 'Virtual function took {0} seconds for {1}'.format(
                                end, module_name)
                        log.warning(msg)
                except Exception as exc:
                    error_reason = (
                        'Exception raised when processing __virtual__ function'
                        ' for {0}. Module will not be loaded: {1}'.format(
                            mod.__name__, exc))
                    log.error(error_reason, exc_info_on_loglevel=logging.DEBUG)
                    virtual = None
                # Get the module's virtual name
                virtualname = getattr(mod, '__virtualname__', virtual)
                if not virtual:
                    # if __virtual__() evaluates to False then the module
                    # wasn't meant for this platform or it's not supposed to
                    # load for some other reason.

                    # Some modules might accidentally return None and are
                    # improperly loaded
                    if virtual is None:
                        log.warning(
                            '%s.__virtual__() is wrongly returning `None`. '
                            'It should either return `True`, `False` or a new '
                            'name. If you\'re the developer of the module '
                            '\'%s\', please fix this.', mod.__name__, module_name
                        )

                    return (False, module_name, error_reason, virtual_aliases)

                # At this point, __virtual__ did not return a
                # boolean value, let's check for deprecated usage
                # or module renames
                if virtual is not True and module_name != virtual:
                    # The module is renaming itself. Updating the module name
                    # with the new name
                    log.trace('Loaded %s as virtual %s', module_name, virtual)

                    if virtualname != virtual:
                        # The __virtualname__ attribute does not match what's
                        # being returned by the __virtual__() function. This
                        # should be considered an error.
                        log.error(
                            'The module \'%s\' is showing some bad usage. Its '
                            '__virtualname__ attribute is set to \'%s\' yet the '
                            '__virtual__() function is returning \'%s\'. These '
                            'values should match!',
                            mod.__name__, virtualname, virtual
                        )

                    module_name = virtualname

                # If the __virtual__ function returns True and __virtualname__
                # is set then use it
                elif virtual is True and virtualname != module_name:
                    if virtualname is not True:
                        module_name = virtualname

        except KeyError:
            # Key errors come out of the virtual function when passing
            # in incomplete grains sets, these can be safely ignored
            # and logged to debug, still, it includes the traceback to
            # help debugging.
            log.debug('KeyError when loading %s', module_name, exc_info=True)

        except Exception:
            # If the module throws an exception during __virtual__()
            # then log the information and continue to the next.
            log.error(
                'Failed to read the virtual function for %s: %s',
                self.tag, module_name, exc_info=True
            )
            return (False, module_name, error_reason, virtual_aliases)

        return (True, module_name, None, virtual_aliases)


def global_injector_decorator(inject_globals):
    '''
    Decorator used by the LazyLoader to inject globals into a function at
    execute time.

    globals
        Dictionary with global variables to inject
    '''
    def inner_decorator(f):
        @functools.wraps(f)
        def wrapper(*args, **kwargs):
            with salt.utils.context.func_globals_inject(f, **inject_globals):
                return f(*args, **kwargs)
        return wrapper
    return inner_decorator<|MERGE_RESOLUTION|>--- conflicted
+++ resolved
@@ -280,14 +280,9 @@
                         ret[f_key] = funcs[func]
 
     if notify:
-<<<<<<< HEAD
-        evt = salt.utils.event.get_event('minion', opts=opts, listen=False)
-        evt.fire_event({'complete': True},
-                       tag=salt.defaults.events.MINION_MOD_COMPLETE)
-=======
         with salt.utils.event.get_event('minion', opts=opts, listen=False) as evt:
-            evt.fire_event({'complete': True}, tag='/salt/minion/minion_mod_complete')
->>>>>>> 16b51a22
+            evt.fire_event({'complete': True},
+                           tag=salt.defaults.events.MINION_MOD_COMPLETE)
 
     return ret
 
