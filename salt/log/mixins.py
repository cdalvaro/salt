# -*- coding: utf-8 -*-
'''
    :codeauthor: :email:`Pedro Algarvio (pedro@algarvio.me)`


    salt.log.mixins
    ~~~~~~~~~~~~~~~

    .. versionadded:: 0.17.0

    Some mix-in classes to be used in salt's logging
'''
from __future__ import absolute_import

# Import python libs
import sys
import logging


class LoggingProfileMixIn(object):
    '''
    Simple mix-in class to add a trace method to python's logging.
    '''

    def profile(self, msg, *args, **kwargs):
        self.log(getattr(logging, 'PROFILE', 15), msg, *args, **kwargs)


class LoggingTraceMixIn(object):
    '''
    Simple mix-in class to add a trace method to python's logging.
    '''

    def trace(self, msg, *args, **kwargs):
        self.log(getattr(logging, 'TRACE', 5), msg, *args, **kwargs)


class LoggingGarbageMixIn(object):
    '''
    Simple mix-in class to add a garbage method to python's logging.
    '''

    def garbage(self, msg, *args, **kwargs):
        self.log(getattr(logging, 'GARBAGE', 5), msg, *args, **kwargs)


class LoggingMixInMeta(type):
    '''
    This class is called whenever a new instance of ``SaltLoggingClass`` is
    created.

    What this class does is check if any of the bases have a `trace()` or a
    `garbage()` method defined, if they don't we add the respective mix-ins to
    the bases.
    '''
    def __new__(mcs, name, bases, attrs):
        include_profile = include_trace = include_garbage = True
        bases = list(bases)
        if name == 'SaltLoggingClass':
            for base in bases:
                if hasattr(base, 'trace'):
                    include_trace = False
                if hasattr(base, 'garbage'):
                    include_garbage = False
        if include_profile:
            bases.append(LoggingProfileMixIn)
        if include_trace:
            bases.append(LoggingTraceMixIn)
        if include_garbage:
            bases.append(LoggingGarbageMixIn)
        return super(LoggingMixInMeta, mcs).__new__(
            mcs, name, tuple(bases), attrs
        )


class NewStyleClassMixIn(object):
    '''
    Simple new style class to make pylint shut up!
    This is required because SaltLoggingClass can't subclass object directly:

        'Cannot create a consistent method resolution order (MRO) for bases'
    '''


class ExcInfoOnLogLevelFormatMixIn(object):
    '''
    Logging handler class mixin to properly handle including exc_info on a per logging handler basis
    '''

    def format(self, record):
        '''
        Format the log record to include exc_info if the handler is enabled for a specific log level
        '''
        formatted_record = super(ExcInfoOnLogLevelFormatMixIn, self).format(record)
        exc_info_on_loglevel = getattr(record, 'exc_info_on_loglevel', None)
        exc_info_on_loglevel_formatted = getattr(record, 'exc_info_on_loglevel_formatted', None)
        if exc_info_on_loglevel is None and exc_info_on_loglevel_formatted is None:
            return formatted_record

        # If we reached this far it means the log record was created with exc_info_on_loglevel
        # If this specific handler is enabled for that record, then we should format it to
        # include the exc_info details
        if self.level > exc_info_on_loglevel:
            # This handler is not enabled for the desired exc_info_on_loglevel, don't include exc_info
            return formatted_record

        # If we reached this far it means we should include exc_info
        if not record.exc_info_on_loglevel_instance and not exc_info_on_loglevel_formatted:
            # This should actually never occur
            return formatted_record

        if record.exc_info_on_loglevel_formatted is None:
            # Let's cache the formatted exception to avoid recurring conversions and formatting calls
            if self.formatter is None:  # pylint: disable=access-member-before-definition
                self.formatter = logging._defaultFormatter
            record.exc_info_on_loglevel_formatted = self.formatter.formatException(
                record.exc_info_on_loglevel_instance
            )

        # Let's format the record to include exc_info just like python's logging formatted does
        if formatted_record[-1:] != '\n':
            formatted_record += '\n'

        try:
            formatted_record += record.exc_info_on_loglevel_formatted
        except UnicodeError:
            # According to the standard library logging formatter comments:
            #
            #     Sometimes filenames have non-ASCII chars, which can lead
            #     to errors when s is Unicode and record.exc_text is str
            #     See issue 8924.
            #     We also use replace for when there are multiple
            #     encodings, e.g. UTF-8 for the filesystem and latin-1
            #     for a script. See issue 13232.
<<<<<<< HEAD
            formatted_record += record.record.exc_info_on_loglevel_formatted.decode(sys.getfilesystemencoding(),
                                                                                    'replace')
        # Reset the record.exc_info_on_loglevel_instance because it might need
        # to "travel" through a multiprocessing process and it might contain
        # data which is not pickle'able
        record.exc_info_on_loglevel_instance = None
=======
            formatted_record += record.exc_info_on_loglevel_formatted.decode(sys.getfilesystemencoding(),
                                                                             'replace')

>>>>>>> ad8ada7e
        return formatted_record<|MERGE_RESOLUTION|>--- conflicted
+++ resolved
@@ -132,16 +132,10 @@
             #     We also use replace for when there are multiple
             #     encodings, e.g. UTF-8 for the filesystem and latin-1
             #     for a script. See issue 13232.
-<<<<<<< HEAD
-            formatted_record += record.record.exc_info_on_loglevel_formatted.decode(sys.getfilesystemencoding(),
-                                                                                    'replace')
+            formatted_record += record.exc_info_on_loglevel_formatted.decode(sys.getfilesystemencoding(),
+                                                                             'replace')
         # Reset the record.exc_info_on_loglevel_instance because it might need
         # to "travel" through a multiprocessing process and it might contain
         # data which is not pickle'able
         record.exc_info_on_loglevel_instance = None
-=======
-            formatted_record += record.exc_info_on_loglevel_formatted.decode(sys.getfilesystemencoding(),
-                                                                             'replace')
-
->>>>>>> ad8ada7e
         return formatted_record