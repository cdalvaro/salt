# -*- coding: utf-8 -*-
'''
Routines to set up a minion
'''
# Import python libs
from __future__ import absolute_import, print_function, with_statement, unicode_literals
import os
import re
import sys
import copy
import time
import types
import signal
import random
import fnmatch
import logging
import threading
import traceback
import contextlib
import multiprocessing
from random import randint, shuffle
from stat import S_IMODE
import salt.serializers.msgpack
from binascii import crc32

# Import Salt Libs
# pylint: disable=import-error,no-name-in-module,redefined-builtin
from salt.ext import six
if six.PY3:
    import ipaddress
else:
    import salt.ext.ipaddress as ipaddress
from salt.ext.six.moves import range
from salt.utils.zeromq import zmq, ZMQDefaultLoop, install_zmq, ZMQ_VERSION_INFO

# pylint: enable=no-name-in-module,redefined-builtin
import tornado

HAS_RANGE = False
try:
    import seco.range
    HAS_RANGE = True
except ImportError:
    pass

HAS_PSUTIL = False
try:
    import salt.utils.psutil_compat as psutil
    HAS_PSUTIL = True
except ImportError:
    pass

HAS_RESOURCE = False
try:
    import resource
    HAS_RESOURCE = True
except ImportError:
    pass

try:
    import zmq.utils.monitor
    HAS_ZMQ_MONITOR = True
except ImportError:
    HAS_ZMQ_MONITOR = False

try:
    import salt.utils.win_functions
    HAS_WIN_FUNCTIONS = True
except ImportError:
    HAS_WIN_FUNCTIONS = False
# pylint: enable=import-error

# Import salt libs
import salt
import salt.client
import salt.crypt
import salt.loader
import salt.beacons
import salt.engines
import salt.payload
import salt.pillar
import salt.syspaths
import salt.utils.args
import salt.utils.context
import salt.utils.data
import salt.utils.error
import salt.utils.event
import salt.utils.files
import salt.utils.jid
import salt.utils.minion
import salt.utils.minions
import salt.utils.network
import salt.utils.platform
import salt.utils.process
import salt.utils.schedule
import salt.utils.ssdp
import salt.utils.user
import salt.utils.zeromq
import salt.defaults.exitcodes
import salt.cli.daemons
import salt.log.setup

import salt.utils.dictupdate
from salt.config import DEFAULT_MINION_OPTS
from salt.defaults import DEFAULT_TARGET_DELIM
from salt.utils.debug import enable_sigusr1_handler
from salt.utils.event import tagify
from salt.utils.odict import OrderedDict
from salt.utils.process import (default_signals,
                                SignalHandlingMultiprocessingProcess,
                                ProcessManager)
from salt.exceptions import (
    CommandExecutionError,
    CommandNotFoundError,
    SaltInvocationError,
    SaltReqTimeoutError,
    SaltClientError,
    SaltSystemExit,
    SaltDaemonNotRunning,
    SaltException,
)


import tornado.gen  # pylint: disable=F0401
import tornado.ioloop  # pylint: disable=F0401

log = logging.getLogger(__name__)

# To set up a minion:
# 1. Read in the configuration
# 2. Generate the function mapping dict
# 3. Authenticate with the master
# 4. Store the AES key
# 5. Connect to the publisher
# 6. Handle publications


def resolve_dns(opts, fallback=True):
    '''
    Resolves the master_ip and master_uri options
    '''
    ret = {}
    check_dns = True
    if (opts.get('file_client', 'remote') == 'local' and
            not opts.get('use_master_when_local', False)):
        check_dns = False
    # Since salt.log is imported below, salt.utils.network needs to be imported here as well
    import salt.utils.network

    if check_dns is True:
        try:
            if opts['master'] == '':
                raise SaltSystemExit
            ret['master_ip'] = salt.utils.network.dns_check(
                opts['master'],
                int(opts['master_port']),
                True,
                opts['ipv6'])
        except SaltClientError:
            if opts['retry_dns']:
                while True:
                    import salt.log
                    msg = ('Master hostname: \'{0}\' not found or not responsive. '
                           'Retrying in {1} seconds').format(opts['master'], opts['retry_dns'])
                    if salt.log.setup.is_console_configured():
                        log.error(msg)
                    else:
                        print('WARNING: {0}'.format(msg))
                    time.sleep(opts['retry_dns'])
                    try:
                        ret['master_ip'] = salt.utils.network.dns_check(
                            opts['master'],
                            int(opts['master_port']),
                            True,
                            opts['ipv6'])
                        break
                    except SaltClientError:
                        pass
            else:
                if fallback:
                    ret['master_ip'] = '127.0.0.1'
                else:
                    raise
        except SaltSystemExit:
            unknown_str = 'unknown address'
            master = opts.get('master', unknown_str)
            if master == '':
                master = unknown_str
            if opts.get('__role') == 'syndic':
                err = 'Master address: \'{0}\' could not be resolved. Invalid or unresolveable address. ' \
                      'Set \'syndic_master\' value in minion config.'.format(master)
            else:
                err = 'Master address: \'{0}\' could not be resolved. Invalid or unresolveable address. ' \
                      'Set \'master\' value in minion config.'.format(master)
            log.error(err)
            raise SaltSystemExit(code=42, msg=err)
    else:
        ret['master_ip'] = '127.0.0.1'

    if 'master_ip' in ret and 'master_ip' in opts:
        if ret['master_ip'] != opts['master_ip']:
            log.warning(
                'Master ip address changed from %s to %s',
                opts['master_ip'], ret['master_ip']
            )
    if opts['source_interface_name']:
        log.trace('Custom source interface required: %s', opts['source_interface_name'])
        interfaces = salt.utils.network.interfaces()
        log.trace('The following interfaces are available on this Minion:')
        log.trace(interfaces)
        if opts['source_interface_name'] in interfaces:
            if interfaces[opts['source_interface_name']]['up']:
                addrs = interfaces[opts['source_interface_name']]['inet'] if not opts['ipv6'] else\
                        interfaces[opts['source_interface_name']]['inet6']
                ret['source_ip'] = addrs[0]['address']
                log.debug('Using %s as source IP address', ret['source_ip'])
            else:
                log.warning('The interface %s is down so it cannot be used as source to connect to the Master',
                            opts['source_interface_name'])
        else:
            log.warning('%s is not a valid interface. Ignoring.', opts['source_interface_name'])
    elif opts['source_address']:
        ret['source_ip'] = salt.utils.network.dns_check(
            opts['source_address'],
            int(opts['source_ret_port']),
            True,
            opts['ipv6'])
        log.debug('Using %s as source IP address', ret['source_ip'])
    if opts['source_ret_port']:
        ret['source_ret_port'] = int(opts['source_ret_port'])
        log.debug('Using %d as source port for the ret server', ret['source_ret_port'])
    if opts['source_publish_port']:
        ret['source_publish_port'] = int(opts['source_publish_port'])
        log.debug('Using %d as source port for the master pub', ret['source_publish_port'])
    ret['master_uri'] = 'tcp://{ip}:{port}'.format(
        ip=ret['master_ip'], port=opts['master_port'])
    log.debug('Master URI: %s', ret['master_uri'])

    return ret


def prep_ip_port(opts):
    ret = {}
    # Use given master IP if "ip_only" is set or if master_ip is an ipv6 address without
    # a port specified. The is_ipv6 check returns False if brackets are used in the IP
    # definition such as master: '[::1]:1234'.
    if opts['master_uri_format'] == 'ip_only' or salt.utils.network.is_ipv6(opts['master']):
        ret['master'] = opts['master']
    else:
        ip_port = opts['master'].rsplit(':', 1)
        if len(ip_port) == 1:
            # e.g. master: mysaltmaster
            ret['master'] = ip_port[0]
        else:
            # e.g. master: localhost:1234
            # e.g. master: 127.0.0.1:1234
            # e.g. master: [::1]:1234
            # Strip off brackets for ipv6 support
            ret['master'] = ip_port[0].strip('[]')

            # Cast port back to an int! Otherwise a TypeError is thrown
            # on some of the socket calls elsewhere in the minion and utils code.
            ret['master_port'] = int(ip_port[1])
    return ret


def get_proc_dir(cachedir, **kwargs):
    '''
    Given the cache directory, return the directory that process data is
    stored in, creating it if it doesn't exist.
    The following optional Keyword Arguments are handled:

    mode: which is anything os.makedir would accept as mode.

    uid: the uid to set, if not set, or it is None or -1 no changes are
         made. Same applies if the directory is already owned by this
         uid. Must be int. Works only on unix/unix like systems.

    gid: the gid to set, if not set, or it is None or -1 no changes are
         made. Same applies if the directory is already owned by this
         gid. Must be int. Works only on unix/unix like systems.
    '''
    fn_ = os.path.join(cachedir, 'proc')
    mode = kwargs.pop('mode', None)

    if mode is None:
        mode = {}
    else:
        mode = {'mode': mode}

    if not os.path.isdir(fn_):
        # proc_dir is not present, create it with mode settings
        os.makedirs(fn_, **mode)

    d_stat = os.stat(fn_)

    # if mode is not an empty dict then we have an explicit
    # dir mode. So lets check if mode needs to be changed.
    if mode:
        mode_part = S_IMODE(d_stat.st_mode)
        if mode_part != mode['mode']:
            os.chmod(fn_, (d_stat.st_mode ^ mode_part) | mode['mode'])

    if hasattr(os, 'chown'):
        # only on unix/unix like systems
        uid = kwargs.pop('uid', -1)
        gid = kwargs.pop('gid', -1)

        # if uid and gid are both -1 then go ahead with
        # no changes at all
        if (d_stat.st_uid != uid or d_stat.st_gid != gid) and \
                [i for i in (uid, gid) if i != -1]:
            os.chown(fn_, uid, gid)

    return fn_


def load_args_and_kwargs(func, args, data=None, ignore_invalid=False):
    '''
    Detect the args and kwargs that need to be passed to a function call, and
    check them against what was passed.
    '''
    argspec = salt.utils.args.get_function_argspec(func)
    _args = []
    _kwargs = {}
    invalid_kwargs = []

    for arg in args:
        if isinstance(arg, dict) and arg.pop('__kwarg__', False) is True:
            # if the arg is a dict with __kwarg__ == True, then its a kwarg
            for key, val in six.iteritems(arg):
                if argspec.keywords or key in argspec.args:
                    # Function supports **kwargs or is a positional argument to
                    # the function.
                    _kwargs[key] = val
                else:
                    # **kwargs not in argspec and parsed argument name not in
                    # list of positional arguments. This keyword argument is
                    # invalid.
                    invalid_kwargs.append('{0}={1}'.format(key, val))
            continue

        else:
            string_kwarg = salt.utils.args.parse_input([arg], condition=False)[1]  # pylint: disable=W0632
            if string_kwarg:
                if argspec.keywords or next(six.iterkeys(string_kwarg)) in argspec.args:
                    # Function supports **kwargs or is a positional argument to
                    # the function.
                    _kwargs.update(string_kwarg)
                else:
                    # **kwargs not in argspec and parsed argument name not in
                    # list of positional arguments. This keyword argument is
                    # invalid.
                    for key, val in six.iteritems(string_kwarg):
                        invalid_kwargs.append('{0}={1}'.format(key, val))
            else:
                _args.append(arg)

    if invalid_kwargs and not ignore_invalid:
        salt.utils.args.invalid_kwargs(invalid_kwargs)

    if argspec.keywords and isinstance(data, dict):
        # this function accepts **kwargs, pack in the publish data
        for key, val in six.iteritems(data):
            _kwargs['__pub_{0}'.format(key)] = val

    return _args, _kwargs


def eval_master_func(opts):
    '''
    Evaluate master function if master type is 'func'
    and save it result in opts['master']
    '''
    if '__master_func_evaluated' not in opts:
        # split module and function and try loading the module
        mod_fun = opts['master']
        mod, fun = mod_fun.split('.')
        try:
            master_mod = salt.loader.raw_mod(opts, mod, fun)
            if not master_mod:
                raise KeyError
            # we take whatever the module returns as master address
            opts['master'] = master_mod[mod_fun]()
            # Check for valid types
            if not isinstance(opts['master'], (six.string_types, list)):
                raise TypeError
            opts['__master_func_evaluated'] = True
        except KeyError:
            log.error('Failed to load module %s', mod_fun)
            sys.exit(salt.defaults.exitcodes.EX_GENERIC)
        except TypeError:
            log.error('%s returned from %s is not a string', opts['master'], mod_fun)
            sys.exit(salt.defaults.exitcodes.EX_GENERIC)
        log.info('Evaluated master from module: %s', mod_fun)


def master_event(type, master=None):
    '''
    Centralized master event function which will return event type based on event_map
    '''
    event_map = {'connected': '__master_connected',
                 'disconnected': '__master_disconnected',
                 'failback': '__master_failback',
                 'alive': '__master_alive'}

    if type == 'alive' and master is not None:
        return '{0}_{1}'.format(event_map.get(type), master)

    return event_map.get(type, None)


class MinionBase(object):
    def __init__(self, opts):
        self.opts = opts

    @staticmethod
    def process_schedule(minion, loop_interval):
        try:
            if hasattr(minion, 'schedule'):
                minion.schedule.eval()
            else:
                log.error('Minion scheduler not initialized. Scheduled jobs will not be run.')
                return
            # Check if scheduler requires lower loop interval than
            # the loop_interval setting
            if minion.schedule.loop_interval < loop_interval:
                loop_interval = minion.schedule.loop_interval
                log.debug(
                    'Overriding loop_interval because of scheduled jobs.'
                )
        except Exception as exc:
            log.error('Exception %s occurred in scheduled job', exc)
        return loop_interval

    def process_beacons(self, functions):
        '''
        Evaluate all of the configured beacons, grab the config again in case
        the pillar or grains changed
        '''
        if 'config.merge' in functions:
            b_conf = functions['config.merge']('beacons', self.opts['beacons'], omit_opts=True)
            if b_conf:
                return self.beacons.process(b_conf, self.opts['grains'])  # pylint: disable=no-member
        return []

    @tornado.gen.coroutine
    def eval_master(self,
                    opts,
                    timeout=60,
                    safe=True,
                    failed=False,
                    failback=False):
        '''
        Evaluates and returns a tuple of the current master address and the pub_channel.

        In standard mode, just creates a pub_channel with the given master address.

        With master_type=func evaluates the current master address from the given
        module and then creates a pub_channel.

        With master_type=failover takes the list of masters and loops through them.
        The first one that allows the minion to create a pub_channel is then
        returned. If this function is called outside the minions initialization
        phase (for example from the minions main event-loop when a master connection
        loss was detected), 'failed' should be set to True. The current
        (possibly failed) master will then be removed from the list of masters.
        '''
        # return early if we are not connecting to a master
        if opts['master_type'] == 'disable':
            log.warning('Master is set to disable, skipping connection')
            self.connected = False
            raise tornado.gen.Return((None, None))

        # Run masters discovery over SSDP. This may modify the whole configuration,
        # depending of the networking and sets of masters.
        self._discover_masters()

        # check if master_type was altered from its default
        if opts['master_type'] != 'str' and opts['__role'] != 'syndic':
            # check for a valid keyword
            if opts['master_type'] == 'func':
                eval_master_func(opts)

            # if failover or distributed is set, master has to be of type list
            elif opts['master_type'] in ('failover', 'distributed'):
                if isinstance(opts['master'], list):
                    log.info(
                        'Got list of available master addresses: %s',
                        opts['master']
                    )

                    if opts['master_type'] == 'distributed':
                        master_len = len(opts['master'])
                        if master_len > 1:
                            secondary_masters = opts['master'][1:]
                            master_idx = crc32(opts['id']) % master_len
                            try:
                                preferred_masters = opts['master']
                                preferred_masters[0] = opts['master'][master_idx]
                                preferred_masters[1:] = [m for m in opts['master'] if m != preferred_masters[0]]
                                opts['master'] = preferred_masters
                                log.info('Distributed to the master at \'{0}\'.'.format(opts['master'][0]))
                            except (KeyError, AttributeError, TypeError):
                                log.warning('Failed to distribute to a specific master.')
                        else:
                            log.warning('master_type = distributed needs more than 1 master.')

                    if opts['master_shuffle']:
                        if opts['master_failback']:
                            secondary_masters = opts['master'][1:]
                            shuffle(secondary_masters)
                            opts['master'][1:] = secondary_masters
                        else:
                            shuffle(opts['master'])
                    opts['auth_tries'] = 0
                    if opts['master_failback'] and opts['master_failback_interval'] == 0:
                        opts['master_failback_interval'] = opts['master_alive_interval']
                # if opts['master'] is a str and we have never created opts['master_list']
                elif isinstance(opts['master'], six.string_types) and ('master_list' not in opts):
                    # We have a string, but a list was what was intended. Convert.
                    # See issue 23611 for details
                    opts['master'] = [opts['master']]
                elif opts['__role'] == 'syndic':
                    log.info('Syndic setting master_syndic to \'%s\'', opts['master'])

                # if failed=True, the minion was previously connected
                # we're probably called from the minions main-event-loop
                # because a master connection loss was detected. remove
                # the possibly failed master from the list of masters.
                elif failed:
                    if failback:
                        # failback list of masters to original config
                        opts['master'] = opts['master_list']
                    else:
                        log.info(
                            'Moving possibly failed master %s to the end of '
                            'the list of masters', opts['master']
                        )
                        if opts['master'] in opts['local_masters']:
                            # create new list of master with the possibly failed
                            # one moved to the end
                            failed_master = opts['master']
                            opts['master'] = [x for x in opts['local_masters'] if opts['master'] != x]
                            opts['master'].append(failed_master)
                        else:
                            opts['master'] = opts['master_list']
                else:
                    msg = ('master_type set to \'failover\' but \'master\' '
                           'is not of type list but of type '
                           '{0}'.format(type(opts['master'])))
                    log.error(msg)
                    sys.exit(salt.defaults.exitcodes.EX_GENERIC)
                # If failover is set, minion have to failover on DNS errors instead of retry DNS resolve.
                # See issue 21082 for details
                if opts['retry_dns'] and opts['master_type'] == 'failover':
                    msg = ('\'master_type\' set to \'failover\' but \'retry_dns\' is not 0. '
                           'Setting \'retry_dns\' to 0 to failover to the next master on DNS errors.')
                    log.critical(msg)
                    opts['retry_dns'] = 0
            else:
                msg = ('Invalid keyword \'{0}\' for variable '
                       '\'master_type\''.format(opts['master_type']))
                log.error(msg)
                sys.exit(salt.defaults.exitcodes.EX_GENERIC)

        # FIXME: if SMinion don't define io_loop, it can't switch master see #29088
        # Specify kwargs for the channel factory so that SMinion doesn't need to define an io_loop
        # (The channel factories will set a default if the kwarg isn't passed)
        factory_kwargs = {'timeout': timeout, 'safe': safe}
        if getattr(self, 'io_loop', None):
            factory_kwargs['io_loop'] = self.io_loop  # pylint: disable=no-member

        tries = opts.get('master_tries', 1)
        attempts = 0

        # if we have a list of masters, loop through them and be
        # happy with the first one that allows us to connect
        if isinstance(opts['master'], list):
            conn = False
            # shuffle the masters and then loop through them
            opts['local_masters'] = copy.copy(opts['master'])
            if opts['random_master']:
                shuffle(opts['local_masters'])
            last_exc = None
            opts['master_uri_list'] = list()

            # This sits outside of the connection loop below because it needs to set
            # up a list of master URIs regardless of which masters are available
            # to connect _to_. This is primarily used for masterless mode, when
            # we need a list of master URIs to fire calls back to.
            for master in opts['local_masters']:
                opts['master'] = master
                opts.update(prep_ip_port(opts))
                opts['master_uri_list'].append(resolve_dns(opts)['master_uri'])

            while True:
                if attempts != 0:
                    # Give up a little time between connection attempts
                    # to allow the IOLoop to run any other scheduled tasks.
                    yield tornado.gen.sleep(opts['acceptance_wait_time'])
                attempts += 1
                if tries > 0:
                    log.debug(
                        'Connecting to master. Attempt %s of %s',
                        attempts, tries
                    )
                else:
                    log.debug(
                        'Connecting to master. Attempt %s (infinite attempts)',
                        attempts
                    )
                for master in opts['local_masters']:
                    opts['master'] = master
                    opts.update(prep_ip_port(opts))
                    opts.update(resolve_dns(opts))

                    # on first run, update self.opts with the whole master list
                    # to enable a minion to re-use old masters if they get fixed
                    if 'master_list' not in opts:
                        opts['master_list'] = copy.copy(opts['local_masters'])

                    self.opts = opts

                    try:
                        pub_channel = salt.transport.client.AsyncPubChannel.factory(opts, **factory_kwargs)
                        yield pub_channel.connect()
                        conn = True
                        break
                    except SaltClientError as exc:
                        last_exc = exc
                        if exc.strerror.startswith('Could not access'):
                            msg = (
                                'Failed to initiate connection with Master '
                                '%s: check ownership/permissions. Error '
                                'message: %s', opts['master'], exc
                            )
                        else:
                            msg = ('Master %s could not be reached, trying next '
                                   'next master (if any)', opts['master'])
                        log.info(msg)
                        continue

                if not conn:
                    if attempts == tries:
                        # Exhausted all attempts. Return exception.
                        self.connected = False
                        self.opts['master'] = copy.copy(self.opts['local_masters'])
                        log.error(
                            'No master could be reached or all masters '
                            'denied the minion\'s connection attempt.'
                        )
                        # If the code reaches this point, 'last_exc'
                        # should already be set.
                        raise last_exc  # pylint: disable=E0702
                else:
                    self.tok = pub_channel.auth.gen_token(b'salt')
                    self.connected = True
                    raise tornado.gen.Return((opts['master'], pub_channel))

        # single master sign in
        else:
            if opts['random_master']:
                log.warning('random_master is True but there is only one master specified. Ignoring.')
            while True:
                if attempts != 0:
                    # Give up a little time between connection attempts
                    # to allow the IOLoop to run any other scheduled tasks.
                    yield tornado.gen.sleep(opts['acceptance_wait_time'])
                attempts += 1
                if tries > 0:
                    log.debug(
                        'Connecting to master. Attempt %s of %s',
                        attempts, tries
                    )
                else:
                    log.debug(
                        'Connecting to master. Attempt %s (infinite attempts)',
                        attempts
                    )
                opts.update(prep_ip_port(opts))
                opts.update(resolve_dns(opts))
                try:
                    if self.opts['transport'] == 'detect':
                        self.opts['detect_mode'] = True
                        for trans in ('zeromq', 'tcp'):
                            if trans == 'zeromq' and not zmq:
                                continue
                            self.opts['transport'] = trans
                            pub_channel = salt.transport.client.AsyncPubChannel.factory(self.opts, **factory_kwargs)
                            yield pub_channel.connect()
                            if not pub_channel.auth.authenticated:
                                continue
                            del self.opts['detect_mode']
                            break
                    else:
                        pub_channel = salt.transport.client.AsyncPubChannel.factory(self.opts, **factory_kwargs)
                        yield pub_channel.connect()
                    self.tok = pub_channel.auth.gen_token(b'salt')
                    self.connected = True
                    raise tornado.gen.Return((opts['master'], pub_channel))
                except SaltClientError as exc:
                    if attempts == tries:
                        # Exhausted all attempts. Return exception.
                        self.connected = False
                        raise exc

    def _discover_masters(self):
        '''
        Discover master(s) and decide where to connect, if SSDP is around.
        This modifies the configuration on the fly.
        :return:
        '''
        if self.opts['master'] == DEFAULT_MINION_OPTS['master'] and self.opts['discovery'] is not False:
            master_discovery_client = salt.utils.ssdp.SSDPDiscoveryClient()
            masters = {}
            for att in range(self.opts['discovery'].get('attempts', 3)):
                try:
                    att += 1
                    log.info('Attempting {0} time{1} to discover masters'.format(att, (att > 1 and 's' or '')))
                    masters.update(master_discovery_client.discover())
                    if not masters:
                        time.sleep(self.opts['discovery'].get('pause', 5))
                    else:
                        break
                except Exception as err:
                    log.error('SSDP discovery failure: {0}'.format(err))
                    break

            if masters:
                policy = self.opts.get('discovery', {}).get('match', 'any')
                if policy not in ['any', 'all']:
                    log.error('SSDP configuration matcher failure: unknown value "{0}". '
                              'Should be "any" or "all"'.format(policy))
                else:
                    mapping = self.opts['discovery'].get('mapping', {})
                    for addr, mappings in masters.items():
                        for proto_data in mappings:
                            cnt = len([key for key, value in mapping.items()
                                       if proto_data.get('mapping', {}).get(key) == value])
                            if policy == 'any' and bool(cnt) or cnt == len(mapping):
                                self.opts['master'] = proto_data['master']
                                return

    def _return_retry_timer(self):
        '''
        Based on the minion configuration, either return a randomized timer or
        just return the value of the return_retry_timer.
        '''
        msg = 'Minion return retry timer set to {0} seconds'
        # future lint: disable=str-format-in-logging
        if self.opts.get('return_retry_timer_max'):
            try:
                random_retry = randint(self.opts['return_retry_timer'], self.opts['return_retry_timer_max'])
                log.debug(msg.format(random_retry) + ' (randomized)')
                return random_retry
            except ValueError:
                # Catch wiseguys using negative integers here
                log.error(
                    'Invalid value (return_retry_timer: %s or '
                    'return_retry_timer_max: %s). Both must be positive '
                    'integers.',
                    self.opts['return_retry_timer'],
                    self.opts['return_retry_timer_max'],
                )
                log.debug(msg.format(DEFAULT_MINION_OPTS['return_retry_timer']))
                return DEFAULT_MINION_OPTS['return_retry_timer']
        else:
            log.debug(msg.format(self.opts.get('return_retry_timer')))
            return self.opts.get('return_retry_timer')
        # future lint: enable=str-format-in-logging


class SMinion(MinionBase):
    '''
    Create an object that has loaded all of the minion module functions,
    grains, modules, returners etc.  The SMinion allows developers to
    generate all of the salt minion functions and present them with these
    functions for general use.
    '''
    def __init__(self, opts):
        # Late setup of the opts grains, so we can log from the grains module
        import salt.loader
        opts['grains'] = salt.loader.grains(opts)
        super(SMinion, self).__init__(opts)

        # Clean out the proc directory (default /var/cache/salt/minion/proc)
        if (self.opts.get('file_client', 'remote') == 'remote'
                or self.opts.get('use_master_when_local', False)):
            install_zmq()
            io_loop = ZMQDefaultLoop.current()
            io_loop.run_sync(
                lambda: self.eval_master(self.opts, failed=True)
            )
        self.gen_modules(initial_load=True)

        # If configured, cache pillar data on the minion
        if self.opts['file_client'] == 'remote' and self.opts.get('minion_pillar_cache', False):
            import salt.utils.yaml
            pdir = os.path.join(self.opts['cachedir'], 'pillar')
            if not os.path.isdir(pdir):
                os.makedirs(pdir, 0o700)
            ptop = os.path.join(pdir, 'top.sls')
            if self.opts['saltenv'] is not None:
                penv = self.opts['saltenv']
            else:
                penv = 'base'
            cache_top = {penv: {self.opts['id']: ['cache']}}
            with salt.utils.files.fopen(ptop, 'wb') as fp_:
                salt.utils.yaml.safe_dump(cache_top, fp_)
                os.chmod(ptop, 0o600)
            cache_sls = os.path.join(pdir, 'cache.sls')
            with salt.utils.files.fopen(cache_sls, 'wb') as fp_:
                salt.utils.yaml.safe_dump(self.opts['pillar'], fp_)
                os.chmod(cache_sls, 0o600)

    def gen_modules(self, initial_load=False):
        '''
        Tell the minion to reload the execution modules

        CLI Example:

        .. code-block:: bash

            salt '*' sys.reload_modules
        '''
        self.opts['pillar'] = salt.pillar.get_pillar(
            self.opts,
            self.opts['grains'],
            self.opts['id'],
            self.opts['saltenv'],
            pillarenv=self.opts.get('pillarenv'),
        ).compile_pillar()

        self.utils = salt.loader.utils(self.opts)
        self.functions = salt.loader.minion_mods(self.opts, utils=self.utils)
        self.serializers = salt.loader.serializers(self.opts)
        self.returners = salt.loader.returners(self.opts, self.functions)
        self.proxy = salt.loader.proxy(self.opts, self.functions, self.returners, None)
        # TODO: remove
        self.function_errors = {}  # Keep the funcs clean
        self.states = salt.loader.states(self.opts,
                self.functions,
                self.utils,
                self.serializers)
        self.rend = salt.loader.render(self.opts, self.functions)
        self.matcher = Matcher(self.opts, self.functions)
        self.functions['sys.reload_modules'] = self.gen_modules
        self.executors = salt.loader.executors(self.opts)


class MasterMinion(object):
    '''
    Create a fully loaded minion function object for generic use on the
    master. What makes this class different is that the pillar is
    omitted, otherwise everything else is loaded cleanly.
    '''
    def __init__(
            self,
            opts,
            returners=True,
            states=True,
            rend=True,
            matcher=True,
            whitelist=None,
            ignore_config_errors=True):
        self.opts = salt.config.minion_config(
            opts['conf_file'],
            ignore_config_errors=ignore_config_errors,
            role='master'
        )
        self.opts.update(opts)
        self.whitelist = whitelist
        self.opts['grains'] = salt.loader.grains(opts)
        self.opts['pillar'] = {}
        self.mk_returners = returners
        self.mk_states = states
        self.mk_rend = rend
        self.mk_matcher = matcher
        self.gen_modules(initial_load=True)

    def gen_modules(self, initial_load=False):
        '''
        Tell the minion to reload the execution modules

        CLI Example:

        .. code-block:: bash

            salt '*' sys.reload_modules
        '''
        self.utils = salt.loader.utils(self.opts)
        self.functions = salt.loader.minion_mods(
            self.opts,
            utils=self.utils,
            whitelist=self.whitelist,
            initial_load=initial_load)
        self.serializers = salt.loader.serializers(self.opts)
        if self.mk_returners:
            self.returners = salt.loader.returners(self.opts, self.functions)
        if self.mk_states:
            self.states = salt.loader.states(self.opts,
                                             self.functions,
                                             self.utils,
                                             self.serializers)
        if self.mk_rend:
            self.rend = salt.loader.render(self.opts, self.functions)
        if self.mk_matcher:
            self.matcher = Matcher(self.opts, self.functions)
        self.functions['sys.reload_modules'] = self.gen_modules


class MinionManager(MinionBase):
    '''
    Create a multi minion interface, this creates as many minions as are
    defined in the master option and binds each minion object to a respective
    master.
    '''
    def __init__(self, opts):
        super(MinionManager, self).__init__(opts)
        self.auth_wait = self.opts['acceptance_wait_time']
        self.max_auth_wait = self.opts['acceptance_wait_time_max']
        self.minions = []
        self.jid_queue = []

        install_zmq()
        self.io_loop = ZMQDefaultLoop.current()
        self.process_manager = ProcessManager(name='MultiMinionProcessManager')
        self.io_loop.spawn_callback(self.process_manager.run, **{'asynchronous': True})  # Tornado backward compat

    def __del__(self):
        self.destroy()

    def _bind(self):
        # start up the event publisher, so we can see events during startup
        self.event_publisher = salt.utils.event.AsyncEventPublisher(
            self.opts,
            io_loop=self.io_loop,
        )
        self.event = salt.utils.event.get_event('minion', opts=self.opts, io_loop=self.io_loop)
        self.event.subscribe('')
        self.event.set_event_handler(self.handle_event)

    @tornado.gen.coroutine
    def handle_event(self, package):
        yield [minion.handle_event(package) for minion in self.minions]

    def _create_minion_object(self, opts, timeout, safe,
                              io_loop=None, loaded_base_name=None,
                              jid_queue=None):
        '''
        Helper function to return the correct type of object
        '''
        return Minion(opts,
                      timeout,
                      safe,
                      io_loop=io_loop,
                      loaded_base_name=loaded_base_name,
                      jid_queue=jid_queue)

    def _spawn_minions(self):
        '''
        Spawn all the coroutines which will sign in to masters
        '''
        masters = self.opts['master']
        if (self.opts['master_type'] in ('failover', 'distributed')) or not isinstance(self.opts['master'], list):
            masters = [masters]

        for master in masters:
            s_opts = copy.deepcopy(self.opts)
            s_opts['master'] = master
            s_opts['multimaster'] = True
            minion = self._create_minion_object(s_opts,
                                                s_opts['auth_timeout'],
                                                False,
                                                io_loop=self.io_loop,
                                                loaded_base_name='salt.loader.{0}'.format(s_opts['master']),
                                                jid_queue=self.jid_queue,
                                               )
            self.minions.append(minion)
            self.io_loop.spawn_callback(self._connect_minion, minion)

    @tornado.gen.coroutine
    def _connect_minion(self, minion):
        '''
        Create a minion, and asynchronously connect it to a master
        '''
        last = 0  # never have we signed in
        auth_wait = minion.opts['acceptance_wait_time']
        failed = False
        while True:
            try:
                if minion.opts.get('beacons_before_connect', False):
                    minion.setup_beacons(before_connect=True)
                if minion.opts.get('scheduler_before_connect', False):
                    minion.setup_scheduler(before_connect=True)
                yield minion.connect_master(failed=failed)
                minion.tune_in(start=False)
                break
            except SaltClientError as exc:
                failed = True
                log.error(
                    'Error while bringing up minion for multi-master. Is '
                    'master at %s responding?', minion.opts['master']
                )
                last = time.time()
                if auth_wait < self.max_auth_wait:
                    auth_wait += self.auth_wait
                yield tornado.gen.sleep(auth_wait)  # TODO: log?
            except Exception as e:
                failed = True
                log.critical(
                    'Unexpected error while connecting to %s',
                    minion.opts['master'], exc_info=True
                )

    # Multi Master Tune In
    def tune_in(self):
        '''
        Bind to the masters

        This loop will attempt to create connections to masters it hasn't connected
        to yet, but once the initial connection is made it is up to ZMQ to do the
        reconnect (don't know of an API to get the state here in salt)
        '''
        self._bind()

        # Fire off all the minion coroutines
        self._spawn_minions()

        # serve forever!
        self.io_loop.start()

    @property
    def restart(self):
        for minion in self.minions:
            if minion.restart:
                return True
        return False

    def stop(self, signum):
        for minion in self.minions:
            minion.process_manager.stop_restarting()
            minion.process_manager.send_signal_to_processes(signum)
            # kill any remaining processes
            minion.process_manager.kill_children()
            minion.destroy()

    def destroy(self):
        for minion in self.minions:
            minion.destroy()


class Minion(MinionBase):
    '''
    This class instantiates a minion, runs connections for a minion,
    and loads all of the functions into the minion
    '''
    def __init__(self, opts, timeout=60, safe=True, loaded_base_name=None, io_loop=None, jid_queue=None):  # pylint: disable=W0231
        '''
        Pass in the options dict
        '''
        # this means that the parent class doesn't know *which* master we connect to
        super(Minion, self).__init__(opts)
        self.timeout = timeout
        self.safe = safe

        self._running = None
        self.win_proc = []
        self.loaded_base_name = loaded_base_name
        self.connected = False
        self.restart = False
        # Flag meaning minion has finished initialization including first connect to the master.
        # True means the Minion is fully functional and ready to handle events.
        self.ready = False
        self.jid_queue = [] if jid_queue is None else jid_queue
        self.periodic_callbacks = {}

        if io_loop is None:
            install_zmq()
            self.io_loop = ZMQDefaultLoop.current()
        else:
            self.io_loop = io_loop

        # Warn if ZMQ < 3.2
        if zmq:
            if ZMQ_VERSION_INFO < (3, 2):
                log.warning(
                    'You have a version of ZMQ less than ZMQ 3.2! There are '
                    'known connection keep-alive issues with ZMQ < 3.2 which '
                    'may result in loss of contact with minions. Please '
                    'upgrade your ZMQ!'
                )
        # Late setup of the opts grains, so we can log from the grains
        # module.  If this is a proxy, however, we need to init the proxymodule
        # before we can get the grains.  We do this for proxies in the
        # post_master_init
        if not salt.utils.platform.is_proxy():
            self.opts['grains'] = salt.loader.grains(opts)
        else:
            if self.opts.get('beacons_before_connect', False):
                log.warning(
                    '\'beacons_before_connect\' is not supported '
                    'for proxy minions. Setting to False'
                )
                self.opts['beacons_before_connect'] = False
            if self.opts.get('scheduler_before_connect', False):
                log.warning(
                    '\'scheduler_before_connect\' is not supported '
                    'for proxy minions. Setting to False'
                )
                self.opts['scheduler_before_connect'] = False

        log.info('Creating minion process manager')

        if self.opts['random_startup_delay']:
            sleep_time = random.randint(0, self.opts['random_startup_delay'])
            log.info(
                'Minion sleeping for %s seconds due to configured '
                'startup_delay between 0 and %s seconds',
                sleep_time, self.opts['random_startup_delay']
            )
            time.sleep(sleep_time)

        self.process_manager = ProcessManager(name='MinionProcessManager')
        self.io_loop.spawn_callback(self.process_manager.run, **{'asynchronous': True})
        # We don't have the proxy setup yet, so we can't start engines
        # Engines need to be able to access __proxy__
        if not salt.utils.platform.is_proxy():
            self.io_loop.spawn_callback(salt.engines.start_engines, self.opts,
                                        self.process_manager)

        # Install the SIGINT/SIGTERM handlers if not done so far
        if signal.getsignal(signal.SIGINT) is signal.SIG_DFL:
            # No custom signal handling was added, install our own
            signal.signal(signal.SIGINT, self._handle_signals)

        if signal.getsignal(signal.SIGTERM) is signal.SIG_DFL:
            # No custom signal handling was added, install our own
            signal.signal(signal.SIGTERM, self._handle_signals)

    def _handle_signals(self, signum, sigframe):  # pylint: disable=unused-argument
        self._running = False
        # escalate the signals to the process manager
        self.process_manager.stop_restarting()
        self.process_manager.send_signal_to_processes(signum)
        # kill any remaining processes
        self.process_manager.kill_children()
        time.sleep(1)
        sys.exit(0)

    def sync_connect_master(self, timeout=None, failed=False):
        '''
        Block until we are connected to a master
        '''
        self._sync_connect_master_success = False
        log.debug("sync_connect_master")

        def on_connect_master_future_done(future):
            self._sync_connect_master_success = True
            self.io_loop.stop()

        self._connect_master_future = self.connect_master(failed=failed)
        # finish connecting to master
        self._connect_master_future.add_done_callback(on_connect_master_future_done)
        if timeout:
            self.io_loop.call_later(timeout, self.io_loop.stop)
        try:
            self.io_loop.start()
        except KeyboardInterrupt:
            self.destroy()
        # I made the following 3 line oddity to preserve traceback.
        # Please read PR #23978 before changing, hopefully avoiding regressions.
        # Good luck, we're all counting on you.  Thanks.
        if self._connect_master_future.done():
            future_exception = self._connect_master_future.exception()
            if future_exception:
                # This needs to be re-raised to preserve restart_on_error behavior.
                raise six.reraise(*future_exception)
        if timeout and self._sync_connect_master_success is False:
            raise SaltDaemonNotRunning('Failed to connect to the salt-master')

    @tornado.gen.coroutine
    def connect_master(self, failed=False):
        '''
        Return a future which will complete when you are connected to a master
        '''
        master, self.pub_channel = yield self.eval_master(self.opts, self.timeout, self.safe, failed)
        yield self._post_master_init(master)

    # TODO: better name...
    @tornado.gen.coroutine
    def _post_master_init(self, master):
        '''
        Function to finish init after connecting to a master

        This is primarily loading modules, pillars, etc. (since they need
        to know which master they connected to)

        If this function is changed, please check ProxyMinion._post_master_init
        to see if those changes need to be propagated.

        Minions and ProxyMinions need significantly different post master setups,
        which is why the differences are not factored out into separate helper
        functions.
        '''
        if self.connected:
            self.opts['master'] = master

            # Initialize pillar before loader to make pillar accessible in modules
            self.opts['pillar'] = yield salt.pillar.get_async_pillar(
                self.opts,
                self.opts['grains'],
                self.opts['id'],
                self.opts['saltenv'],
                pillarenv=self.opts.get('pillarenv')
            ).compile_pillar()

        if not self.ready:
            self._setup_core()
        elif self.connected and self.opts['pillar']:
            # The pillar has changed due to the connection to the master.
            # Reload the functions so that they can use the new pillar data.
            self.functions, self.returners, self.function_errors, self.executors = self._load_modules()
            if hasattr(self, 'schedule'):
                self.schedule.functions = self.functions
                self.schedule.returners = self.returners

        if not hasattr(self, 'schedule'):
            self.schedule = salt.utils.schedule.Schedule(
                self.opts,
                self.functions,
                self.returners,
                cleanup=[master_event(type='alive')])

        # add default scheduling jobs to the minions scheduler
        if self.opts['mine_enabled'] and 'mine.update' in self.functions:
            self.schedule.add_job({
                '__mine_interval':
                {
                    'function': 'mine.update',
                    'minutes': self.opts['mine_interval'],
                    'jid_include': True,
                    'maxrunning': 2,
                    'run_on_start': True,
                    'return_job': self.opts.get('mine_return_job', False)
                }
            }, persist=True)
            log.info('Added mine.update to scheduler')
        else:
            self.schedule.delete_job('__mine_interval', persist=True)

        # add master_alive job if enabled
        if (self.opts['transport'] != 'tcp' and
                self.opts['master_alive_interval'] > 0 and
                self.connected):
            self.schedule.add_job({
                master_event(type='alive', master=self.opts['master']):
                {
                    'function': 'status.master',
                    'seconds': self.opts['master_alive_interval'],
                    'jid_include': True,
                    'maxrunning': 1,
                    'return_job': False,
                    'kwargs': {'master': self.opts['master'],
                                'connected': True}
                }
            }, persist=True)
            if self.opts['master_failback'] and \
                    'master_list' in self.opts and \
                    self.opts['master'] != self.opts['master_list'][0]:
                self.schedule.add_job({
                    master_event(type='failback'):
                    {
                        'function': 'status.ping_master',
                        'seconds': self.opts['master_failback_interval'],
                        'jid_include': True,
                        'maxrunning': 1,
                        'return_job': False,
                        'kwargs': {'master': self.opts['master_list'][0]}
                    }
                }, persist=True)
            else:
                self.schedule.delete_job(master_event(type='failback'), persist=True)
        else:
            self.schedule.delete_job(master_event(type='alive', master=self.opts['master']), persist=True)
            self.schedule.delete_job(master_event(type='failback'), persist=True)

    def _prep_mod_opts(self):
        '''
        Returns a copy of the opts with key bits stripped out
        '''
        mod_opts = {}
        for key, val in six.iteritems(self.opts):
            if key == 'logger':
                continue
            mod_opts[key] = val
        return mod_opts

    def _load_modules(self, force_refresh=False, notify=False, grains=None):
        '''
        Return the functions and the returners loaded up from the loader
        module
        '''
        # if this is a *nix system AND modules_max_memory is set, lets enforce
        # a memory limit on module imports
        # this feature ONLY works on *nix like OSs (resource module doesn't work on windows)
        modules_max_memory = False
        if self.opts.get('modules_max_memory', -1) > 0 and HAS_PSUTIL and HAS_RESOURCE:
            log.debug(
                'modules_max_memory set, enforcing a maximum of %s',
                self.opts['modules_max_memory']
            )
            modules_max_memory = True
            old_mem_limit = resource.getrlimit(resource.RLIMIT_AS)
            rss, vms = psutil.Process(os.getpid()).memory_info()[:2]
            mem_limit = rss + vms + self.opts['modules_max_memory']
            resource.setrlimit(resource.RLIMIT_AS, (mem_limit, mem_limit))
        elif self.opts.get('modules_max_memory', -1) > 0:
            if not HAS_PSUTIL:
                log.error('Unable to enforce modules_max_memory because psutil is missing')
            if not HAS_RESOURCE:
                log.error('Unable to enforce modules_max_memory because resource is missing')

        # This might be a proxy minion
        if hasattr(self, 'proxy'):
            proxy = self.proxy
        else:
            proxy = None

        if grains is None:
            self.opts['grains'] = salt.loader.grains(self.opts, force_refresh, proxy=proxy)
        self.utils = salt.loader.utils(self.opts, proxy=proxy)

        if self.opts.get('multimaster', False):
            s_opts = copy.deepcopy(self.opts)
            functions = salt.loader.minion_mods(s_opts, utils=self.utils, proxy=proxy,
                                                loaded_base_name=self.loaded_base_name, notify=notify)
        else:
            functions = salt.loader.minion_mods(self.opts, utils=self.utils, notify=notify, proxy=proxy)
        returners = salt.loader.returners(self.opts, functions, proxy=proxy)
        errors = {}
        if '_errors' in functions:
            errors = functions['_errors']
            functions.pop('_errors')

        # we're done, reset the limits!
        if modules_max_memory is True:
            resource.setrlimit(resource.RLIMIT_AS, old_mem_limit)

        executors = salt.loader.executors(self.opts, functions, proxy=proxy)

        return functions, returners, errors, executors

    def _send_req_sync(self, load, timeout):

        if self.opts['minion_sign_messages']:
            log.trace('Signing event to be published onto the bus.')
            minion_privkey_path = os.path.join(self.opts['pki_dir'], 'minion.pem')
            sig = salt.crypt.sign_message(minion_privkey_path, salt.serializers.msgpack.serialize(load))
            load['sig'] = sig

        channel = salt.transport.Channel.factory(self.opts)
        return channel.send(load, timeout=timeout)

    @tornado.gen.coroutine
    def _send_req_async(self, load, timeout):

        if self.opts['minion_sign_messages']:
            log.trace('Signing event to be published onto the bus.')
            minion_privkey_path = os.path.join(self.opts['pki_dir'], 'minion.pem')
            sig = salt.crypt.sign_message(minion_privkey_path, salt.serializers.msgpack.serialize(load))
            load['sig'] = sig

        channel = salt.transport.client.AsyncReqChannel.factory(self.opts)
        ret = yield channel.send(load, timeout=timeout)
        raise tornado.gen.Return(ret)

    def _fire_master(self, data=None, tag=None, events=None, pretag=None, timeout=60, sync=True, timeout_handler=None):
        '''
        Fire an event on the master, or drop message if unable to send.
        '''
        load = {'id': self.opts['id'],
                'cmd': '_minion_event',
                'pretag': pretag,
                'tok': self.tok}
        if events:
            load['events'] = events
        elif data and tag:
            load['data'] = data
            load['tag'] = tag
        elif not data and tag:
            load['data'] = {}
            load['tag'] = tag
        else:
            return

        if sync:
            try:
                self._send_req_sync(load, timeout)
            except salt.exceptions.SaltReqTimeoutError:
                log.info('fire_master failed: master could not be contacted. Request timed out.')
                return False
            except Exception:
                log.info('fire_master failed: %s', traceback.format_exc())
                return False
        else:
            if timeout_handler is None:
                def handle_timeout(*_):
                    log.info('fire_master failed: master could not be contacted. Request timed out.')
                    return True
                timeout_handler = handle_timeout

            with tornado.stack_context.ExceptionStackContext(timeout_handler):
                self._send_req_async(load, timeout, callback=lambda f: None)  # pylint: disable=unexpected-keyword-arg
        return True

    @tornado.gen.coroutine
    def _handle_decoded_payload(self, data):
        '''
        Override this method if you wish to handle the decoded data
        differently.
        '''
        # Ensure payload is unicode. Disregard failure to decode binary blobs.
        if six.PY2:
            data = salt.utils.data.decode(data, keep=True)
        if 'user' in data:
            log.info(
                'User %s Executing command %s with jid %s',
                data['user'], data['fun'], data['jid']
            )
        else:
            log.info(
                'Executing command %s with jid %s',
                data['fun'], data['jid']
            )
        log.debug('Command details %s', data)

        # Don't duplicate jobs
        log.trace('Started JIDs: %s', self.jid_queue)
        if self.jid_queue is not None:
            if data['jid'] in self.jid_queue:
                return
            else:
                self.jid_queue.append(data['jid'])
                if len(self.jid_queue) > self.opts['minion_jid_queue_hwm']:
                    self.jid_queue.pop(0)

        if isinstance(data['fun'], six.string_types):
            if data['fun'] == 'sys.reload_modules':
                self.functions, self.returners, self.function_errors, self.executors = self._load_modules()
                self.schedule.functions = self.functions
                self.schedule.returners = self.returners

        process_count_max = self.opts.get('process_count_max')
        if process_count_max > 0:
            process_count = len(salt.utils.minion.running(self.opts))
            while process_count >= process_count_max:
                log.warn("Maximum number of processes reached while executing jid {0}, waiting...".format(data['jid']))
                yield tornado.gen.sleep(10)
                process_count = len(salt.utils.minion.running(self.opts))

        # We stash an instance references to allow for the socket
        # communication in Windows. You can't pickle functions, and thus
        # python needs to be able to reconstruct the reference on the other
        # side.
        instance = self
        multiprocessing_enabled = self.opts.get('multiprocessing', True)
        if multiprocessing_enabled:
            if sys.platform.startswith('win'):
                # let python reconstruct the minion on the other side if we're
                # running on windows
                instance = None
            with default_signals(signal.SIGINT, signal.SIGTERM):
                process = SignalHandlingMultiprocessingProcess(
                    target=self._target, args=(instance, self.opts, data, self.connected)
                )
        else:
            process = threading.Thread(
                target=self._target,
                args=(instance, self.opts, data, self.connected),
                name=data['jid']
            )

        if multiprocessing_enabled:
            with default_signals(signal.SIGINT, signal.SIGTERM):
                # Reset current signals before starting the process in
                # order not to inherit the current signal handlers
                process.start()
        else:
            process.start()

        # TODO: remove the windows specific check?
        if multiprocessing_enabled and not salt.utils.platform.is_windows():
            # we only want to join() immediately if we are daemonizing a process
            process.join()
        else:
            self.win_proc.append(process)

    def ctx(self):
        '''
        Return a single context manager for the minion's data
        '''
        if six.PY2:
            return contextlib.nested(
                self.functions.context_dict.clone(),
                self.returners.context_dict.clone(),
                self.executors.context_dict.clone(),
            )
        else:
            exitstack = contextlib.ExitStack()
            exitstack.enter_context(self.functions.context_dict.clone())
            exitstack.enter_context(self.returners.context_dict.clone())
            exitstack.enter_context(self.executors.context_dict.clone())
            return exitstack

    @classmethod
    def _target(cls, minion_instance, opts, data, connected):
        if not minion_instance:
            minion_instance = cls(opts)
            minion_instance.connected = connected
            if not hasattr(minion_instance, 'functions'):
                functions, returners, function_errors, executors = (
                    minion_instance._load_modules(grains=opts['grains'])
                    )
                minion_instance.functions = functions
                minion_instance.returners = returners
                minion_instance.function_errors = function_errors
                minion_instance.executors = executors
            if not hasattr(minion_instance, 'serial'):
                minion_instance.serial = salt.payload.Serial(opts)
            if not hasattr(minion_instance, 'proc_dir'):
                uid = salt.utils.user.get_uid(user=opts.get('user', None))
                minion_instance.proc_dir = (
                    get_proc_dir(opts['cachedir'], uid=uid)
                    )

        with tornado.stack_context.StackContext(minion_instance.ctx):
            if isinstance(data['fun'], tuple) or isinstance(data['fun'], list):
                Minion._thread_multi_return(minion_instance, opts, data)
            else:
                Minion._thread_return(minion_instance, opts, data)

    @classmethod
    def _thread_return(cls, minion_instance, opts, data):
        '''
        This method should be used as a threading target, start the actual
        minion side execution.
        '''
        fn_ = os.path.join(minion_instance.proc_dir, data['jid'])

        if opts['multiprocessing'] and not salt.utils.platform.is_windows():
            # Shutdown the multiprocessing before daemonizing
            salt.log.setup.shutdown_multiprocessing_logging()

            salt.utils.process.daemonize_if(opts)

            # Reconfigure multiprocessing logging after daemonizing
            salt.log.setup.setup_multiprocessing_logging()

        salt.utils.process.appendproctitle('{0}._thread_return {1}'.format(cls.__name__, data['jid']))

        sdata = {'pid': os.getpid()}
        sdata.update(data)
        log.info('Starting a new job with PID %s', sdata['pid'])
        with salt.utils.files.fopen(fn_, 'w+b') as fp_:
            fp_.write(minion_instance.serial.dumps(sdata))
        ret = {'success': False}
        function_name = data['fun']
        if function_name in minion_instance.functions:
            try:
                minion_blackout_violation = False
                if minion_instance.connected and minion_instance.opts['pillar'].get('minion_blackout', False):
                    whitelist = minion_instance.opts['pillar'].get('minion_blackout_whitelist', [])
                    # this minion is blacked out. Only allow saltutil.refresh_pillar and the whitelist
                    if function_name != 'saltutil.refresh_pillar' and function_name not in whitelist:
                        minion_blackout_violation = True
                elif minion_instance.opts['grains'].get('minion_blackout', False):
                    whitelist = minion_instance.opts['grains'].get('minion_blackout_whitelist', [])
                    if function_name != 'saltutil.refresh_pillar' and function_name not in whitelist:
                        minion_blackout_violation = True
                if minion_blackout_violation:
                    raise SaltInvocationError('Minion in blackout mode. Set \'minion_blackout\' '
                                             'to False in pillar or grains to resume operations. Only '
                                             'saltutil.refresh_pillar allowed in blackout mode.')

                func = minion_instance.functions[function_name]
                args, kwargs = load_args_and_kwargs(
                    func,
                    data['arg'],
                    data)
                minion_instance.functions.pack['__context__']['retcode'] = 0

                executors = data.get('module_executors') or opts.get('module_executors', ['direct_call'])
                if isinstance(executors, six.string_types):
                    executors = [executors]
                elif not isinstance(executors, list) or not executors:
                    raise SaltInvocationError("Wrong executors specification: {0}. String or non-empty list expected".
                        format(executors))
                if opts.get('sudo_user', '') and executors[-1] != 'sudo':
                    executors[-1] = 'sudo'  # replace the last one with sudo
                log.trace('Executors list %s', executors)  # pylint: disable=no-member

                for name in executors:
                    fname = '{0}.execute'.format(name)
                    if fname not in minion_instance.executors:
                        raise SaltInvocationError("Executor '{0}' is not available".format(name))
                    return_data = minion_instance.executors[fname](opts, data, func, args, kwargs)
                    if return_data is not None:
                        break

                if isinstance(return_data, types.GeneratorType):
                    ind = 0
                    iret = {}
                    for single in return_data:
                        if isinstance(single, dict) and isinstance(iret, dict):
                            iret.update(single)
                        else:
                            if not iret:
                                iret = []
                            iret.append(single)
                        tag = tagify([data['jid'], 'prog', opts['id'], six.text_type(ind)], 'job')
                        event_data = {'return': single}
                        minion_instance._fire_master(event_data, tag)
                        ind += 1
                    ret['return'] = iret
                else:
                    ret['return'] = return_data
                ret['retcode'] = minion_instance.functions.pack['__context__'].get(
                    'retcode',
                    0
                )
                ret['success'] = True
            except CommandNotFoundError as exc:
                msg = 'Command required for \'{0}\' not found'.format(
                    function_name
                )
                log.debug(msg, exc_info=True)
                ret['return'] = '{0}: {1}'.format(msg, exc)
                ret['out'] = 'nested'
            except CommandExecutionError as exc:
                log.error(
                    'A command in \'%s\' had a problem: %s',
                    function_name, exc,
                    exc_info_on_loglevel=logging.DEBUG
                )
                ret['return'] = 'ERROR: {0}'.format(exc)
                ret['out'] = 'nested'
            except SaltInvocationError as exc:
                log.error(
                    'Problem executing \'%s\': %s',
                    function_name, exc,
                    exc_info_on_loglevel=logging.DEBUG
                )
                ret['return'] = 'ERROR executing \'{0}\': {1}'.format(
                    function_name, exc
                )
                ret['out'] = 'nested'
            except TypeError as exc:
                msg = 'Passed invalid arguments to {0}: {1}\n{2}'.format(
                    function_name, exc, func.__doc__ or ''
                )
                log.warning(msg, exc_info_on_loglevel=logging.DEBUG)
                ret['return'] = msg
                ret['out'] = 'nested'
            except Exception:
                msg = 'The minion function caused an exception'
                log.warning(msg, exc_info_on_loglevel=True)
                salt.utils.error.fire_exception(salt.exceptions.MinionError(msg), opts, job=data)
                ret['return'] = '{0}: {1}'.format(msg, traceback.format_exc())
                ret['out'] = 'nested'
        else:
            docs = minion_instance.functions['sys.doc']('{0}*'.format(function_name))
            if docs:
                docs[function_name] = minion_instance.functions.missing_fun_string(function_name)
                ret['return'] = docs
            else:
                ret['return'] = minion_instance.functions.missing_fun_string(function_name)
                mod_name = function_name.split('.')[0]
                if mod_name in minion_instance.function_errors:
                    ret['return'] += ' Possible reasons: \'{0}\''.format(
                        minion_instance.function_errors[mod_name]
                    )
            ret['success'] = False
            ret['retcode'] = 254
            ret['out'] = 'nested'

        ret['jid'] = data['jid']
        ret['fun'] = data['fun']
        ret['fun_args'] = data['arg']
        if 'master_id' in data:
            ret['master_id'] = data['master_id']
        if 'metadata' in data:
            if isinstance(data['metadata'], dict):
                ret['metadata'] = data['metadata']
            else:
                log.warning('The metadata parameter must be a dictionary. Ignoring.')
        if minion_instance.connected:
            minion_instance._return_pub(
                ret,
                timeout=minion_instance._return_retry_timer()
            )

        # Add default returners from minion config
        # Should have been coverted to comma-delimited string already
        if isinstance(opts.get('return'), six.string_types):
            if data['ret']:
                data['ret'] = ','.join((data['ret'], opts['return']))
            else:
                data['ret'] = opts['return']

        log.debug('minion return: %s', ret)
        # TODO: make a list? Seems odd to split it this late :/
        if data['ret'] and isinstance(data['ret'], six.string_types):
            if 'ret_config' in data:
                ret['ret_config'] = data['ret_config']
            if 'ret_kwargs' in data:
                ret['ret_kwargs'] = data['ret_kwargs']
            ret['id'] = opts['id']
            for returner in set(data['ret'].split(',')):
                try:
                    returner_str = '{0}.returner'.format(returner)
                    if returner_str in minion_instance.returners:
                        minion_instance.returners[returner_str](ret)
                    else:
                        returner_err = minion_instance.returners.missing_fun_string(returner_str)
                        log.error(
                            'Returner %s could not be loaded: %s',
                            returner_str, returner_err
                        )
                except Exception as exc:
                    log.exception(
                        'The return failed for job %s: %s', data['jid'], exc
                    )

    @classmethod
    def _thread_multi_return(cls, minion_instance, opts, data):
        '''
        This method should be used as a threading target, start the actual
        minion side execution.
        '''
        fn_ = os.path.join(minion_instance.proc_dir, data['jid'])

        if opts['multiprocessing'] and not salt.utils.platform.is_windows():
            # Shutdown the multiprocessing before daemonizing
            salt.log.setup.shutdown_multiprocessing_logging()

            salt.utils.process.daemonize_if(opts)

            # Reconfigure multiprocessing logging after daemonizing
            salt.log.setup.setup_multiprocessing_logging()

        salt.utils.process.appendproctitle('{0}._thread_multi_return {1}'.format(cls.__name__, data['jid']))

        sdata = {'pid': os.getpid()}
        sdata.update(data)
        log.info('Starting a new job with PID %s', sdata['pid'])
        with salt.utils.files.fopen(fn_, 'w+b') as fp_:
            fp_.write(minion_instance.serial.dumps(sdata))

        multifunc_ordered = opts.get('multifunc_ordered', False)
        num_funcs = len(data['fun'])
        if multifunc_ordered:
            ret = {
                'return': [None] * num_funcs,
                'retcode': [None] * num_funcs,
                'success': [False] * num_funcs
            }
        else:
            ret = {
                'return': {},
                'retcode': {},
                'success': {}
            }

        for ind in range(0, num_funcs):
            if not multifunc_ordered:
                ret['success'][data['fun'][ind]] = False
            try:
                minion_blackout_violation = False
                if minion_instance.connected and minion_instance.opts['pillar'].get('minion_blackout', False):
                    whitelist = minion_instance.opts['pillar'].get('minion_blackout_whitelist', [])
                    # this minion is blacked out. Only allow saltutil.refresh_pillar and the whitelist
                    if data['fun'][ind] != 'saltutil.refresh_pillar' and data['fun'][ind] not in whitelist:
                        minion_blackout_violation = True
                elif minion_instance.opts['grains'].get('minion_blackout', False):
                    whitelist = minion_instance.opts['grains'].get('minion_blackout_whitelist', [])
                    if data['fun'][ind] != 'saltutil.refresh_pillar' and data['fun'][ind] not in whitelist:
                        minion_blackout_violation = True
                if minion_blackout_violation:
                    raise SaltInvocationError('Minion in blackout mode. Set \'minion_blackout\' '
                                             'to False in pillar or grains to resume operations. Only '
                                             'saltutil.refresh_pillar allowed in blackout mode.')

                func = minion_instance.functions[data['fun'][ind]]

                args, kwargs = load_args_and_kwargs(
                    func,
                    data['arg'][ind],
                    data)
                minion_instance.functions.pack['__context__']['retcode'] = 0
                if multifunc_ordered:
                    ret['return'][ind] = func(*args, **kwargs)
                    ret['retcode'][ind] = minion_instance.functions.pack['__context__'].get(
                        'retcode',
                        0
                    )
                    ret['success'][ind] = True
                else:
                    ret['return'][data['fun'][ind]] = func(*args, **kwargs)
                    ret['retcode'][data['fun'][ind]] = minion_instance.functions.pack['__context__'].get(
                        'retcode',
                        0
                    )
                    ret['success'][data['fun'][ind]] = True
            except Exception as exc:
                trb = traceback.format_exc()
                log.warning('The minion function caused an exception: %s', exc)
                if multifunc_ordered:
                    ret['return'][ind] = trb
                else:
                    ret['return'][data['fun'][ind]] = trb
            ret['jid'] = data['jid']
            ret['fun'] = data['fun']
            ret['fun_args'] = data['arg']
        if 'metadata' in data:
            ret['metadata'] = data['metadata']
        if minion_instance.connected:
            minion_instance._return_pub(
                ret,
                timeout=minion_instance._return_retry_timer()
            )
        if data['ret']:
            if 'ret_config' in data:
                ret['ret_config'] = data['ret_config']
            if 'ret_kwargs' in data:
                ret['ret_kwargs'] = data['ret_kwargs']
            for returner in set(data['ret'].split(',')):
                ret['id'] = opts['id']
                try:
                    minion_instance.returners['{0}.returner'.format(
                        returner
                    )](ret)
                except Exception as exc:
                    log.error(
                        'The return failed for job %s: %s',
                        data['jid'], exc
                    )

    def _return_pub(self, ret, ret_cmd='_return', timeout=60, sync=True):
        '''
        Return the data from the executed command to the master server
        '''
        jid = ret.get('jid', ret.get('__jid__'))
        fun = ret.get('fun', ret.get('__fun__'))
        if self.opts['multiprocessing']:
            fn_ = os.path.join(self.proc_dir, jid)
            if os.path.isfile(fn_):
                try:
                    os.remove(fn_)
                except (OSError, IOError):
                    # The file is gone already
                    pass
        log.info('Returning information for job: %s', jid)
        log.trace('Return data: %s', ret)
        if ret_cmd == '_syndic_return':
            load = {'cmd': ret_cmd,
                    'id': self.opts['uid'],
                    'jid': jid,
                    'fun': fun,
                    'arg': ret.get('arg'),
                    'tgt': ret.get('tgt'),
                    'tgt_type': ret.get('tgt_type'),
                    'load': ret.get('__load__')}
            if '__master_id__' in ret:
                load['master_id'] = ret['__master_id__']
            load['return'] = {}
            for key, value in six.iteritems(ret):
                if key.startswith('__'):
                    continue
                load['return'][key] = value
        else:
            load = {'cmd': ret_cmd,
                    'id': self.opts['id']}
            for key, value in six.iteritems(ret):
                load[key] = value

        if 'out' in ret:
            if isinstance(ret['out'], six.string_types):
                load['out'] = ret['out']
            else:
                log.error(
                    'Invalid outputter %s. This is likely a bug.',
                    ret['out']
                )
        else:
            try:
                oput = self.functions[fun].__outputter__
            except (KeyError, AttributeError, TypeError):
                pass
            else:
                if isinstance(oput, six.string_types):
                    load['out'] = oput
        if self.opts['cache_jobs']:
            # Local job cache has been enabled
            if ret['jid'] == 'req':
                ret['jid'] = salt.utils.jid.gen_jid(self.opts)
            salt.utils.minion.cache_jobs(self.opts, ret['jid'], ret)

        if not self.opts['pub_ret']:
            return ''

        def timeout_handler(*_):
            log.warning(
               'The minion failed to return the job information for job %s. '
               'This is often due to the master being shut down or '
               'overloaded. If the master is running, consider increasing '
               'the worker_threads value.', jid
            )
            return True

        if sync:
            try:
                ret_val = self._send_req_sync(load, timeout=timeout)
            except SaltReqTimeoutError:
                timeout_handler()
                return ''
        else:
            with tornado.stack_context.ExceptionStackContext(timeout_handler):
                ret_val = self._send_req_async(load, timeout=timeout, callback=lambda f: None)  # pylint: disable=unexpected-keyword-arg

        log.trace('ret_val = %s', ret_val)  # pylint: disable=no-member
        return ret_val

    def _return_pub_multi(self, rets, ret_cmd='_return', timeout=60, sync=True):
        '''
        Return the data from the executed command to the master server
        '''
        if not isinstance(rets, list):
            rets = [rets]
        jids = {}
        for ret in rets:
            jid = ret.get('jid', ret.get('__jid__'))
            fun = ret.get('fun', ret.get('__fun__'))
            if self.opts['multiprocessing']:
                fn_ = os.path.join(self.proc_dir, jid)
                if os.path.isfile(fn_):
                    try:
                        os.remove(fn_)
                    except (OSError, IOError):
                        # The file is gone already
                        pass
            log.info('Returning information for job: %s', jid)
            load = jids.setdefault(jid, {})
            if ret_cmd == '_syndic_return':
                if not load:
                    load.update({'id': self.opts['id'],
                                 'jid': jid,
                                 'fun': fun,
                                 'arg': ret.get('arg'),
                                 'tgt': ret.get('tgt'),
                                 'tgt_type': ret.get('tgt_type'),
                                 'load': ret.get('__load__'),
                                 'return': {}})
                if '__master_id__' in ret:
                    load['master_id'] = ret['__master_id__']
                for key, value in six.iteritems(ret):
                    if key.startswith('__'):
                        continue
                    load['return'][key] = value
            else:
                load.update({'id': self.opts['id']})
                for key, value in six.iteritems(ret):
                    load[key] = value

            if 'out' in ret:
                if isinstance(ret['out'], six.string_types):
                    load['out'] = ret['out']
                else:
                    log.error(
                        'Invalid outputter %s. This is likely a bug.',
                        ret['out']
                    )
            else:
                try:
                    oput = self.functions[fun].__outputter__
                except (KeyError, AttributeError, TypeError):
                    pass
                else:
                    if isinstance(oput, six.string_types):
                        load['out'] = oput
            if self.opts['cache_jobs']:
                # Local job cache has been enabled
                salt.utils.minion.cache_jobs(self.opts, load['jid'], ret)

        load = {'cmd': ret_cmd,
                'load': list(six.itervalues(jids))}

        def timeout_handler(*_):
            log.warning(
               'The minion failed to return the job information for job %s. '
               'This is often due to the master being shut down or '
               'overloaded. If the master is running, consider increasing '
               'the worker_threads value.', jid
            )
            return True

        if sync:
            try:
                ret_val = self._send_req_sync(load, timeout=timeout)
            except SaltReqTimeoutError:
                timeout_handler()
                return ''
        else:
            with tornado.stack_context.ExceptionStackContext(timeout_handler):
                ret_val = self._send_req_async(load, timeout=timeout, callback=lambda f: None)  # pylint: disable=unexpected-keyword-arg

        log.trace('ret_val = %s', ret_val)  # pylint: disable=no-member
        return ret_val

    def _state_run(self):
        '''
        Execute a state run based on information set in the minion config file
        '''
        if self.opts['startup_states']:
            if self.opts.get('master_type', 'str') == 'disable' and \
                        self.opts.get('file_client', 'remote') == 'remote':
                log.warning(
                    'Cannot run startup_states when \'master_type\' is set '
                    'to \'disable\' and \'file_client\' is set to '
                    '\'remote\'. Skipping.'
                )
            else:
                data = {'jid': 'req', 'ret': self.opts.get('ext_job_cache', '')}
                if self.opts['startup_states'] == 'sls':
                    data['fun'] = 'state.sls'
                    data['arg'] = [self.opts['sls_list']]
                elif self.opts['startup_states'] == 'top':
                    data['fun'] = 'state.top'
                    data['arg'] = [self.opts['top_file']]
                else:
                    data['fun'] = 'state.highstate'
                    data['arg'] = []
                self._handle_decoded_payload(data)

    def _refresh_grains_watcher(self, refresh_interval_in_minutes):
        '''
        Create a loop that will fire a pillar refresh to inform a master about a change in the grains of this minion
        :param refresh_interval_in_minutes:
        :return: None
        '''
        if '__update_grains' not in self.opts.get('schedule', {}):
            if 'schedule' not in self.opts:
                self.opts['schedule'] = {}
            self.opts['schedule'].update({
                '__update_grains':
                    {
                        'function': 'event.fire',
                        'args': [{}, 'grains_refresh'],
                        'minutes': refresh_interval_in_minutes
                    }
            })

    def _fire_master_minion_start(self):
        # Send an event to the master that the minion is live
        self._fire_master(
            'Minion {0} started at {1}'.format(
            self.opts['id'],
            time.asctime()
            ),
            'minion_start'
        )
        # dup name spaced event
        self._fire_master(
            'Minion {0} started at {1}'.format(
            self.opts['id'],
            time.asctime()
            ),
            tagify([self.opts['id'], 'start'], 'minion'),
        )

    def module_refresh(self, force_refresh=False, notify=False):
        '''
        Refresh the functions and returners.
        '''
        log.debug('Refreshing modules. Notify=%s', notify)
        self.functions, self.returners, _, self.executors = self._load_modules(force_refresh, notify=notify)

        self.schedule.functions = self.functions
        self.schedule.returners = self.returners

    def beacons_refresh(self):
        '''
        Refresh the functions and returners.
        '''
        log.debug('Refreshing beacons.')
        self.beacons = salt.beacons.Beacon(self.opts, self.functions)

    # TODO: only allow one future in flight at a time?
    @tornado.gen.coroutine
    def pillar_refresh(self, force_refresh=False):
        '''
        Refresh the pillar
        '''
        if self.connected:
            log.debug('Refreshing pillar')
            try:
                self.opts['pillar'] = yield salt.pillar.get_async_pillar(
                    self.opts,
                    self.opts['grains'],
                    self.opts['id'],
                    self.opts['saltenv'],
                    pillarenv=self.opts.get('pillarenv'),
                ).compile_pillar()
            except SaltClientError:
                # Do not exit if a pillar refresh fails.
                log.error('Pillar data could not be refreshed. '
                          'One or more masters may be down!')
        self.module_refresh(force_refresh)

    def manage_schedule(self, tag, data):
        '''
        Refresh the functions and returners.
        '''
        func = data.get('func', None)
        name = data.get('name', None)
        schedule = data.get('schedule', None)
        where = data.get('where', None)
        persist = data.get('persist', None)

        if func == 'delete':
            self.schedule.delete_job(name, persist)
        elif func == 'add':
            self.schedule.add_job(schedule, persist)
        elif func == 'modify':
            self.schedule.modify_job(name, schedule, persist)
        elif func == 'enable':
            self.schedule.enable_schedule()
        elif func == 'disable':
            self.schedule.disable_schedule()
        elif func == 'enable_job':
            self.schedule.enable_job(name, persist)
        elif func == 'run_job':
            self.schedule.run_job(name)
        elif func == 'disable_job':
            self.schedule.disable_job(name, persist)
        elif func == 'postpone_job':
            self.schedule.postpone_job(name, data)
        elif func == 'skip_job':
            self.schedule.skip_job(name, data)
        elif func == 'reload':
            self.schedule.reload(schedule)
        elif func == 'list':
            self.schedule.list(where)
        elif func == 'save_schedule':
            self.schedule.save_schedule()
        elif func == 'get_next_fire_time':
            self.schedule.get_next_fire_time(name)

    def manage_beacons(self, tag, data):
        '''
        Manage Beacons
        '''
        func = data.get('func', None)
        name = data.get('name', None)
        beacon_data = data.get('beacon_data', None)
        include_pillar = data.get('include_pillar', None)
        include_opts = data.get('include_opts', None)

        if func == 'add':
            self.beacons.add_beacon(name, beacon_data)
        elif func == 'modify':
            self.beacons.modify_beacon(name, beacon_data)
        elif func == 'delete':
            self.beacons.delete_beacon(name)
        elif func == 'enable':
            self.beacons.enable_beacons()
        elif func == 'disable':
            self.beacons.disable_beacons()
        elif func == 'enable_beacon':
            self.beacons.enable_beacon(name)
        elif func == 'disable_beacon':
            self.beacons.disable_beacon(name)
        elif func == 'list':
            self.beacons.list_beacons(include_opts, include_pillar)
        elif func == 'list_available':
            self.beacons.list_available_beacons()
        elif func == 'validate_beacon':
            self.beacons.validate_beacon(name, beacon_data)

    def environ_setenv(self, tag, data):
        '''
        Set the salt-minion main process environment according to
        the data contained in the minion event data
        '''
        environ = data.get('environ', None)
        if environ is None:
            return False
        false_unsets = data.get('false_unsets', False)
        clear_all = data.get('clear_all', False)
        import salt.modules.environ as mod_environ
        return mod_environ.setenv(environ, false_unsets, clear_all)

    def _pre_tune(self):
        '''
        Set the minion running flag and issue the appropriate warnings if
        the minion cannot be started or is already running
        '''
        if self._running is None:
            self._running = True
        elif self._running is False:
            log.error(
                'This %s was scheduled to stop. Not running %s.tune_in()',
                self.__class__.__name__, self.__class__.__name__
            )
            return
        elif self._running is True:
            log.error(
                'This %s is already running. Not running %s.tune_in()',
                self.__class__.__name__, self.__class__.__name__
            )
            return

        try:
            log.info(
                '%s is starting as user \'%s\'',
                self.__class__.__name__, salt.utils.user.get_user()
            )
        except Exception as err:
            # Only windows is allowed to fail here. See #3189. Log as debug in
            # that case. Else, error.
            log.log(
                salt.utils.platform.is_windows() and logging.DEBUG or logging.ERROR,
                'Failed to get the user who is starting %s',
                self.__class__.__name__,
                exc_info=err
            )

    def _mine_send(self, tag, data):
        '''
        Send mine data to the master
        '''
        channel = salt.transport.Channel.factory(self.opts)
        data['tok'] = self.tok
        try:
            ret = channel.send(data)
            return ret
        except SaltReqTimeoutError:
            log.warning('Unable to send mine data to master.')
            return None

    @tornado.gen.coroutine
    def handle_event(self, package):
        '''
        Handle an event from the epull_sock (all local minion events)
        '''
        if not self.ready:
            raise tornado.gen.Return()
        tag, data = salt.utils.event.SaltEvent.unpack(package)
        log.debug(
            'Minion of \'%s\' is handling event tag \'%s\'',
            self.opts['master'], tag
        )
        if tag.startswith('module_refresh'):
            self.module_refresh(
                force_refresh=data.get('force_refresh', False),
                notify=data.get('notify', False)
            )
        elif tag.startswith('pillar_refresh'):
            yield self.pillar_refresh(
                force_refresh=data.get('force_refresh', False)
            )
        elif tag.startswith('beacons_refresh'):
            self.beacons_refresh()
        elif tag.startswith('manage_schedule'):
            self.manage_schedule(tag, data)
        elif tag.startswith('manage_beacons'):
            self.manage_beacons(tag, data)
        elif tag.startswith('grains_refresh'):
            if (data.get('force_refresh', False) or
                    self.grains_cache != self.opts['grains']):
                self.pillar_refresh(force_refresh=True)
                self.grains_cache = self.opts['grains']
        elif tag.startswith('environ_setenv'):
            self.environ_setenv(tag, data)
        elif tag.startswith('_minion_mine'):
            self._mine_send(tag, data)
        elif tag.startswith('fire_master'):
            if self.connected:
                log.debug('Forwarding master event tag=%s', data['tag'])
                self._fire_master(data['data'], data['tag'], data['events'], data['pretag'])
        elif tag.startswith(master_event(type='disconnected')) or tag.startswith(master_event(type='failback')):
            # if the master disconnect event is for a different master, raise an exception
            if tag.startswith(master_event(type='disconnected')) and data['master'] != self.opts['master']:
                # not mine master, ignore
                return
            if tag.startswith(master_event(type='failback')):
                # if the master failback event is not for the top master, raise an exception
                if data['master'] != self.opts['master_list'][0]:
                    raise SaltException('Bad master \'{0}\' when mine failback is \'{1}\''.format(
                        data['master'], self.opts['master']))
                # if the master failback event is for the current master, raise an exception
                elif data['master'] == self.opts['master'][0]:
                    raise SaltException('Already connected to \'{0}\''.format(data['master']))

            if self.connected:
                # we are not connected anymore
                self.connected = False
                log.info('Connection to master %s lost', self.opts['master'])

                if self.opts['master_type'] != 'failover':
                    # modify the scheduled job to fire on reconnect
                    if self.opts['transport'] != 'tcp':
                        schedule = {
                           'function': 'status.master',
                           'seconds': self.opts['master_alive_interval'],
                           'jid_include': True,
                           'maxrunning': 1,
                           'return_job': False,
                           'kwargs': {'master': self.opts['master'],
                                       'connected': False}
                        }
                        self.schedule.modify_job(name=master_event(type='alive', master=self.opts['master']),
                                                 schedule=schedule)
                else:
                    # delete the scheduled job to don't interfere with the failover process
                    if self.opts['transport'] != 'tcp':
                        self.schedule.delete_job(name=master_event(type='alive'))

                    log.info('Trying to tune in to next master from master-list')

                    if hasattr(self, 'pub_channel'):
                        self.pub_channel.on_recv(None)
                        if hasattr(self.pub_channel, 'auth'):
                            self.pub_channel.auth.invalidate()
                        if hasattr(self.pub_channel, 'close'):
                            self.pub_channel.close()
                        del self.pub_channel

                    # if eval_master finds a new master for us, self.connected
                    # will be True again on successful master authentication
                    try:
                        master, self.pub_channel = yield self.eval_master(
                                                            opts=self.opts,
                                                            failed=True,
                                                            failback=tag.startswith(master_event(type='failback')))
                    except SaltClientError:
                        pass

                    if self.connected:
                        self.opts['master'] = master

                        # re-init the subsystems to work with the new master
                        log.info(
                            'Re-initialising subsystems for new master %s',
                            self.opts['master']
                        )
                        # put the current schedule into the new loaders
                        self.opts['schedule'] = self.schedule.option('schedule')
                        self.functions, self.returners, self.function_errors, self.executors = self._load_modules()
                        # make the schedule to use the new 'functions' loader
                        self.schedule.functions = self.functions
                        self.pub_channel.on_recv(self._handle_payload)
                        self._fire_master_minion_start()
                        log.info('Minion is ready to receive requests!')

                        # update scheduled job to run with the new master addr
                        if self.opts['transport'] != 'tcp':
                            schedule = {
                               'function': 'status.master',
                               'seconds': self.opts['master_alive_interval'],
                               'jid_include': True,
                               'maxrunning': 1,
                               'return_job': False,
                               'kwargs': {'master': self.opts['master'],
                                           'connected': True}
                            }
                            self.schedule.modify_job(name=master_event(type='alive', master=self.opts['master']),
                                                     schedule=schedule)

                            if self.opts['master_failback'] and 'master_list' in self.opts:
                                if self.opts['master'] != self.opts['master_list'][0]:
                                    schedule = {
                                       'function': 'status.ping_master',
                                       'seconds': self.opts['master_failback_interval'],
                                       'jid_include': True,
                                       'maxrunning': 1,
                                       'return_job': False,
                                       'kwargs': {'master': self.opts['master_list'][0]}
                                    }
                                    self.schedule.modify_job(name=master_event(type='failback'),
                                                             schedule=schedule)
                                else:
                                    self.schedule.delete_job(name=master_event(type='failback'), persist=True)
                    else:
                        self.restart = True
                        self.io_loop.stop()

        elif tag.startswith(master_event(type='connected')):
            # handle this event only once. otherwise it will pollute the log
            # also if master type is failover all the reconnection work is done
            # by `disconnected` event handler and this event must never happen,
            # anyway check it to be sure
            if not self.connected and self.opts['master_type'] != 'failover':
                log.info('Connection to master %s re-established', self.opts['master'])
                self.connected = True
                # modify the __master_alive job to only fire,
                # if the connection is lost again
                if self.opts['transport'] != 'tcp':
                    schedule = {
                       'function': 'status.master',
                       'seconds': self.opts['master_alive_interval'],
                       'jid_include': True,
                       'maxrunning': 1,
                       'return_job': False,
                       'kwargs': {'master': self.opts['master'],
                                   'connected': True}
                    }

                    self.schedule.modify_job(name=master_event(type='alive', master=self.opts['master']),
                                             schedule=schedule)
        elif tag.startswith('__schedule_return'):
            # reporting current connection with master
            if data['schedule'].startswith(master_event(type='alive', master='')):
                if data['return']:
                    log.debug(
                        'Connected to master %s',
                        data['schedule'].split(master_event(type='alive', master=''))[1]
                    )
            self._return_pub(data, ret_cmd='_return', sync=False)
        elif tag.startswith('_salt_error'):
            if self.connected:
                log.debug('Forwarding salt error event tag=%s', tag)
                self._fire_master(data, tag)
        elif tag.startswith('salt/auth/creds'):
            key = tuple(data['key'])
            log.debug(
                'Updating auth data for %s: %s -> %s',
                key, salt.crypt.AsyncAuth.creds_map.get(key), data['creds']
            )
            salt.crypt.AsyncAuth.creds_map[tuple(data['key'])] = data['creds']

    def _fallback_cleanups(self):
        '''
        Fallback cleanup routines, attempting to fix leaked processes, threads, etc.
        '''
        # Add an extra fallback in case a forked process leaks through
        multiprocessing.active_children()

        # Cleanup Windows threads
        if not salt.utils.platform.is_windows():
            return
        for thread in self.win_proc:
            if not thread.is_alive():
                thread.join()
                try:
                    self.win_proc.remove(thread)
                    del thread
                except (ValueError, NameError):
                    pass

    def _setup_core(self):
        '''
        Set up the core minion attributes.
        This is safe to call multiple times.
        '''
        if not self.ready:
            # First call. Initialize.
            self.functions, self.returners, self.function_errors, self.executors = self._load_modules()
            self.serial = salt.payload.Serial(self.opts)
            self.mod_opts = self._prep_mod_opts()
            self.matcher = Matcher(self.opts, self.functions)
            self.beacons = salt.beacons.Beacon(self.opts, self.functions)
            uid = salt.utils.user.get_uid(user=self.opts.get('user', None))
            self.proc_dir = get_proc_dir(self.opts['cachedir'], uid=uid)
            self.grains_cache = self.opts['grains']
            self.ready = True

    def setup_beacons(self, before_connect=False):
        '''
        Set up the beacons.
        This is safe to call multiple times.
        '''
        self._setup_core()

        loop_interval = self.opts['loop_interval']
        new_periodic_callbacks = {}

        if 'beacons' not in self.periodic_callbacks:
            self.beacons = salt.beacons.Beacon(self.opts, self.functions)

            def handle_beacons():
                # Process Beacons
                beacons = None
                try:
                    beacons = self.process_beacons(self.functions)
                except Exception:
                    log.critical('The beacon errored: ', exc_info=True)
                if beacons and self.connected:
                    self._fire_master(events=beacons)

            new_periodic_callbacks['beacons'] = tornado.ioloop.PeriodicCallback(
                    handle_beacons, loop_interval * 1000)
            if before_connect:
                # Make sure there is a chance for one iteration to occur before connect
                handle_beacons()

        if 'cleanup' not in self.periodic_callbacks:
            new_periodic_callbacks['cleanup'] = tornado.ioloop.PeriodicCallback(
                    self._fallback_cleanups, loop_interval * 1000)

        # start all the other callbacks
        for periodic_cb in six.itervalues(new_periodic_callbacks):
            periodic_cb.start()

        self.periodic_callbacks.update(new_periodic_callbacks)

    def setup_scheduler(self, before_connect=False):
        '''
        Set up the scheduler.
        This is safe to call multiple times.
        '''
        self._setup_core()

        loop_interval = self.opts['loop_interval']
        new_periodic_callbacks = {}

        if 'schedule' not in self.periodic_callbacks:
            if 'schedule' not in self.opts:
                self.opts['schedule'] = {}
            if not hasattr(self, 'schedule'):
                self.schedule = salt.utils.schedule.Schedule(
                    self.opts,
                    self.functions,
                    self.returners,
                    utils=self.utils,
                    cleanup=[master_event(type='alive')])

            try:
                if self.opts['grains_refresh_every']:  # If exists and is not zero. In minutes, not seconds!
                    if self.opts['grains_refresh_every'] > 1:
                        log.debug(
                            'Enabling the grains refresher. Will run every {0} minutes.'.format(
                                self.opts['grains_refresh_every'])
                        )
                    else:  # Clean up minute vs. minutes in log message
                        log.debug(
                            'Enabling the grains refresher. Will run every {0} minute.'.format(
                                self.opts['grains_refresh_every'])
                        )
                    self._refresh_grains_watcher(
                        abs(self.opts['grains_refresh_every'])
                    )
            except Exception as exc:
                log.error(
                    'Exception occurred in attempt to initialize grain refresh routine during minion tune-in: {0}'.format(
                        exc)
                )

            # TODO: actually listen to the return and change period
            def handle_schedule():
                self.process_schedule(self, loop_interval)
            new_periodic_callbacks['schedule'] = tornado.ioloop.PeriodicCallback(handle_schedule, 1000)

            if before_connect:
                # Make sure there is a chance for one iteration to occur before connect
                handle_schedule()

        if 'cleanup' not in self.periodic_callbacks:
            new_periodic_callbacks['cleanup'] = tornado.ioloop.PeriodicCallback(
                    self._fallback_cleanups, loop_interval * 1000)

        # start all the other callbacks
        for periodic_cb in six.itervalues(new_periodic_callbacks):
            periodic_cb.start()

        self.periodic_callbacks.update(new_periodic_callbacks)

    # Main Minion Tune In
    def tune_in(self, start=True):
        '''
        Lock onto the publisher. This is the main event loop for the minion
        :rtype : None
        '''
        self._pre_tune()

        log.debug('Minion \'%s\' trying to tune in', self.opts['id'])

        if start:
            if self.opts.get('beacons_before_connect', False):
                self.setup_beacons(before_connect=True)
            if self.opts.get('scheduler_before_connect', False):
                self.setup_scheduler(before_connect=True)
            self.sync_connect_master()
        if self.connected:
            self._fire_master_minion_start()
            log.info('Minion is ready to receive requests!')

        # Make sure to gracefully handle SIGUSR1
        enable_sigusr1_handler()

        # Make sure to gracefully handle CTRL_LOGOFF_EVENT
        if HAS_WIN_FUNCTIONS:
            salt.utils.win_functions.enable_ctrl_logoff_handler()

        # On first startup execute a state run if configured to do so
        self._state_run()

        self.setup_beacons()
        self.setup_scheduler()

        # schedule the stuff that runs every interval
        ping_interval = self.opts.get('ping_interval', 0) * 60
        if ping_interval > 0 and self.connected:
            def ping_master():
                try:
                    def ping_timeout_handler(*_):
                        if not self.opts.get('auth_safemode', True):
                            log.error('** Master Ping failed. Attempting to restart minion**')
                            delay = self.opts.get('random_reauth_delay', 5)
                            log.info('delaying random_reauth_delay %ss', delay)
                            # regular sys.exit raises an exception -- which isn't sufficient in a thread
                            os._exit(salt.defaults.exitcodes.SALT_KEEPALIVE)

                    self._fire_master('ping', 'minion_ping', sync=False, timeout_handler=ping_timeout_handler)
                except Exception:
                    log.warning('Attempt to ping master failed.', exc_on_loglevel=logging.DEBUG)
            self.periodic_callbacks['ping'] = tornado.ioloop.PeriodicCallback(ping_master, ping_interval * 1000)
            self.periodic_callbacks['ping'].start()

        # add handler to subscriber
        if hasattr(self, 'pub_channel') and self.pub_channel is not None:
            self.pub_channel.on_recv(self._handle_payload)
        elif self.opts.get('master_type') != 'disable':
            log.error('No connection to master found. Scheduled jobs will not run.')

        if start:
            try:
                self.io_loop.start()
                if self.restart:
                    self.destroy()
            except (KeyboardInterrupt, RuntimeError):  # A RuntimeError can be re-raised by Tornado on shutdown
                self.destroy()

    def _handle_payload(self, payload):
        if payload is not None and payload['enc'] == 'aes':
            if self._target_load(payload['load']):
                self._handle_decoded_payload(payload['load'])
            elif self.opts['zmq_filtering']:
                # In the filtering enabled case, we'd like to know when minion sees something it shouldnt
                log.trace(
                    'Broadcast message received not for this minion, Load: %s',
                    payload['load']
                )
        # If it's not AES, and thus has not been verified, we do nothing.
        # In the future, we could add support for some clearfuncs, but
        # the minion currently has no need.

    def _target_load(self, load):
        # Verify that the publication is valid
        if 'tgt' not in load or 'jid' not in load or 'fun' not in load \
           or 'arg' not in load:
            return False
        # Verify that the publication applies to this minion

        # It's important to note that the master does some pre-processing
        # to determine which minions to send a request to. So for example,
        # a "salt -G 'grain_key:grain_val' test.ping" will invoke some
        # pre-processing on the master and this minion should not see the
        # publication if the master does not determine that it should.

        if 'tgt_type' in load:
            match_func = getattr(self.matcher,
                                 '{0}_match'.format(load['tgt_type']), None)
            if match_func is None:
                return False
            if load['tgt_type'] in ('grain', 'grain_pcre', 'pillar'):
                delimiter = load.get('delimiter', DEFAULT_TARGET_DELIM)
                if not match_func(load['tgt'], delimiter=delimiter):
                    return False
            elif not match_func(load['tgt']):
                return False
        else:
            if not self.matcher.glob_match(load['tgt']):
                return False

        return True

    def destroy(self):
        '''
        Tear down the minion
        '''
        self._running = False
        if hasattr(self, 'schedule'):
            del self.schedule
        if hasattr(self, 'pub_channel') and self.pub_channel is not None:
            self.pub_channel.on_recv(None)
            if hasattr(self.pub_channel, 'close'):
                self.pub_channel.close()
            del self.pub_channel
        if hasattr(self, 'periodic_callbacks'):
            for cb in six.itervalues(self.periodic_callbacks):
                cb.stop()

    def __del__(self):
        self.destroy()


class Syndic(Minion):
    '''
    Make a Syndic minion, this minion will use the minion keys on the
    master to authenticate with a higher level master.
    '''
    def __init__(self, opts, **kwargs):
        self._syndic_interface = opts.get('interface')
        self._syndic = True
        # force auth_safemode True because Syndic don't support autorestart
        opts['auth_safemode'] = True
        opts['loop_interval'] = 1
        super(Syndic, self).__init__(opts, **kwargs)
        self.mminion = salt.minion.MasterMinion(opts)
        self.jid_forward_cache = set()
        self.jids = {}
        self.raw_events = []
        self.pub_future = None

    def _handle_decoded_payload(self, data):
        '''
        Override this method if you wish to handle the decoded data
        differently.
        '''
        # TODO: even do this??
        data['to'] = int(data.get('to', self.opts['timeout'])) - 1
        # Only forward the command if it didn't originate from ourselves
        if data.get('master_id', 0) != self.opts.get('master_id', 1):
            self.syndic_cmd(data)

    def syndic_cmd(self, data):
        '''
        Take the now clear load and forward it on to the client cmd
        '''
        # Set up default tgt_type
        if 'tgt_type' not in data:
            data['tgt_type'] = 'glob'
        kwargs = {}

        # optionally add a few fields to the publish data
        for field in ('master_id',  # which master the job came from
                      'user',  # which user ran the job
                      ):
            if field in data:
                kwargs[field] = data[field]

        def timeout_handler(*args):
            log.warning('Unable to forward pub data: %s', args[1])
            return True

        with tornado.stack_context.ExceptionStackContext(timeout_handler):
            self.local.pub_async(data['tgt'],
                                 data['fun'],
                                 data['arg'],
                                 data['tgt_type'],
                                 data['ret'],
                                 data['jid'],
                                 data['to'],
                                 io_loop=self.io_loop,
                                 callback=lambda _: None,
                                 **kwargs)

    def fire_master_syndic_start(self):
        # Send an event to the master that the minion is live
        self._fire_master(
            'Syndic {0} started at {1}'.format(
                self.opts['id'],
                time.asctime()
            ),
            'syndic_start',
            sync=False,
        )
        self._fire_master(
            'Syndic {0} started at {1}'.format(
                self.opts['id'],
                time.asctime()
            ),
            tagify([self.opts['id'], 'start'], 'syndic'),
            sync=False,
        )

    # TODO: clean up docs
    def tune_in_no_block(self):
        '''
        Executes the tune_in sequence but omits extra logging and the
        management of the event bus assuming that these are handled outside
        the tune_in sequence
        '''
        # Instantiate the local client
        self.local = salt.client.get_local_client(
                self.opts['_minion_conf_file'], io_loop=self.io_loop)

        # add handler to subscriber
        self.pub_channel.on_recv(self._process_cmd_socket)

    def _process_cmd_socket(self, payload):
        if payload is not None and payload['enc'] == 'aes':
            log.trace('Handling payload')
            self._handle_decoded_payload(payload['load'])
        # If it's not AES, and thus has not been verified, we do nothing.
        # In the future, we could add support for some clearfuncs, but
        # the syndic currently has no need.

    @tornado.gen.coroutine
    def reconnect(self):
        if hasattr(self, 'pub_channel'):
            self.pub_channel.on_recv(None)
            if hasattr(self.pub_channel, 'close'):
                self.pub_channel.close()
            del self.pub_channel

        # if eval_master finds a new master for us, self.connected
        # will be True again on successful master authentication
        master, self.pub_channel = yield self.eval_master(opts=self.opts)

        if self.connected:
            self.opts['master'] = master
            self.pub_channel.on_recv(self._process_cmd_socket)
            log.info('Minion is ready to receive requests!')

        raise tornado.gen.Return(self)

    def destroy(self):
        '''
        Tear down the syndic minion
        '''
        # We borrowed the local clients poller so give it back before
        # it's destroyed. Reset the local poller reference.
        super(Syndic, self).destroy()
        if hasattr(self, 'local'):
            del self.local

        if hasattr(self, 'forward_events'):
            self.forward_events.stop()


# TODO: need a way of knowing if the syndic connection is busted
class SyndicManager(MinionBase):
    '''
    Make a MultiMaster syndic minion, this minion will handle relaying jobs and returns from
    all minions connected to it to the list of masters it is connected to.

    Modes (controlled by `syndic_mode`:
        sync: This mode will synchronize all events and publishes from higher level masters
        cluster: This mode will only sync job publishes and returns

    Note: jobs will be returned best-effort to the requesting master. This also means
    (since we are using zmq) that if a job was fired and the master disconnects
    between the publish and return, that the return will end up in a zmq buffer
    in this Syndic headed to that original master.

    In addition, since these classes all seem to use a mix of blocking and non-blocking
    calls (with varying timeouts along the way) this daemon does not handle failure well,
    it will (under most circumstances) stall the daemon for ~15s trying to forward events
    to the down master
    '''
    # time to connect to upstream master
    SYNDIC_CONNECT_TIMEOUT = 5
    SYNDIC_EVENT_TIMEOUT = 5

    def __init__(self, opts, io_loop=None):
        opts['loop_interval'] = 1
        super(SyndicManager, self).__init__(opts)
        self.mminion = salt.minion.MasterMinion(opts)
        # sync (old behavior), cluster (only returns and publishes)
        self.syndic_mode = self.opts.get('syndic_mode', 'sync')
        self.syndic_failover = self.opts.get('syndic_failover', 'random')

        self.auth_wait = self.opts['acceptance_wait_time']
        self.max_auth_wait = self.opts['acceptance_wait_time_max']

        self._has_master = threading.Event()
        self.jid_forward_cache = set()

        if io_loop is None:
            install_zmq()
            self.io_loop = ZMQDefaultLoop.current()
        else:
            self.io_loop = io_loop

        # List of events
        self.raw_events = []
        # Dict of rets: {master_id: {event_tag: job_ret, ...}, ...}
        self.job_rets = {}
        # List of delayed job_rets which was unable to send for some reason and will be resend to
        # any available master
        self.delayed = []
        # Active pub futures: {master_id: (future, [job_ret, ...]), ...}
        self.pub_futures = {}

    def _spawn_syndics(self):
        '''
        Spawn all the coroutines which will sign in the syndics
        '''
        self._syndics = OrderedDict()  # mapping of opts['master'] -> syndic
        masters = self.opts['master']
        if not isinstance(masters, list):
            masters = [masters]
        for master in masters:
            s_opts = copy.copy(self.opts)
            s_opts['master'] = master
            self._syndics[master] = self._connect_syndic(s_opts)

    @tornado.gen.coroutine
    def _connect_syndic(self, opts):
        '''
        Create a syndic, and asynchronously connect it to a master
        '''
        last = 0  # never have we signed in
        auth_wait = opts['acceptance_wait_time']
        failed = False
        while True:
            log.debug(
                'Syndic attempting to connect to %s',
                opts['master']
            )
            try:
                syndic = Syndic(opts,
                                timeout=self.SYNDIC_CONNECT_TIMEOUT,
                                safe=False,
                                io_loop=self.io_loop,
                                )
                yield syndic.connect_master(failed=failed)
                # set up the syndic to handle publishes (specifically not event forwarding)
                syndic.tune_in_no_block()

                # Send an event to the master that the minion is live
                syndic.fire_master_syndic_start()

                log.info(
                    'Syndic successfully connected to %s',
                    opts['master']
                )
                break
            except SaltClientError as exc:
                failed = True
                log.error(
                    'Error while bringing up syndic for multi-syndic. Is the '
                    'master at %s responding?', opts['master']
                )
                last = time.time()
                if auth_wait < self.max_auth_wait:
                    auth_wait += self.auth_wait
                yield tornado.gen.sleep(auth_wait)  # TODO: log?
            except (KeyboardInterrupt, SystemExit):
                raise
            except Exception:
                failed = True
                log.critical(
                    'Unexpected error while connecting to %s',
                    opts['master'], exc_info=True
                )

        raise tornado.gen.Return(syndic)

    def _mark_master_dead(self, master):
        '''
        Mark a master as dead. This will start the sign-in routine
        '''
        # if its connected, mark it dead
        if self._syndics[master].done():
            syndic = self._syndics[master].result()  # pylint: disable=no-member
            self._syndics[master] = syndic.reconnect()
        else:
            # TODO: debug?
            log.info(
                'Attempting to mark %s as dead, although it is already '
                'marked dead', master
            )

    def _call_syndic(self, func, args=(), kwargs=None, master_id=None):
        '''
        Wrapper to call a given func on a syndic, best effort to get the one you asked for
        '''
        if kwargs is None:
            kwargs = {}
        successful = False
        # Call for each master
        for master, syndic_future in self.iter_master_options(master_id):
            if not syndic_future.done() or syndic_future.exception():
                log.error(
                    'Unable to call %s on %s, that syndic is not connected',
                    func, master
                )
                continue

            try:
                getattr(syndic_future.result(), func)(*args, **kwargs)
                successful = True
            except SaltClientError:
                log.error(
                    'Unable to call %s on %s, trying another...',
                    func, master
                )
                self._mark_master_dead(master)
        if not successful:
            log.critical('Unable to call %s on any masters!', func)

    def _return_pub_syndic(self, values, master_id=None):
        '''
        Wrapper to call the '_return_pub_multi' a syndic, best effort to get the one you asked for
        '''
        func = '_return_pub_multi'
        for master, syndic_future in self.iter_master_options(master_id):
            if not syndic_future.done() or syndic_future.exception():
                log.error(
                    'Unable to call %s on %s, that syndic is not connected',
                    func, master
                )
                continue

            future, data = self.pub_futures.get(master, (None, None))
            if future is not None:
                if not future.done():
                    if master == master_id:
                        # Targeted master previous send not done yet, call again later
                        return False
                    else:
                        # Fallback master is busy, try the next one
                        continue
                elif future.exception():
                    # Previous execution on this master returned an error
                    log.error(
                        'Unable to call %s on %s, trying another...',
                        func, master
                    )
                    self._mark_master_dead(master)
                    del self.pub_futures[master]
                    # Add not sent data to the delayed list and try the next master
                    self.delayed.extend(data)
                    continue
            future = getattr(syndic_future.result(), func)(values,
                                                           '_syndic_return',
                                                           timeout=self._return_retry_timer(),
                                                           sync=False)
            self.pub_futures[master] = (future, values)
            return True
        # Loop done and didn't exit: wasn't sent, try again later
        return False

    def iter_master_options(self, master_id=None):
        '''
        Iterate (in order) over your options for master
        '''
        masters = list(self._syndics.keys())
        if self.opts['syndic_failover'] == 'random':
            shuffle(masters)
        if master_id not in self._syndics:
            master_id = masters.pop(0)
        else:
            masters.remove(master_id)

        while True:
            yield master_id, self._syndics[master_id]
            if len(masters) == 0:
                break
            master_id = masters.pop(0)

    def _reset_event_aggregation(self):
        self.job_rets = {}
        self.raw_events = []

    def reconnect_event_bus(self, something):
        future = self.local.event.set_event_handler(self._process_event)
        self.io_loop.add_future(future, self.reconnect_event_bus)

    # Syndic Tune In
    def tune_in(self):
        '''
        Lock onto the publisher. This is the main event loop for the syndic
        '''
        self._spawn_syndics()
        # Instantiate the local client
        self.local = salt.client.get_local_client(
            self.opts['_minion_conf_file'], io_loop=self.io_loop)
        self.local.event.subscribe('')

        log.debug('SyndicManager \'%s\' trying to tune in', self.opts['id'])

        # register the event sub to the poller
        self.job_rets = {}
        self.raw_events = []
        self._reset_event_aggregation()
        future = self.local.event.set_event_handler(self._process_event)
        self.io_loop.add_future(future, self.reconnect_event_bus)

        # forward events every syndic_event_forward_timeout
        self.forward_events = tornado.ioloop.PeriodicCallback(self._forward_events,
                                                              self.opts['syndic_event_forward_timeout'] * 1000,
                                                              )
        self.forward_events.start()

        # Make sure to gracefully handle SIGUSR1
        enable_sigusr1_handler()

        self.io_loop.start()

    def _process_event(self, raw):
        # TODO: cleanup: Move down into event class
        mtag, data = self.local.event.unpack(raw, self.local.event.serial)
        log.trace('Got event %s', mtag)  # pylint: disable=no-member

        tag_parts = mtag.split('/')
        if len(tag_parts) >= 4 and tag_parts[1] == 'job' and \
            salt.utils.jid.is_jid(tag_parts[2]) and tag_parts[3] == 'ret' and \
            'return' in data:
            if 'jid' not in data:
                # Not a job return
                return
            if self.syndic_mode == 'cluster' and data.get('master_id', 0) == self.opts.get('master_id', 1):
                log.debug('Return received with matching master_id, not forwarding')
                return

            master = data.get('master_id')
            jdict = self.job_rets.setdefault(master, {}).setdefault(mtag, {})
            if not jdict:
                jdict['__fun__'] = data.get('fun')
                jdict['__jid__'] = data['jid']
                jdict['__load__'] = {}
                fstr = '{0}.get_load'.format(self.opts['master_job_cache'])
                # Only need to forward each load once. Don't hit the disk
                # for every minion return!
                if data['jid'] not in self.jid_forward_cache:
                    jdict['__load__'].update(
                        self.mminion.returners[fstr](data['jid'])
                        )
                    self.jid_forward_cache.add(data['jid'])
                    if len(self.jid_forward_cache) > self.opts['syndic_jid_forward_cache_hwm']:
                        # Pop the oldest jid from the cache
                        tmp = sorted(list(self.jid_forward_cache))
                        tmp.pop(0)
                        self.jid_forward_cache = set(tmp)
            if master is not None:
                # __'s to make sure it doesn't print out on the master cli
                jdict['__master_id__'] = master
            ret = {}
            for key in 'return', 'retcode', 'success':
                if key in data:
                    ret[key] = data[key]
            jdict[data['id']] = ret
        else:
            # TODO: config to forward these? If so we'll have to keep track of who
            # has seen them
            # if we are the top level masters-- don't forward all the minion events
            if self.syndic_mode == 'sync':
                # Add generic event aggregation here
                if 'retcode' not in data:
                    self.raw_events.append({'data': data, 'tag': mtag})

    def _forward_events(self):
        log.trace('Forwarding events')  # pylint: disable=no-member
        if self.raw_events:
            events = self.raw_events
            self.raw_events = []
            self._call_syndic('_fire_master',
                              kwargs={'events': events,
                                      'pretag': tagify(self.opts['id'], base='syndic'),
                                      'timeout': self._return_retry_timer(),
                                      'sync': False,
                                      },
                              )
        if self.delayed:
            res = self._return_pub_syndic(self.delayed)
            if res:
                self.delayed = []
        for master in list(six.iterkeys(self.job_rets)):
            values = list(six.itervalues(self.job_rets[master]))
            res = self._return_pub_syndic(values, master_id=master)
            if res:
                del self.job_rets[master]


class Matcher(object):
    '''
    Use to return the value for matching calls from the master
    '''
    def __init__(self, opts, functions=None):
        self.opts = opts
        self.functions = functions

    def confirm_top(self, match, data, nodegroups=None):
        '''
        Takes the data passed to a top file environment and determines if the
        data matches this minion
        '''
        matcher = 'compound'
        if not data:
            log.error('Received bad data when setting the match from the top '
                      'file')
            return False
        for item in data:
            if isinstance(item, dict):
                if 'match' in item:
                    matcher = item['match']
        if hasattr(self, matcher + '_match'):
            funcname = '{0}_match'.format(matcher)
            if matcher == 'nodegroup':
                return getattr(self, funcname)(match, nodegroups)
            return getattr(self, funcname)(match)
        else:
            log.error('Attempting to match with unknown matcher: %s', matcher)
            return False

    def glob_match(self, tgt):
        '''
        Returns true if the passed glob matches the id
        '''
        if not isinstance(tgt, six.string_types):
            return False

        return fnmatch.fnmatch(self.opts['id'], tgt)

    def pcre_match(self, tgt):
        '''
        Returns true if the passed pcre regex matches
        '''
        return bool(re.match(tgt, self.opts['id']))

    def list_match(self, tgt):
        '''
        Determines if this host is on the list
        '''
        if isinstance(tgt, six.string_types):
            tgt = tgt.split(',')
        return bool(self.opts['id'] in tgt)

    def grain_match(self, tgt, delimiter=DEFAULT_TARGET_DELIM):
        '''
        Reads in the grains glob match
        '''
        log.debug('grains target: %s', tgt)
        if delimiter not in tgt:
            log.error('Got insufficient arguments for grains match '
                      'statement from master')
            return False
        return salt.utils.data.subdict_match(
            self.opts['grains'], tgt, delimiter=delimiter
        )

    def grain_pcre_match(self, tgt, delimiter=DEFAULT_TARGET_DELIM):
        '''
        Matches a grain based on regex
        '''
        log.debug('grains pcre target: %s', tgt)
        if delimiter not in tgt:
            log.error('Got insufficient arguments for grains pcre match '
                      'statement from master')
            return False
        return salt.utils.data.subdict_match(
            self.opts['grains'], tgt, delimiter=delimiter, regex_match=True)

    def data_match(self, tgt):
        '''
        Match based on the local data store on the minion
        '''
        if self.functions is None:
            utils = salt.loader.utils(self.opts)
            self.functions = salt.loader.minion_mods(self.opts, utils=utils)
        comps = tgt.split(':')
        if len(comps) < 2:
            return False
        val = self.functions['data.getval'](comps[0])
        if val is None:
            # The value is not defined
            return False
        if isinstance(val, list):
            # We are matching a single component to a single list member
            for member in val:
                if fnmatch.fnmatch(six.text_type(member).lower(), comps[1].lower()):
                    return True
            return False
        if isinstance(val, dict):
            if comps[1] in val:
                return True
            return False
        return bool(fnmatch.fnmatch(
            val,
            comps[1],
        ))

    def pillar_match(self, tgt, delimiter=DEFAULT_TARGET_DELIM):
        '''
        Reads in the pillar glob match
        '''
        log.debug('pillar target: %s', tgt)
        if delimiter not in tgt:
            log.error('Got insufficient arguments for pillar match '
                      'statement from master')
            return False
        return salt.utils.data.subdict_match(
            self.opts['pillar'], tgt, delimiter=delimiter
        )

    def pillar_pcre_match(self, tgt, delimiter=DEFAULT_TARGET_DELIM):
        '''
        Reads in the pillar pcre match
        '''
        log.debug('pillar PCRE target: %s', tgt)
        if delimiter not in tgt:
            log.error('Got insufficient arguments for pillar PCRE match '
                      'statement from master')
            return False
        return salt.utils.data.subdict_match(
            self.opts['pillar'], tgt, delimiter=delimiter, regex_match=True
        )

    def pillar_exact_match(self, tgt, delimiter=':'):
        '''
        Reads in the pillar match, no globbing, no PCRE
        '''
        log.debug('pillar target: %s', tgt)
        if delimiter not in tgt:
            log.error('Got insufficient arguments for pillar match '
                      'statement from master')
            return False
        return salt.utils.data.subdict_match(self.opts['pillar'],
                                        tgt,
                                        delimiter=delimiter,
                                        exact_match=True)

    def ipcidr_match(self, tgt):
        '''
        Matches based on IP address or CIDR notation
        '''
        try:
            # Target is an address?
            tgt = ipaddress.ip_address(tgt)
        except Exception:
            try:
                # Target is a network?
                tgt = ipaddress.ip_network(tgt)
<<<<<<< HEAD
            except:  # pylint: disable=bare-except
                log.error('Invalid IP/CIDR target: %s', tgt)
=======
            except Exception:
                log.error('Invalid IP/CIDR target: {0}'.format(tgt))
>>>>>>> aa560c5a
                return []
        proto = 'ipv{0}'.format(tgt.version)

        grains = self.opts['grains']

        if proto not in grains:
            match = False
        elif isinstance(tgt, (ipaddress.IPv4Address, ipaddress.IPv6Address)):
            match = six.text_type(tgt) in grains[proto]
        else:
            match = salt.utils.network.in_subnet(tgt, grains[proto])

        return match

    def range_match(self, tgt):
        '''
        Matches based on range cluster
        '''
        if HAS_RANGE:
            range_ = seco.range.Range(self.opts['range_server'])
            try:
                return self.opts['grains']['fqdn'] in range_.expand(tgt)
            except seco.range.RangeException as exc:
                log.debug('Range exception in compound match: %s', exc)
                return False
        return False

    def compound_match(self, tgt):
        '''
        Runs the compound target check
        '''
        if not isinstance(tgt, six.string_types) and not isinstance(tgt, (list, tuple)):
            log.error('Compound target received that is neither string, list nor tuple')
            return False
        log.debug('compound_match: %s ? %s', self.opts['id'], tgt)
        ref = {'G': 'grain',
               'P': 'grain_pcre',
               'I': 'pillar',
               'J': 'pillar_pcre',
               'L': 'list',
               'N': None,      # Nodegroups should already be expanded
               'S': 'ipcidr',
               'E': 'pcre'}
        if HAS_RANGE:
            ref['R'] = 'range'

        results = []
        opers = ['and', 'or', 'not', '(', ')']

        if isinstance(tgt, six.string_types):
            words = tgt.split()
        else:
            words = tgt

        for word in words:
            target_info = salt.utils.minions.parse_target(word)

            # Easy check first
            if word in opers:
                if results:
                    if results[-1] == '(' and word in ('and', 'or'):
                        log.error('Invalid beginning operator after "(": %s', word)
                        return False
                    if word == 'not':
                        if not results[-1] in ('and', 'or', '('):
                            results.append('and')
                    results.append(word)
                else:
                    # seq start with binary oper, fail
                    if word not in ['(', 'not']:
                        log.error('Invalid beginning operator: %s', word)
                        return False
                    results.append(word)

            elif target_info and target_info['engine']:
                if 'N' == target_info['engine']:
                    # Nodegroups should already be expanded/resolved to other engines
                    log.error(
                        'Detected nodegroup expansion failure of "%s"', word)
                    return False
                engine = ref.get(target_info['engine'])
                if not engine:
                    # If an unknown engine is called at any time, fail out
                    log.error(
                        'Unrecognized target engine "%s" for target '
                        'expression "%s"', target_info['engine'], word
                    )
                    return False

                engine_args = [target_info['pattern']]
                engine_kwargs = {}
                if target_info['delimiter']:
                    engine_kwargs['delimiter'] = target_info['delimiter']

                results.append(
                    six.text_type(getattr(self, '{0}_match'.format(engine))(*engine_args, **engine_kwargs))
                )

            else:
                # The match is not explicitly defined, evaluate it as a glob
                results.append(six.text_type(self.glob_match(word)))

        results = ' '.join(results)
        log.debug('compound_match %s ? "%s" => "%s"', self.opts['id'], tgt, results)
        try:
            return eval(results)  # pylint: disable=W0123
        except Exception:
            log.error(
                'Invalid compound target: %s for results: %s', tgt, results)
            return False
        return False

    def nodegroup_match(self, tgt, nodegroups):
        '''
        This is a compatibility matcher and is NOT called when using
        nodegroups for remote execution, but is called when the nodegroups
        matcher is used in states
        '''
        if tgt in nodegroups:
            return self.compound_match(
                salt.utils.minions.nodegroup_comp(tgt, nodegroups)
            )
        return False


class ProxyMinionManager(MinionManager):
    '''
    Create the multi-minion interface but for proxy minions
    '''
    def _create_minion_object(self, opts, timeout, safe,
                              io_loop=None, loaded_base_name=None,
                              jid_queue=None):
        '''
        Helper function to return the correct type of object
        '''
        return ProxyMinion(opts,
                           timeout,
                           safe,
                           io_loop=io_loop,
                           loaded_base_name=loaded_base_name,
                           jid_queue=jid_queue)


class ProxyMinion(Minion):
    '''
    This class instantiates a 'proxy' minion--a minion that does not manipulate
    the host it runs on, but instead manipulates a device that cannot run a minion.
    '''

    # TODO: better name...
    @tornado.gen.coroutine
    def _post_master_init(self, master):
        '''
        Function to finish init after connecting to a master

        This is primarily loading modules, pillars, etc. (since they need
        to know which master they connected to)

        If this function is changed, please check Minion._post_master_init
        to see if those changes need to be propagated.

        ProxyMinions need a significantly different post master setup,
        which is why the differences are not factored out into separate helper
        functions.
        '''
        log.debug("subclassed _post_master_init")

        if self.connected:
            self.opts['master'] = master

            self.opts['pillar'] = yield salt.pillar.get_async_pillar(
                self.opts,
                self.opts['grains'],
                self.opts['id'],
                saltenv=self.opts['saltenv'],
                pillarenv=self.opts.get('pillarenv'),
            ).compile_pillar()

        if 'proxy' not in self.opts['pillar'] and 'proxy' not in self.opts:
            errmsg = 'No proxy key found in pillar or opts for id ' + self.opts['id'] + '. ' + \
                     'Check your pillar/opts configuration and contents.  Salt-proxy aborted.'
            log.error(errmsg)
            self._running = False
            raise SaltSystemExit(code=-1, msg=errmsg)

        if 'proxy' not in self.opts:
            self.opts['proxy'] = self.opts['pillar']['proxy']

        if self.opts.get('proxy_merge_pillar_in_opts'):
            # Override proxy opts with pillar data when the user required.
            self.opts = salt.utils.dictupdate.merge(self.opts,
                                                    self.opts['pillar'],
                                                    strategy=self.opts.get('proxy_merge_pillar_in_opts_strategy'),
                                                    merge_lists=self.opts.get('proxy_deep_merge_pillar_in_opts', False))
        elif self.opts.get('proxy_mines_pillar'):
            # Even when not required, some details such as mine configuration
            # should be merged anyway whenever possible.
            if 'mine_interval' in self.opts['pillar']:
                self.opts['mine_interval'] = self.opts['pillar']['mine_interval']
            if 'mine_functions' in self.opts['pillar']:
                general_proxy_mines = self.opts.get('mine_functions', [])
                specific_proxy_mines = self.opts['pillar']['mine_functions']
                try:
                    self.opts['mine_functions'] = general_proxy_mines + specific_proxy_mines
                except TypeError as terr:
                    log.error('Unable to merge mine functions from the pillar in the opts, for proxy {}'.format(
                        self.opts['id']))

        fq_proxyname = self.opts['proxy']['proxytype']

        # Need to load the modules so they get all the dunder variables
        self.functions, self.returners, self.function_errors, self.executors = self._load_modules()

        # we can then sync any proxymodules down from the master
        # we do a sync_all here in case proxy code was installed by
        # SPM or was manually placed in /srv/salt/_modules etc.
        self.functions['saltutil.sync_all'](saltenv=self.opts['saltenv'])

        # Pull in the utils
        self.utils = salt.loader.utils(self.opts)

        # Then load the proxy module
        self.proxy = salt.loader.proxy(self.opts, utils=self.utils)

        # And re-load the modules so the __proxy__ variable gets injected
        self.functions, self.returners, self.function_errors, self.executors = self._load_modules()
        self.functions.pack['__proxy__'] = self.proxy
        self.proxy.pack['__salt__'] = self.functions
        self.proxy.pack['__ret__'] = self.returners
        self.proxy.pack['__pillar__'] = self.opts['pillar']

        # Reload utils as well (chicken and egg, __utils__ needs __proxy__ and __proxy__ needs __utils__
        self.utils = salt.loader.utils(self.opts, proxy=self.proxy)
        self.proxy.pack['__utils__'] = self.utils

        # Reload all modules so all dunder variables are injected
        self.proxy.reload_modules()

        # Start engines here instead of in the Minion superclass __init__
        # This is because we need to inject the __proxy__ variable but
        # it is not setup until now.
        self.io_loop.spawn_callback(salt.engines.start_engines, self.opts,
                                    self.process_manager, proxy=self.proxy)

        if ('{0}.init'.format(fq_proxyname) not in self.proxy
                or '{0}.shutdown'.format(fq_proxyname) not in self.proxy):
            errmsg = 'Proxymodule {0} is missing an init() or a shutdown() or both. '.format(fq_proxyname) + \
                     'Check your proxymodule.  Salt-proxy aborted.'
            log.error(errmsg)
            self._running = False
            raise SaltSystemExit(code=-1, msg=errmsg)

        proxy_init_fn = self.proxy[fq_proxyname + '.init']
        proxy_init_fn(self.opts)

        self.opts['grains'] = salt.loader.grains(self.opts, proxy=self.proxy)

        self.serial = salt.payload.Serial(self.opts)
        self.mod_opts = self._prep_mod_opts()
        self.matcher = Matcher(self.opts, self.functions)
        self.beacons = salt.beacons.Beacon(self.opts, self.functions)
        uid = salt.utils.user.get_uid(user=self.opts.get('user', None))
        self.proc_dir = get_proc_dir(self.opts['cachedir'], uid=uid)

        if self.connected and self.opts['pillar']:
            # The pillar has changed due to the connection to the master.
            # Reload the functions so that they can use the new pillar data.
            self.functions, self.returners, self.function_errors, self.executors = self._load_modules()
            if hasattr(self, 'schedule'):
                self.schedule.functions = self.functions
                self.schedule.returners = self.returners

        if not hasattr(self, 'schedule'):
            self.schedule = salt.utils.schedule.Schedule(
                self.opts,
                self.functions,
                self.returners,
                cleanup=[master_event(type='alive')],
                proxy=self.proxy)

        # add default scheduling jobs to the minions scheduler
        if self.opts['mine_enabled'] and 'mine.update' in self.functions:
            self.schedule.add_job({
                '__mine_interval':
                    {
                        'function': 'mine.update',
                        'minutes': self.opts['mine_interval'],
                        'jid_include': True,
                        'maxrunning': 2,
                        'run_on_start': True,
                        'return_job': self.opts.get('mine_return_job', False)
                    }
            }, persist=True)
            log.info('Added mine.update to scheduler')
        else:
            self.schedule.delete_job('__mine_interval', persist=True)

        # add master_alive job if enabled
        if (self.opts['transport'] != 'tcp' and
                self.opts['master_alive_interval'] > 0):
            self.schedule.add_job({
                master_event(type='alive', master=self.opts['master']):
                    {
                        'function': 'status.master',
                        'seconds': self.opts['master_alive_interval'],
                        'jid_include': True,
                        'maxrunning': 1,
                        'return_job': False,
                        'kwargs': {'master': self.opts['master'],
                                    'connected': True}
                    }
            }, persist=True)
            if self.opts['master_failback'] and \
                    'master_list' in self.opts and \
                    self.opts['master'] != self.opts['master_list'][0]:
                self.schedule.add_job({
                    master_event(type='failback'):
                    {
                        'function': 'status.ping_master',
                        'seconds': self.opts['master_failback_interval'],
                        'jid_include': True,
                        'maxrunning': 1,
                        'return_job': False,
                        'kwargs': {'master': self.opts['master_list'][0]}
                    }
                }, persist=True)
            else:
                self.schedule.delete_job(master_event(type='failback'), persist=True)
        else:
            self.schedule.delete_job(master_event(type='alive', master=self.opts['master']), persist=True)
            self.schedule.delete_job(master_event(type='failback'), persist=True)

        # proxy keepalive
        proxy_alive_fn = fq_proxyname+'.alive'
        if (proxy_alive_fn in self.proxy
            and 'status.proxy_reconnect' in self.functions
            and self.opts.get('proxy_keep_alive', True)):
            # if `proxy_keep_alive` is either not specified, either set to False does not retry reconnecting
            self.schedule.add_job({
                '__proxy_keepalive':
                {
                    'function': 'status.proxy_reconnect',
                    'minutes': self.opts.get('proxy_keep_alive_interval', 1),  # by default, check once per minute
                    'jid_include': True,
                    'maxrunning': 1,
                    'return_job': False,
                    'kwargs': {
                        'proxy_name': fq_proxyname
                    }
                }
            }, persist=True)
            self.schedule.enable_schedule()
        else:
            self.schedule.delete_job('__proxy_keepalive', persist=True)

        #  Sync the grains here so the proxy can communicate them to the master
        self.functions['saltutil.sync_grains'](saltenv='base')
        self.grains_cache = self.opts['grains']
        self.ready = True

    @classmethod
    def _target(cls, minion_instance, opts, data, connected):
        if not minion_instance:
            minion_instance = cls(opts)
            minion_instance.connected = connected
            if not hasattr(minion_instance, 'functions'):
                # Need to load the modules so they get all the dunder variables
                functions, returners, function_errors, executors = (
                    minion_instance._load_modules(grains=opts['grains'])
                    )
                minion_instance.functions = functions
                minion_instance.returners = returners
                minion_instance.function_errors = function_errors
                minion_instance.executors = executors

                # Pull in the utils
                minion_instance.utils = salt.loader.utils(minion_instance.opts)

                # Then load the proxy module
                minion_instance.proxy = salt.loader.proxy(minion_instance.opts, utils=minion_instance.utils)

                # And re-load the modules so the __proxy__ variable gets injected
                functions, returners, function_errors, executors = (
                    minion_instance._load_modules(grains=opts['grains'])
                    )
                minion_instance.functions = functions
                minion_instance.returners = returners
                minion_instance.function_errors = function_errors
                minion_instance.executors = executors

                minion_instance.functions.pack['__proxy__'] = minion_instance.proxy
                minion_instance.proxy.pack['__salt__'] = minion_instance.functions
                minion_instance.proxy.pack['__ret__'] = minion_instance.returners
                minion_instance.proxy.pack['__pillar__'] = minion_instance.opts['pillar']

                # Reload utils as well (chicken and egg, __utils__ needs __proxy__ and __proxy__ needs __utils__
                minion_instance.utils = salt.loader.utils(minion_instance.opts, proxy=minion_instance.proxy)
                minion_instance.proxy.pack['__utils__'] = minion_instance.utils

                # Reload all modules so all dunder variables are injected
                minion_instance.proxy.reload_modules()

                fq_proxyname = opts['proxy']['proxytype']
                proxy_init_fn = minion_instance.proxy[fq_proxyname + '.init']
                proxy_init_fn(opts)
            if not hasattr(minion_instance, 'serial'):
                minion_instance.serial = salt.payload.Serial(opts)
            if not hasattr(minion_instance, 'proc_dir'):
                uid = salt.utils.user.get_uid(user=opts.get('user', None))
                minion_instance.proc_dir = (
                    get_proc_dir(opts['cachedir'], uid=uid)
                    )

        with tornado.stack_context.StackContext(minion_instance.ctx):
            if isinstance(data['fun'], tuple) or isinstance(data['fun'], list):
                Minion._thread_multi_return(minion_instance, opts, data)
            else:
                Minion._thread_return(minion_instance, opts, data)<|MERGE_RESOLUTION|>--- conflicted
+++ resolved
@@ -3336,13 +3336,8 @@
             try:
                 # Target is a network?
                 tgt = ipaddress.ip_network(tgt)
-<<<<<<< HEAD
-            except:  # pylint: disable=bare-except
+            except Exception:
                 log.error('Invalid IP/CIDR target: %s', tgt)
-=======
-            except Exception:
-                log.error('Invalid IP/CIDR target: {0}'.format(tgt))
->>>>>>> aa560c5a
                 return []
         proto = 'ipv{0}'.format(tgt.version)
 
