--- conflicted
+++ resolved
@@ -727,11 +727,8 @@
         saltenv='base',
         use_vt=False,
         bg=False,
-<<<<<<< HEAD
+        password=None,
         encoded_cmd=False,
-=======
-        password=None,
->>>>>>> dc3a68ed
         **kwargs):
     r'''
     Execute the passed command and return the output as a string
@@ -901,14 +898,10 @@
                ignore_retcode=ignore_retcode,
                saltenv=saltenv,
                use_vt=use_vt,
-<<<<<<< HEAD
                bg=bg,
+               password=password,
                encoded_cmd=encoded_cmd,
                **kwargs)
-=======
-               password=password,
-               bg=bg)
->>>>>>> dc3a68ed
 
     log_callback = _check_cb(log_callback)
 
@@ -1455,13 +1448,8 @@
                ignore_retcode=ignore_retcode,
                use_vt=use_vt,
                saltenv=saltenv,
-<<<<<<< HEAD
+               password=password,
                **kwargs)
-=======
-               pillarenv=kwargs.get('pillarenv'),
-               pillar_override=kwargs.get('pillar'),
-               password=password)
->>>>>>> dc3a68ed
 
     log_callback = _check_cb(log_callback)
 
@@ -1653,11 +1641,8 @@
                ignore_retcode=ignore_retcode,
                saltenv=saltenv,
                use_vt=use_vt,
-<<<<<<< HEAD
+               password=password,
                **kwargs)
-=======
-               password=password)
->>>>>>> dc3a68ed
 
     log_callback = _check_cb(log_callback)
 
@@ -1839,11 +1824,8 @@
                ignore_retcode=ignore_retcode,
                saltenv=saltenv,
                use_vt=use_vt,
-<<<<<<< HEAD
+               password=password,
                **kwargs)
-=======
-               password=password)
->>>>>>> dc3a68ed
 
     log_callback = _check_cb(log_callback)
 
@@ -2112,11 +2094,8 @@
                saltenv=saltenv,
                use_vt=use_vt,
                bg=bg,
-<<<<<<< HEAD
+               password=password,
                **kwargs)
-=======
-               password=password)
->>>>>>> dc3a68ed
     _cleanup_tempfile(path)
     return ret
 
@@ -2672,11 +2651,8 @@
         ignore_retcode=False,
         saltenv='base',
         use_vt=False,
-<<<<<<< HEAD
+        password=None,
         encode_cmd=False,
-=======
-        password=None,
->>>>>>> dc3a68ed
         **kwargs):
     '''
     Execute the passed PowerShell command and return the output as a string.
@@ -2832,11 +2808,8 @@
                    saltenv=saltenv,
                    use_vt=use_vt,
                    python_shell=python_shell,
-<<<<<<< HEAD
+                   password=password,
                    encoded_cmd=encoded_cmd,
-=======
-                   password=password,
->>>>>>> dc3a68ed
                    **kwargs)
 
     try:
@@ -3015,15 +2988,9 @@
                reset_system_locale=reset_system_locale,
                ignore_retcode=ignore_retcode,
                saltenv=saltenv,
-<<<<<<< HEAD
+               password=password,
                **kwargs
-               # password=kwargs.get('password', None),
                )
-=======
-               pillarenv=kwargs.get('pillarenv'),
-               pillar_override=kwargs.get('pillar'),
-               password=password)
->>>>>>> dc3a68ed
 
     return {
         'pid': res['pid']
