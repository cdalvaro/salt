--- conflicted
+++ resolved
@@ -1767,16 +1767,6 @@
     container_id = container_info['Id']
     if driver.startswith('lxc-'):
         full_cmd = 'lxc-attach -n {0} -- {1}'.format(container_id, cmd)
-<<<<<<< HEAD
-    elif driver.startswith('native-') and HAS_NSENTER:
-        # http://jpetazzo.github.io/2014/03/23/lxc-attach-nsinit-nsenter-docker-0-9/
-        container_pid = container_info['State']['Pid']
-        if container_pid == 0:
-            _invalid(status, id_=container, comment='Container is not running')
-            return status
-        full_cmd = ('nsenter --target {pid} --mount --uts --ipc --net --pid'
-                    ' -- {cmd}'.format(pid=container_pid, cmd=cmd))
-=======
     elif driver.startswith('native-'):
         if HAS_NSENTER:
             # http://jpetazzo.github.io/2014/03/23/lxc-attach-nsinit-nsenter-docker-0-9/
@@ -1793,7 +1783,6 @@
             raise CommandExecutionError(
                 'nsenter is not installed on the minion, cannot run command'
             )
->>>>>>> c9ae5934
     else:
         raise NotImplementedError(
             'Unknown docker ExecutionDriver {0!r}. Or didn\'t find command'
