# -*- coding: utf-8 -*-
'''
Control Linux Containers via Salt

:depends: lxc package for distribution

lxc >= 1.0 (even beta alpha) is required

'''

# Import python libs
from __future__ import absolute_import, print_function
import datetime
import copy
import textwrap
import difflib
import logging
import tempfile
import os
import time
import shutil
import re
import random

# Import salt libs
import salt
import salt.utils.odict
import salt.utils
import salt.utils.dictupdate
import salt.utils.network
from salt.exceptions import CommandExecutionError, SaltInvocationError
import salt.utils.cloud
import salt.config

# Import 3rd-party libs
import salt.ext.six as six
# pylint: disable=import-error,no-name-in-module
from salt.ext.six.moves import range  # pylint: disable=redefined-builtin
from salt.ext.six.moves.urllib.parse import urlparse as _urlparse
# pylint: enable=import-error,no-name-in-module

# Set up logging
log = logging.getLogger(__name__)

# Don't shadow built-in's.
__func_alias__ = {
    'list_': 'list',
    'ls_': 'ls'
}

__virtualname__ = 'lxc'
DEFAULT_NIC = 'eth0'
DEFAULT_BR = 'br0'
SEED_MARKER = '/lxc.initial_seed'
EXEC_DRIVER = 'lxc-attach'
_marker = object()


def __virtual__():
    if salt.utils.which('lxc-start'):
        return __virtualname__
    # To speed up the whole thing, we decided to not use the
    # subshell way and assume things are in place for lxc
    # Discussion made by @kiorky and @thatch45

    # lxc-version presence is not sufficient, in lxc1.0 alpha
    # (precise backports), we have it and it is sufficient
    # for the module to execute.
    # elif salt.utils.which('lxc-version'):
    #     passed = False
    #     try:
    #         passed = subprocess.check_output(
    #             'lxc-version').split(':')[1].strip() >= '1.0'
    #     except Exception:
    #         pass
    #     if not passed:
    #         log.warning('Support for lxc < 1.0 may be incomplete.')
    #     return 'lxc'
    # return False
    #
    return False


def _clear_context():
    '''
    Clear any lxc variables set in __context__
    '''
    for var in [x for x in __context__ if x.startswith('lxc.')]:
        log.trace('Clearing __context__[\'{0}\']'.format(var))
        __context__.pop(var, None)


def _ip_sort(ip):
    '''Ip sorting'''
    idx = '001'
    if ip == '127.0.0.1':
        idx = '200'
    if ip == '::1':
        idx = '201'
    elif '::' in ip:
        idx = '100'
    return '{0}___{1}'.format(idx, ip)


def search_lxc_bridges():
    '''
    Search which bridges are potentially available as LXC bridges

    CLI Example:

    .. code-block:: bash

        salt '*' lxc.search_lxc_bridges

    '''
    bridges = __context__.get('lxc.bridges', None)
    # either match not yet called or no bridges were found
    # to handle the case where lxc was not installed on the first
    # call
    if not bridges:
        bridges = set()
        running_bridges = set()
        bridges.add(DEFAULT_BR)
        try:
            output = __salt__['cmd.run_all']('brctl show')
            for line in output['stdout'].splitlines()[1:]:
                if not line.startswith(' '):
                    running_bridges.add(line.split()[0].strip())
        except (SaltInvocationError, CommandExecutionError):
            pass
        for ifc, ip in six.iteritems(
            __grains__.get('ip_interfaces', {})
        ):
            if ifc in running_bridges:
                bridges.add(ifc)
            elif os.path.exists(
                'a/sys/devices/virtual/net/{0}/bridge'.format(ifc)
            ):
                bridges.add(ifc)
        bridges = list(bridges)
        # if we found interfaces that have lxc in their names
        # we filter them as being the potential lxc bridges
        # we also try to default on br0 on other cases

        def sort_bridges(a):
            pref = 'z'
            if 'lxc' in a:
                pref = 'a'
            elif 'br0' == a:
                pref = 'c'
            return '{0}_{1}'.format(pref, a)
        bridges.sort(key=sort_bridges)
        __context__['lxc.bridges'] = bridges
    return bridges


def search_lxc_bridge():
    '''
    Search the first bridge which is potentially available as LXC bridge

    CLI Example:

    .. code-block:: bash

        salt '*' lxc.search_lxc_bridge

    '''
    return search_lxc_bridges()[0]


def _get_salt_config(config, **kwargs):
    if not config:
        config = kwargs.get('minion', {})
    if not config:
        config = {}
    config.setdefault('master',
                      kwargs.get('master',
                              __opts__.get('master',
                                           __opts__['id'])))
    config.setdefault(
        'master_port',
        kwargs.get('master_port',
                __opts__.get('master_port',
                             __opts__.get('ret_port',
                                          __opts__.get('4506')))))
    if not config['master']:
        config = {}
    return config


def cloud_init_interface(name, vm_=None, **kwargs):
    '''
    Interface between salt.cloud.lxc driver and lxc.init
    ``vm_`` is a mapping of vm opts in the salt.cloud format
    as documented for the lxc driver.

    This can be used either:

    - from the salt cloud driver
    - because you find the argument to give easier here
      than using directly lxc.init

    .. warning::
        BE REALLY CAREFUL CHANGING DEFAULTS !!!
        IT'S A RETRO COMPATIBLE INTERFACE WITH
        THE SALT CLOUD DRIVER (ask kiorky).

    name
        name of the lxc container to create
    from_container
        which container we use as a template
        when running lxc.clone
    image
        which template do we use when we
        are using lxc.create. This is the default
        mode unless you specify something in from_container
    backing
        which backing store to use.
        Values can be: overlayfs, dir(default), lvm, zfs, brtfs
    fstype
        When using a blockdevice level backing store,
        which filesystem to use on
    size
        When using a blockdevice level backing store,
        which size for the filesystem to use on
    snapshot
        Use snapshot when cloning the container source
    vgname
        if using LVM: vgname
    lgname
        if using LVM: lvname
    pub_key
        public key to preseed the minion with.
        Can be the keycontent or a filepath
    priv_key
        private key to preseed the minion with.
        Can be the keycontent or a filepath
    network_profile
        salt lxc network profile selection
    nic_opts
        per interface settings compatibles with
        network profile (ipv4/ipv6/link/gateway/mac/netmask)

        eg::

              - {'eth0': {'mac': '00:16:3e:01:29:40',
                          'gateway': None, (default)
                          'link': 'br0', (default)
                          'gateway': None, (default)
                          'netmask': '', (default)
                          'ip': '22.1.4.25'}}
    unconditional_install
        given to lxc.bootstrap (see relative doc)
    force_install
        given to lxc.bootstrap (see relative doc)
    config
        any extra argument for the salt minion config
    dnsservers
        dns servers to set inside the container
    autostart
        autostart the container at boot time
    password
        administrative password for the container
    users
        administrative users for the container
        default: [root] and [root, ubuntu] on ubuntu
    default_nic
        name of the first interface, you should
        really not override this

    Legacy but still supported options:

    ip
        ip for the primary nic
    mac
        mac address for the primary nic
    netmask
        netmask for the primary nic (24)
        = ``vm_.get('netmask', '24')``
    bridge
        bridge for the primary nic (lxcbr0)
    gateway
        network gateway for the container
    additional_ips
        additional ips which will be wired on the main bridge (br0)
        which is connected to internet.
        Be aware that you may use manual virtual mac addresses
        providen by you provider (online, ovh, etc).
        This is a list of mappings {ip: '', mac: '', netmask:''}
        Set gateway to None and an interface with a gateway
        to escape from another interface that eth0.
        eg::

              - {'mac': '00:16:3e:01:29:40',
                 'gateway': None, (default)
                 'link': 'br0', (default)
                 'netmask': '', (default)
                 'ip': '22.1.4.25'}

    CLI Example:

    .. code-block:: bash

        salt '*' lxc.cloud_init_interface foo

    '''
    if vm_ is None:
        vm_ = {}
    vm_ = copy.deepcopy(vm_)
    vm_ = salt.utils.dictupdate.update(vm_, kwargs)
    if 'profile' in vm_:
        profile_data = copy.deepcopy(vm_['profile'])
        if isinstance(profile_data, dict):
            profile_name = profile_data.pop('name', name)
        else:
            # assuming profile is a string (profile name)
            profile_name = profile_data
            profile_data = {}
        profile = get_container_profile(profile_name, **profile_data)
    else:
        profile = {}
    if name is None:
        name = vm_['name']
    # if we are on ubuntu, default to ubuntu
    default_template = ''
    if __grains__.get('os', '') in ['Ubuntu']:
        default_template = 'ubuntu'
    image = vm_.get('image', profile.get('template',
                                         default_template))
    backing = vm_.get('backing', 'dir')
    if image:
        profile['template'] = image
    vgname = vm_.get('vgname', None)
    if vgname:
        profile['vgname'] = vgname
    if backing:
        profile['backing'] = backing
    snapshot = vm_.get('snapshot', False)
    autostart = bool(vm_.get('autostart', True))
    dnsservers = vm_.get('dnsservers', [])
    if not dnsservers:
        dnsservers = ['8.8.8.8', '4.4.4.4']
    password = vm_.get('password', 's3cr3t')
    password_encrypted = vm_.get('password_encrypted', False)
    fstype = vm_.get('fstype', None)
    lvname = vm_.get('lvname', None)
    pub_key = vm_.get('pub_key', None)
    priv_key = vm_.get('priv_key', None)
    size = vm_.get('size', '20G')
    script = vm_.get('script', None)
    script_args = vm_.get('script_args', None)
    users = vm_.get('users', None)
    if users is None:
        users = []
    ssh_username = vm_.get('ssh_username', None)
    if ssh_username and (ssh_username not in users):
        users.append(ssh_username)
    net_profile = vm_.get('network_profile', _marker)
    nic_opts = kwargs.pop('nic_opts', None)
    netmask = vm_.get('netmask', '24')
    bridge = vm_.get('bridge', None)
    gateway = vm_.get('gateway', None)
    unconditional_install = vm_.get('unconditional_install', False)
    force_install = vm_.get('force_install', True)
    config = _get_salt_config(vm_.get('config', {}), **vm_)
    default_nic = vm_.get('default_nic', DEFAULT_NIC)
    # do the interface with lxc.init mainly via nic_opts
    # to avoid extra and confusing extra use cases.
    if not isinstance(nic_opts, dict):
        nic_opts = salt.utils.odict.OrderedDict()
    # have a reference to the default nic
    eth0 = nic_opts.setdefault(default_nic,
                               salt.utils.odict.OrderedDict())
    # lxc config is based of ifc order, be sure to use odicts.
    if not isinstance(nic_opts, salt.utils.odict.OrderedDict):
        bnic_opts = salt.utils.odict.OrderedDict()
        bnic_opts.update(nic_opts)
        nic_opts = bnic_opts
    gw = None
    # legacy salt.cloud scheme for network interfaces settings support
    bridge = vm_.get('bridge', None)
    ip = vm_.get('ip', None)
    mac = vm_.get('mac', None)
    if ip:
        fullip = ip
        if netmask:
            fullip += '/{0}'.format(netmask)
        eth0['ipv4'] = fullip
        if mac is not None:
            eth0['mac'] = mac
    for ix, iopts in enumerate(vm_.get("additional_ips", [])):
        ifh = "eth{0}".format(ix+1)
        ethx = nic_opts.setdefault(ifh, {})
        if gw is None:
            gw = iopts.get('gateway', ethx.get('gateway', None))
            if gw:
                # only one and only one default gateway is allowed !
                eth0.pop('gateway', None)
                gateway = None
                # even if the gateway if on default "eth0" nic
                # and we popped it will work
                # as we reinject or set it here.
                ethx['gateway'] = gw
        elink = iopts.get('link', ethx.get('link', None))
        if elink:
            ethx['link'] = elink
        # allow dhcp
        aip = iopts.get('ipv4', iopts.get('ip', None))
        if aip:
            ethx['ipv4'] = aip
        nm = iopts.get('netmask', '')
        if nm:
            ethx['ipv4'] += '/{0}'.format(nm)
        for i in ('mac', 'hwaddr'):
            if i in iopts:
                ethx['mac'] = iopts[i]
                break
        if 'mac' not in ethx:
            ethx['mac'] = salt.utils.gen_mac()
    # last round checking for unique gateway and such
    gw = None
    for ethx in [a for a in nic_opts]:
        ndata = nic_opts[ethx]
        if gw:
            ndata.pop('gateway', None)
        if 'gateway' in ndata:
            gw = ndata['gateway']
            gateway = None
    # only use a default bridge / gateway if we configured them
    # via the legacy salt cloud configuration style.
    # On other cases, we should rely on settings provided by the new
    # salt lxc network profile style configuration which can
    # be also be overriden or a per interface basis via the nic_opts dict.
    if bridge:
        eth0['link'] = bridge
    if gateway:
        eth0['gateway'] = gateway
    #
    lxc_init_interface = {}
    lxc_init_interface['name'] = name
    lxc_init_interface['config'] = config
    lxc_init_interface['memory'] = vm_.get('memory', 0)  # nolimit
    lxc_init_interface['pub_key'] = pub_key
    lxc_init_interface['priv_key'] = priv_key
    lxc_init_interface['nic_opts'] = nic_opts
    for clone_from in ['clone_from', 'clone', 'from_container']:
        # clone_from should default to None if not available
        lxc_init_interface['clone_from'] = vm_.get(clone_from, None)
        if lxc_init_interface['clone_from'] is not None:
            break
    lxc_init_interface['profile'] = profile
    lxc_init_interface['snapshot'] = snapshot
    lxc_init_interface['dnsservers'] = dnsservers
    lxc_init_interface['fstype'] = fstype
    lxc_init_interface['vgname'] = vgname
    lxc_init_interface['size'] = size
    lxc_init_interface['lvname'] = lvname
    lxc_init_interface['force_install'] = force_install
    lxc_init_interface['unconditional_install'] = (
        unconditional_install
    )
    lxc_init_interface['bootstrap_url'] = script
    lxc_init_interface['bootstrap_args'] = script_args
    lxc_init_interface['bootstrap_shell'] = vm_.get('bootstrap_shell', 'sh')
    lxc_init_interface['autostart'] = autostart
    lxc_init_interface['users'] = users
    lxc_init_interface['password'] = password
    lxc_init_interface['password_encrypted'] = password_encrypted
    # be sure not to let objects goes inside the return
    # as this return will be msgpacked for use in the runner !
    if net_profile is not _marker:
        lxc_init_interface['network_profile'] = net_profile
    for i in ['cpu', 'cpuset', 'cpushare']:
        if vm_.get(i, None):
            lxc_init_interface[i] = vm_[i]
    return lxc_init_interface


def get_container_profile(name=None, **kwargs):
    '''
    .. versionadded:: 2015.5.0

    Gather a pre-configured set of container configuration parameters. If no
    arguments are passed, an empty profile is returned.

    Profiles can be defined in the minion or master config files, or in pillar
    or grains, and are loaded using :mod:`config.get
    <salt.modules.config.get>`. The key under which LXC profiles must be
    configured is ``lxc.container_profile.profile_name``. An example container
    profile would be as follows:

    .. code-block:: yaml

        lxc.container_profile:
          ubuntu:
            template: ubuntu
            backing: lvm
            vgname: lxc
            size: 1G

    Parameters set in a profile can be overridden by passing additional
    container creation arguments (such as the ones passed to :mod:`lxc.create
    <salt.modules.lxc.create>`) to this function.

    A profile can be defined either as the name of the profile, or a dictionary
    of variable names and values. See the :ref:`LXC Tutorial
    <tutorial-lxc-profiles>` for more information on how to use LXC profiles.

    CLI Example::

    .. code-block:: bash

        salt-call lxc.get_container_profile centos
        salt-call lxc.get_container_profile ubuntu template=ubuntu backing=overlayfs
    '''
    if isinstance(name, dict):
        profilename = name.pop('name', None)
        return get_container_profile(profilename, **name)

    if name is None:
        profile_match = {}
    else:
        profile_match = \
            __salt__['config.get'](
                'lxc.container_profile:{0}'.format(name),
                default=None,
                merge='recurse'
            )
        if profile_match is None:
            # Try legacy profile location
            profile_match = \
                __salt__['config.get']('lxc.profile:{0}'.format(name), None)
            if profile_match is not None:
                salt.utils.warn_until(
                    'Boron',
                    'lxc.profile has been deprecated, please configure LXC '
                    'container profiles under lxc.container_profile instead'
                )
            else:
                # No matching profile, make the profile an empty dict so that
                # overrides can be applied below.
                profile_match = {}

    if not isinstance(profile_match, dict):
        raise CommandExecutionError('Container profile must be a dictionary')

    # Overlay the kwargs to override matched profile data
    overrides = copy.deepcopy(kwargs)
    for key in overrides.keys():
        if key.startswith('__'):
            # Remove pub data from kwargs
            overrides.pop(key)
    profile_match = salt.utils.dictupdate.update(
        copy.deepcopy(profile_match),
        overrides
    )
    return profile_match


def get_network_profile(name=None):
    '''
    .. versionadded:: 2015.5.0

    Gather a pre-configured set of network configuration parameters. If no
    arguments are passed, the following default profile is returned:

    .. code-block:: python

        {'eth0': {'link': 'br0', 'type': 'veth', 'flags': 'up'}}

    Profiles can be defined in the minion or master config files, or in pillar
    or grains, and are loaded using :mod:`config.get
    <salt.modules.config.get>`. The key under which LXC profiles must be
    configured is ``lxc.network_profile``. An example network profile would be
    as follows:

    .. code-block:: yaml

        lxc.network_profile.centos:
          eth0:
            link: br0
            type: veth
            flags: up

    Parameters set in a profile can be overridden by passing additional
    arguments to this function.

    A profile can be passed either as the name of the profile, or a
    dictionary of variable names and values. See the :ref:`LXC Tutorial
    <tutorial-lxc-profiles>` for more information on how to use network
    profiles.

    .. warning::

        The ``ipv4``, ``ipv6``, ``gateway``, and ``link`` (bridge) settings in
        network profiles will only work if the container doesnt redefine the
        network configuration (for example in
        ``/etc/sysconfig/network-scripts/ifcfg-<interface_name>`` on
        RHEL/CentOS, or ``/etc/network/interfaces`` on Debian/Ubuntu/etc.)

    CLI Example::

    .. code-block:: bash

        salt-call lxc.get_network_profile default
    '''
    if name is None:
        net_profile = None
    else:
        net_profile = \
            __salt__['config.get'](
                'lxc.network_profile:{0}'.format(name),
                default=None,
                merge='recurse'
            )
        if net_profile is None:
            # Try legacy profile location
            net_profile = \
                __salt__['config.get']('lxc.nic:{0}'.format(name), None)
            if net_profile is not None:
                salt.utils.warn_until(
                    'Boron',
                    'lxc.nic has been deprecated, please configure LXC '
                    'network profiles under lxc.network_profile instead'
                )

    if name == DEFAULT_NIC and not net_profile:
        net_profile = {DEFAULT_NIC: {}}
    return net_profile if net_profile is not None else {}


def _rand_cpu_str(cpu):
    '''
    Return a random subset of cpus for the cpuset config
    '''
    cpu = int(cpu)
    avail = __salt__['status.nproc']()
    if cpu < avail:
        return '0-{0}'.format(avail)
    to_set = set()
    while len(to_set) < cpu:
        choice = random.randint(0, avail - 1)
        if choice not in to_set:
            to_set.add(str(choice))
    return ','.join(sorted(to_set))


def _network_conf(conf_tuples=None, **kwargs):
    '''
    Network configuration defaults

        network_profile
            as for containers, we can either call this function
            either with a network_profile dict or network profile name
            in the kwargs
        nic_opts
            overrides or extra nics in the form {nic_name: {set: tings}

    '''
    nic = kwargs.pop('network_profile', None)
    ret = []
    nic_opts = kwargs.pop('nic_opts', {})
    if nic_opts is None:
        # coming from elsewhere
        nic_opts = {}
    if not conf_tuples:
        conf_tuples = []
    old = _get_veths(conf_tuples)
    if not nic and not nic_opts and not old:
        return ret
    kwargs = copy.deepcopy(kwargs)
    gateway = kwargs.pop('gateway', None)
    bridge = kwargs.get('bridge', None)

    # if we have a profile name, get the profile and load the network settings
    # this will obviously by default  look for a profile called "eth0"
    # or by what is defined in nic_opts
    # and complete each nic settings by sane defaults
    if isinstance(nic, six.string_types):
        nicp = get_network_profile(nic)
        if nic_opts:
            for dev, args in six.iteritems(nic_opts):
                ethx = nicp.setdefault(dev, {})
                try:
                    ethx = salt.utils.dictupdate.update(ethx, args)
                except AttributeError:
                    raise SaltInvocationError('Invalid nic_opts configuration')
        ifs = [a for a in nicp]
        ifs += [a for a in old if a not in nicp]
        ifs.sort()
        gateway_set = False
        for dev in ifs:
            args = nicp.get(dev, {})
            opts = nic_opts.get(dev, {}) if nic_opts else {}
            old_if = old.get(dev, {})
            flags = opts.get('flags', '')
            mac = opts.get('mac', '')
            type_ = opts.get('type', args.get('type', ''))
            link = opts.get('link', args.get('link', ''))
            ipv4 = opts.get('ipv4')
            ipv6 = opts.get('ipv6')
            infos = salt.utils.odict.OrderedDict([
                ('lxc.network.type', {
                    'test': not type_,
                    'value': type_,
                    'old': old_if.get('lxc.network.type'),
                    'default': 'veth'}),
                ('lxc.network.name', {
                    'test': False,
                    'value': dev,
                    'old': dev,
                    'default': dev}),
                ('lxc.network.flags', {
                    'test': not flags,
                    'value': flags,
                    'old': old_if.get('lxc.network.flags'),
                    'default': 'up'}),
                ('lxc.network.link', {
                    'test': not link,
                    'value': link,
                    'old': old_if.get('lxc.network.link'),
                    'default': search_lxc_bridge()}),
                ('lxc.network.hwaddr', {
                    'test': not mac,
                    'value': mac,
                    'old': old_if.get('lxc.network.hwaddr'),
                    'default': salt.utils.gen_mac()}),
                ('lxc.network.ipv4', {
                    'test': not ipv4,
                    'value': ipv4,
                    'old': old_if.get('lxc.network.ipv4', ''),
                    'default': None}),
                ('lxc.network.ipv6', {
                    'test': not ipv6,
                    'value': ipv6,
                    'old': old_if.get('lxc.network.ipv6', ''),
                    'default': None})])
            # for each parameter, if not explicitly set, the
            # config value present in the LXC configuration should
            # take precedence over the profile configuration
            for info in list(infos.keys()):
                bundle = infos[info]
                if bundle['test']:
                    if bundle['old']:
                        bundle['value'] = bundle['old']
                    elif bundle['default']:
                        bundle['value'] = bundle['default']
            for info, data in infos.items():
                if data['value']:
                    ret.append({info: data['value']})
            for key, val in six.iteritems(args):
                if key == 'link' and bridge:
                    val = bridge
                val = opts.get(key, val)
                if key in [
                    'type', 'flags', 'name',
                    'gateway', 'mac', 'link', 'ipv4', 'ipv6'
                ]:
                    continue
                ret.append({'lxc.network.{0}'.format(key): val})
            # gateway (in automode) must be appended following network conf !
            if not gateway:
                gateway = args.get('gateway', None)
            if gateway is not None and not gateway_set:
                ret.append({'lxc.network.ipv4.gateway': gateway})
                # only one network gateway ;)
                gateway_set = True
        # normally, this wont happen
        # set the gateway if specified even if we did
        # not managed the network underlying
        if gateway is not None and not gateway_set:
            ret.append({'lxc.network.ipv4.gateway': gateway})
            # only one network gateway ;)
            gateway_set = True

    new = _get_veths(ret)
    # verify that we did not loose the mac settings
    for iface in [a for a in new]:
        ndata = new[iface]
        nmac = ndata.get('lxc.network.hwaddr', '')
        ntype = ndata.get('lxc.network.type', '')
        omac, otype = '', ''
        if iface in old:
            odata = old[iface]
            omac = odata.get('lxc.network.hwaddr', '')
            otype = odata.get('lxc.network.type', '')
        # default for network type is setted here
        # attention not to change the network type
        # without a good and explicit reason to.
        if otype and not ntype:
            ntype = otype
        if not ntype:
            ntype = 'veth'
        new[iface]['lxc.network.type'] = ntype
        if omac and not nmac:
            new[iface]['lxc.network.hwaddr'] = omac

    ret = []
    for val in six.itervalues(new):
        for row in val:
            ret.append(salt.utils.odict.OrderedDict([(row, val[row])]))
    return ret


def _get_lxc_default_data(**kwargs):
    kwargs = copy.deepcopy(kwargs)
    ret = {}
    autostart = kwargs.get('autostart')
    # autostart can have made in kwargs, but with the None
    # value which is invalid, we need an explicit boolean
    # autostart = on is the default.
    if autostart is None:
        autostart = True
    # we will set the regular lxc marker to restart container at
    # machine (re)boot only if we did not explicitly ask
    # not to touch to the autostart settings via
    # autostart == 'keep'
    if autostart != 'keep':
        if autostart:
            ret['lxc.start.auto'] = '1'
        else:
            ret['lxc.start.auto'] = '0'
    memory = kwargs.get('memory')
    if memory is not None:
        ret['lxc.cgroup.memory.limit_in_bytes'] = memory * 1024
    cpuset = kwargs.get('cpuset')
    if cpuset:
        ret['lxc.cgroup.cpuset.cpus'] = cpuset
    cpushare = kwargs.get('cpushare')
    cpu = kwargs.get('cpu')
    if cpushare:
        ret['lxc.cgroup.cpu.shares'] = cpushare
    if cpu and not cpuset:
        ret['lxc.cgroup.cpuset.cpus'] = _rand_cpu_str(cpu)
    return ret


def _config_list(conf_tuples=None, only_net=False, **kwargs):
    '''
    Return a list of dicts from the salt level configurations

    conf_tuples
        _LXCConfig compatible list of entries which can contain

            - string line
            - tuple (lxc config param,value)
            - dict of one entry: {lxc config param: value)

    only_net
        by default we add to the tuples a reflection of both
        the real config if avalaible and a certain amount of
        default values like the cpu parameters, the memory
        and etc.
        On the other hand, we also no matter the case reflect
        the network configuration computed from the actual config if
        available and given values.
        if no_default_loads is set, we will only
        reflect the network configuration back to the conf tuples
        list

    '''
    # explicit cast
    only_net = bool(only_net)
    if not conf_tuples:
        conf_tuples = []
    kwargs = copy.deepcopy(kwargs)
    ret = []
    if not only_net:
        default_data = _get_lxc_default_data(**kwargs)
        for k, val in six.iteritems(default_data):
            ret.append({k: val})
    net_datas = _network_conf(conf_tuples=conf_tuples, **kwargs)
    ret.extend(net_datas)
    return ret


def _get_veths(net_data):
    '''
    Parse the nic setup inside lxc conf tuples back to a dictionary indexed by
    network interface
    '''
    if isinstance(net_data, dict):
        net_data = list(net_data.items())
    nics = salt.utils.odict.OrderedDict()
    current_nic = salt.utils.odict.OrderedDict()
    for item in net_data:
        if item and isinstance(item, dict):
            item = list(item.items())[0]
        # skip LXC configuration comment lines, and play only with tuples conf
        elif isinstance(item, six.string_types):
            # deal with reflection of commented lxc configs
            sitem = item.strip()
            if sitem.startswith('#') or not sitem:
                continue
            elif '=' in item:
                item = tuple([a.strip() for a in item.split('=', 1)])
        if item[0] == 'lxc.network.type':
            current_nic = salt.utils.odict.OrderedDict()
        if item[0] == 'lxc.network.name':
            nics[item[1].strip()] = current_nic
        current_nic[item[0].strip()] = item[1].strip()
    return nics


class _LXCConfig(object):
    '''
    LXC configuration data
    '''
    pattern = re.compile(r'^(\S+)(\s*)(=)(\s*)(.*)')
    non_interpretable_pattern = re.compile(r'^((#.*)|(\s*))$')

    def __init__(self, **kwargs):
        kwargs = copy.deepcopy(kwargs)
        self.name = kwargs.pop('name', None)
        self.data = []
        if self.name:
            self.path = '/var/lib/lxc/{0}/config'.format(self.name)
            if os.path.isfile(self.path):
                with salt.utils.fopen(self.path) as fhr:
                    for line in fhr.readlines():
                        match = self.pattern.findall((line.strip()))
                        if match:
                            self.data.append((match[0][0], match[0][-1]))
                        match = self.non_interpretable_pattern.findall(
                            (line.strip()))
                        if match:
                            self.data.append(('', match[0][0]))
        else:
            self.path = None

        def _replace(key, val):
            if val:
                self._filter_data(key)
                self.data.append((key, val))

        default_data = _get_lxc_default_data(**kwargs)
        for key, val in six.iteritems(default_data):
            _replace(key, val)
        old_net = self._filter_data('lxc.network')
        net_datas = _network_conf(conf_tuples=old_net, **kwargs)
        if net_datas:
            for row in net_datas:
                self.data.extend(list(row.items()))

        # be sure to reset harmful settings
        for idx in ['lxc.cgroup.memory.limit_in_bytes']:
            if not default_data.get(idx):
                self._filter_data(idx)

    def as_string(self):
        chunks = ('{0[0]}{1}{0[1]}'.format(item, (' = ' if item[0] else '')) for item in self.data)
        return '\n'.join(chunks) + '\n'

    def write(self):
        if self.path:
            content = self.as_string()
            # 2 step rendering to be sure not to open/wipe the config
            # before as_string succeeds.
            with salt.utils.fopen(self.path, 'w') as fic:
                fic.write(content)
                fic.flush()

    def tempfile(self):
        # this might look like the function name is shadowing the
        # module, but it's not since the method belongs to the class
        ntf = tempfile.NamedTemporaryFile()
        ntf.write(self.as_string())
        ntf.flush()
        return ntf

    def _filter_data(self, pattern):
        '''
        Removes parameters which match the pattern from the config data
        '''
        removed = []
        filtered = []
        for param in self.data:
            if not param[0].startswith(pattern):
                filtered.append(param)
            else:
                removed.append(param)
        self.data = filtered
        return removed


def _get_base(**kwargs):
    '''
    If the needed base does not exist, then create it, if it does exist
    create nothing and return the name of the base lxc container so
    it can be cloned.
    '''
    profile = get_container_profile(copy.deepcopy(kwargs.get('profile')))
    kw_overrides = copy.deepcopy(kwargs)

    def select(key, default=None):
        kw_overrides_match = kw_overrides.pop(key, _marker)
        profile_match = profile.pop(key, default)
        # let kwarg overrides be the preferred choice
        if kw_overrides_match is _marker:
            return profile_match
        return kw_overrides_match

    template = select('template')
    image = select('image')
    vgname = select('vgname')
    # remove the above three variables from kwargs, if they exist, to avoid
    # duplicates if create() is invoked below.
    for param in ('image', 'vgname', 'template'):
        kwargs.pop(param, None)

    if image:
        proto = _urlparse(image).scheme
        img_tar = __salt__['cp.cache_file'](image)
        img_name = os.path.basename(img_tar)
        hash_ = salt.utils.get_hash(
                img_tar,
                __salt__['config.get']('hash_type'))
        name = '__base_{0}_{1}_{2}'.format(proto, img_name, hash_)
        if not exists(name):
            create(name, template=template, image=image,
                   vgname=vgname, **kwargs)
            if vgname:
                rootfs = os.path.join('/dev', vgname, name)
                edit_conf(info(name)['config'], out_format='commented', **{'lxc.rootfs': rootfs})
        return name
    elif template:
        name = '__base_{0}'.format(template)
        if not exists(name):
            create(name, template=template, image=image,
                   vgname=vgname, **kwargs)
            if vgname:
                rootfs = os.path.join('/dev', vgname, name)
                edit_conf(info(name)['config'], out_format='commented', **{'lxc.rootfs': rootfs})
        return name
    return ''


def init(name,
         config=None,
         cpuset=None,
         cpushare=None,
         memory=None,
         profile=None,
         network_profile=_marker,
         nic=_marker,
         nic_opts=None,
         cpu=None,
         autostart=True,
         password=None,
         password_encrypted=None,
         users=None,
         dnsservers=None,
         searchdomains=None,
         bridge=None,
         gateway=None,
         pub_key=None,
         priv_key=None,
         force_install=False,
         unconditional_install=False,
         bootstrap_delay=None,
         bootstrap_args=None,
         bootstrap_shell=None,
         bootstrap_url=None,
         **kwargs):
    '''
    Initialize a new container.

    This is a partial idempotent function as if it is already provisioned, we
    will reset a bit the lxc configuration file but much of the hard work will
    be escaped as markers will prevent re-execution of harmful tasks.

    name
        Name of the container

    image
        A tar archive to use as the rootfs for the container. Conflicts with
        the ``template`` argument.

    cpus
        Select a random number of cpu cores and assign it to the cpuset, if the
        cpuset option is set then this option will be ignored

    cpuset
        Explicitly define the cpus this container will be bound to

    cpushare
        cgroups cpu shares

    autostart
        autostart container on reboot

    memory
        cgroups memory limit, in MB

        .. versionchanged:: 2015.5.0
            If no value is passed, no limit is set. In earlier Salt versions,
            not passing this value causes a 1024MB memory limit to be set, and
            it was necessary to pass ``memory=0`` to set no limit.

    gateway
        the ipv4 gateway to use
        the default does nothing more than lxcutils does

    bridge
        the bridge to use
        the default does nothing more than lxcutils does

    network_profile
        Network profile to use for the container

        .. versionadded:: 2015.5.0

    nic
        .. deprecated:: 2015.5.0
            Use ``network_profile`` instead

    nic_opts
        Extra options for network interfaces, will override

        ``{"eth0": {"hwaddr": "aa:bb:cc:dd:ee:ff", "ipv4": "10.1.1.1", "ipv6": "2001:db8::ff00:42:8329"}}``

        or

        ``{"eth0": {"hwaddr": "aa:bb:cc:dd:ee:ff", "ipv4": "10.1.1.1/24", "ipv6": "2001:db8::ff00:42:8329"}}``

    users
        Users for which the password defined in the ``password`` param should
        be set. Can be passed as a comma separated list or a python list.
        Defaults to just the ``root`` user.

    password
        Set the initial password for the users defined in the ``users``
        parameter

    password_encrypted : False
        Set to ``True`` to denote a password hash instead of a plaintext
        password

        .. versionadded:: 2015.5.0

    profile
        A LXC profile (defined in config or pillar).
        This can be either a real profile mapping or a string
        to retrieve it in configuration

    start
        Start the newly-created container

    dnsservers
        list of dns servers to set in the container, default [] (no setting)

    seed
        Seed the container with the minion config. Default: ``True``

    install
        If salt-minion is not already installed, install it. Default: ``True``

    config
        Optional config parameters. By default, the id is set to
        the name of the container.

    master
        salt master (default to minion's master)

    master_port
        salt master port (default to minion's master port)

    pub_key
        Explicit public key to preseed the minion with (optional).
        This can be either a filepath or a string representing the key

    priv_key
        Explicit private key to preseed the minion with (optional).
        This can be either a filepath or a string representing the key

    approve_key
        If explicit preseeding is not used;
        Attempt to request key approval from the master. Default: ``True``

    clone
        .. deprecated:: 2015.5.0
            Use ``clone_from`` instead

    clone_from
        Original from which to use a clone operation to create the container.
        Default: ``None``

    bootstrap_delay
        Delay in seconds between end of container creation and bootstrapping.
        Useful when waiting for container to obtain a DHCP lease.

        .. versionadded:: 2015.5.0

    bootstrap_url
        See lxc.bootstrap

    bootstrap_shell
        See lxc.bootstrap

    bootstrap_args
        See lxc.bootstrap

    force_install
        Force installation even if salt-minion is detected,
        this is the way to run vendor bootstrap scripts even
        if a salt minion is already present in the container

    unconditional_install
        Run the script even if the container seems seeded

    CLI Example:

    .. code-block:: bash

        salt 'minion' lxc.init name [cpuset=cgroups_cpuset] \\
                [cpushare=cgroups_cpushare] [memory=cgroups_memory] \\
                [nic=nic_profile] [profile=lxc_profile] \\
                [nic_opts=nic_opts] [start=(True|False)] \\
                [seed=(True|False)] [install=(True|False)] \\
                [config=minion_config] [approve_key=(True|False) \\
                [clone_from=original] [autostart=True] \\
                [priv_key=/path_or_content] [pub_key=/path_or_content] \\
                [bridge=lxcbr0] [gateway=10.0.3.1] \\
                [dnsservers[dns1,dns2]] \\
                [users=[foo]] [password='secret'] \\
                [password_encrypted=(True|False)]

    '''
    ret = {'name': name,
           'changes': {}}

    if bool(nic) and nic is not _marker:
        salt.utils.warn_until(
            'Boron',
            'The \'nic\' argument to \'lxc.init\' has been deprecated, '
            'please use \'network_profile\' instead.'
        )
        network_profile = nic
    if network_profile is _marker:
        network_profile = DEFAULT_NIC

    try:
        kwargs['clone_from'] = kwargs.pop('clone')
    except KeyError:
        pass
    else:
        salt.utils.warn_until(
            'Boron',
            'The \'clone\' argument to \'lxc.init\' has been deprecated, '
            'please use \'clone_from\' instead.'
        )

    # Changes is a pointer to changes_dict['init']. This method is used so that
    # we can have a list of changes as they are made, providing an ordered list
    # of things that were changed.
    changes_dict = {'init': []}
    changes = changes_dict.get('init')

    state_pre = state(name)

    if users is None:
        users = []
    dusers = ['root']
    for user in dusers:
        if user not in users:
            users.append(user)

    profile = get_container_profile(copy.deepcopy(profile))
    kw_overrides = copy.deepcopy(kwargs)

    def select(key, default=None):
        kw_overrides_match = kw_overrides.pop(key, _marker)
        profile_match = profile.pop(key, default)
        # let kwarg overrides be the preferred choice
        if kw_overrides_match is _marker:
            return profile_match
        return kw_overrides_match

    tvg = select('vgname')
    vgname = tvg if tvg else __salt__['config.get']('lxc.vgname')
    start_ = select('start', True)
    autostart = select('autostart', autostart)
    seed = select('seed', True)
    install = select('install', True)
    seed_cmd = select('seed_cmd')
    salt_config = _get_salt_config(config, **kwargs)
    approve_key = select('approve_key', True)
    clone_from = select('clone_from')
    if password and password_encrypted is None:
        salt.utils.warn_until(
            'Boron',
            'Starting with the Boron release, passwords passed to the '
            '\'lxc.init\' function will be assumed to be hashed, unless '
            'password_encrypted=False. Please keep this in mind.'
        )
        password_encrypted = False

    # If using a volume group then set up to make snapshot cow clones
    if vgname and not clone_from:
        try:
            clone_from = _get_base(vgname=vgname, profile=profile, **kwargs)
        except (SaltInvocationError, CommandExecutionError) as exc:
            ret['comment'] = exc.strerror
            if changes:
                ret['changes'] = changes_dict
            return ret
        if not kwargs.get('snapshot') is False:
            kwargs['snapshot'] = True
    does_exist = exists(name)
    to_reboot = False
    remove_seed_marker = False
    if does_exist:
        pass
    elif clone_from:
        remove_seed_marker = True
        try:
            clone(name, clone_from, profile=profile, **kwargs)
            changes.append({'create': 'Container cloned'})
        except (SaltInvocationError, CommandExecutionError) as exc:
            if 'already exists' in exc.strerror:
                changes.append({'create': 'Container already exists'})
            else:
                ret['result'] = False
                ret['comment'] = exc.strerror
                if changes:
                    ret['changes'] = changes_dict
                return ret
        cfg = _LXCConfig(name=name, network_profile=network_profile,
                         nic_opts=nic_opts, bridge=bridge,
                         gateway=gateway, autostart=autostart,
                         cpuset=cpuset, cpushare=cpushare, memory=memory)
        old_chunks = read_conf(cfg.path, out_format='commented')
        cfg.write()
        chunks = read_conf(cfg.path, out_format='commented')
        if old_chunks != chunks:
            to_reboot = True
    else:
        remove_seed_marker = True
        cfg = _LXCConfig(network_profile=network_profile,
                         nic_opts=nic_opts, cpuset=cpuset,
                         bridge=bridge, gateway=gateway,
                         autostart=autostart,
                         cpushare=cpushare, memory=memory)
        with cfg.tempfile() as cfile:
            try:
                create(name, config=cfile.name, profile=profile, **kwargs)
                changes.append({'create': 'Container created'})
            except (SaltInvocationError, CommandExecutionError) as exc:
                if 'already exists' in exc.strerror:
                    changes.append({'create': 'Container already exists'})
                else:
                    ret['comment'] = exc.strerror
                    if changes:
                        ret['changes'] = changes_dict
                    return ret
        path = '/var/lib/lxc/{0}/config'.format(name)
        old_chunks = []
        if os.path.exists(path):
            old_chunks = read_conf(path, out_format='commented')
        new_cfg = _config_list(conf_tuples=old_chunks,
                                 cpu=cpu,
                                 network_profile=network_profile,
                                 nic_opts=nic_opts, bridge=bridge,
                                 cpuset=cpuset, cpushare=cpushare,
                                 memory=memory)
        if new_cfg:
            edit_conf(path, out_format='commented', lxc_config=new_cfg)
        chunks = read_conf(path, out_format='commented')
        if old_chunks != chunks:
            to_reboot = True
    if remove_seed_marker:
        run(name,
            'rm -f \'{0}\''.format(SEED_MARKER),
            python_shell=False)

    # last time to be sure any of our property is correctly applied
    cfg = _LXCConfig(name=name, network_profile=network_profile,
                     nic_opts=nic_opts, bridge=bridge,
                     gateway=gateway, autostart=autostart,
                     cpuset=cpuset, cpushare=cpushare, memory=memory)
    old_chunks = []
    if os.path.exists(cfg.path):
        old_chunks = read_conf(cfg.path, out_format='commented')
    cfg.write()
    chunks = read_conf(cfg.path, out_format='commented')
    if old_chunks != chunks:
        changes.append({'config': 'Container configuration updated'})
        to_reboot = True

    if to_reboot:
        try:
            stop(name)
        except (SaltInvocationError, CommandExecutionError) as exc:
            ret['comment'] = 'Unable to stop container: {0}'.format(exc)
            if changes:
                ret['changes'] = changes_dict
            return ret
    if not does_exist or (does_exist and state(name) != 'running'):
        try:
            start(name)
        except (SaltInvocationError, CommandExecutionError) as exc:
            ret['comment'] = 'Unable to stop container: {0}'.format(exc)
            if changes:
                ret['changes'] = changes_dict
            return ret

    # set the default user/password, only the first time
    if ret.get('result', True) and password:
        gid = '/.lxc.initial_pass'
        gids = [gid,
                '/lxc.initial_pass',
                '/.lxc.{0}.initial_pass'.format(name)]
        if not any(retcode(name,
                           'test -e "{0}"'.format(x),
                           chroot_fallback=True,
                           ignore_retcode=True) == 0
                   for x in gids):
            # think to touch the default user generated by default templates
            # which has a really unsecure passwords...
            # root is defined as a member earlier in the code
            for default_user in ['ubuntu']:
                if (
                    default_user not in users and
                    retcode(name,
                            'id {0}'.format(default_user),
                            python_shell=False,
                            chroot_fallback=True,
                            ignore_retcode=True) == 0
                ):
                    users.append(default_user)
            for user in users:
                try:
                    cret = set_password(name,
                                        users=[user],
                                        password=password,
                                        encrypted=password_encrypted)
                except (SaltInvocationError, CommandExecutionError) as exc:
                    msg = '{0}: Failed to set password'.format(
                        user) + exc.strerror
                    # only hardfail in unrecoverable situation:
                    # root cannot be setted up
                    if user == 'root':
                        ret['comment'] = msg
                        ret['result'] = False
                    else:
                        log.debug(msg)
            if ret.get('result', True):
                changes.append({'password': 'Password(s) updated'})
                if retcode(name,
                           ('sh -c \'touch "{0}"; test -e "{0}"\''
                            .format(gid)),
                           chroot_fallback=True,
                           ignore_retcode=True) != 0:
                    ret['comment'] = 'Failed to set password marker'
                    changes[-1]['password'] += '. ' + ret['comment'] + '.'
                    ret['result'] = False

    # set dns servers if any, only the first time
    if ret.get('result', True) and dnsservers:
        # retro compatibility, test also old markers
        gid = '/.lxc.initial_dns'
        gids = [gid,
                '/lxc.initial_dns',
                '/lxc.{0}.initial_dns'.format(name)]
        if not any(retcode(name,
                           'test -e "{0}"'.format(x),
                           chroot_fallback=True,
                           ignore_retcode=True) == 0
                   for x in gids):
            try:
                set_dns(name,
                        dnsservers=dnsservers,
                        searchdomains=searchdomains)
            except (SaltInvocationError, CommandExecutionError) as exc:
                ret['comment'] = 'Failed to set DNS: ' + exc.strerror
                ret['result'] = False
            else:
                changes.append({'dns': 'DNS updated'})
                if retcode(name,
                           ('sh -c \'touch "{0}"; test -e "{0}"\''
                            .format(gid)),
                           chroot_fallback=True,
                           ignore_retcode=True) != 0:
                    ret['comment'] = 'Failed to set DNS marker'
                    changes[-1]['dns'] += '. ' + ret['comment'] + '.'
                    ret['result'] = False

    # retro compatibility, test also old markers
    gid = '/.lxc.initial_seed'
    gids = [gid, '/lxc.initial_seed']
    if (
        any(retcode(name,
                    'test -e {0}'.format(x),
                    chroot_fallback=True,
                    ignore_retcode=True) == 0
            for x in gids) or not ret.get('result', True)
    ):
        pass
    elif seed or seed_cmd:
        if seed:
            try:
                result = bootstrap(
                    name, config=salt_config,
                    approve_key=approve_key,
                    pub_key=pub_key, priv_key=priv_key,
                    install=install,
                    force_install=force_install,
                    unconditional_install=unconditional_install,
                    bootstrap_delay=bootstrap_delay,
                    bootstrap_url=bootstrap_url,
                    bootstrap_shell=bootstrap_shell,
                    bootstrap_args=bootstrap_args)
            except (SaltInvocationError, CommandExecutionError) as exc:
                ret['comment'] = 'Bootstrap failed: ' + exc.strerror
                ret['result'] = False
            else:
                if not result:
                    ret['comment'] = ('Bootstrap failed, see minion log for '
                                      'more information')
                    ret['result'] = False
                else:
                    changes.append(
                        {'bootstrap': 'Container successfully bootstrapped'}
                    )
        elif seed_cmd:
            try:
                result = __salt__[seed_cmd](info(name)['rootfs'],
                                            name,
                                            salt_config)
            except (SaltInvocationError, CommandExecutionError) as exc:
                ret['comment'] = ('Bootstrap via seed_cmd \'{0}\' failed: {1}'
                                  .format(seed_cmd, exc.strerror))
                ret['result'] = False
            else:
                if not result:
                    ret['comment'] = ('Bootstrap via seed_cmd \'{0}\' failed, '
                                      'see minion log for more information '
                                      .format(seed_cmd))
                    ret['result'] = False
                else:
                    changes.append(
                        {'bootstrap': 'Container successfully bootstrapped '
                                      'using seed_cmd \'{0}\''
                                      .format(seed_cmd)}
                    )

    if ret.get('result', True) and not start_:
        try:
            stop(name)
        except (SaltInvocationError, CommandExecutionError) as exc:
            ret['comment'] = 'Unable to stop container: {0}'.format(exc)
            ret['result'] = False

    state_post = state(name)
    if state_pre != state_post:
        changes.append({'state': {'old': state_pre, 'new': state_post}})

    if ret.get('result', True):
        ret['comment'] = ('Container \'{0}\' successfully initialized'
                          .format(name))
        ret['result'] = True
    if changes:
        ret['changes'] = changes_dict
    return ret


def cloud_init(name, vm_=None, **kwargs):
    '''
    Thin wrapper to lxc.init to be used from the saltcloud lxc driver

    name
        Name of the container
        may be None and then guessed from saltcloud mapping
    `vm_`
        saltcloud mapping defaults for the vm

    CLI Example:

    .. code-block:: bash

        salt '*' lxc.cloud_init foo
    '''
    init_interface = cloud_init_interface(name, vm_, **kwargs)
    name = init_interface.pop('name', name)
    return init(name, **init_interface)


def images(dist=None):
    '''
    .. versionadded:: 2015.5.0

    List the available images for LXC's ``download`` template.

    dist : None
        Filter results to a single Linux distribution

    CLI Examples:

    .. code-block:: bash

        salt myminion lxc.images
        salt myminion lxc.images dist=centos
    '''
    out = __salt__['cmd.run_stdout'](
        'lxc-create -n __imgcheck -t download -- --list',
        ignore_retcode=True
    )
    if 'DIST' not in out:
        raise CommandExecutionError(
            'Unable to run the \'download\' template script. Is it installed?'
        )

    ret = {}
    passed_header = False
    for line in out.splitlines():
        try:
            distro, release, arch, variant, build_time = line.split()
        except ValueError:
            continue

        if not passed_header:
            if distro == 'DIST':
                passed_header = True
            continue

        dist_list = ret.setdefault(distro, [])
        dist_list.append({
            'release': release,
            'arch': arch,
            'variant': variant,
            'build_time': build_time,
        })

    if dist is not None:
        return dict([(dist, ret.get(dist, []))])
    return ret


def templates():
    '''
    .. versionadded:: 2015.5.0

    List the available LXC template scripts installed on the minion

    CLI Examples:

    .. code-block:: bash

        salt myminion lxc.templates
    '''
    try:
        template_scripts = os.listdir('/usr/share/lxc/templates')
    except OSError:
        return []
    else:
        return [x[4:] for x in template_scripts if x.startswith('lxc-')]


def create(name,
           config=None,
           profile=None,
           network_profile=None,
           nic_opts=None,
           **kwargs):
    '''
    Create a new container.

    name
        Name of the container

    config
        The config file to use for the container. Defaults to system-wide
        config (usually in /etc/lxc/lxc.conf).

    profile
        Profile to use in container creation (see
        :mod:`lxc.get_container_profile
        <salt.modules.lxc.get_container_profile>`). Values in a profile will be
        overridden by the **Container Creation Arguments** listed below.

    network_profile
        Network profile to use for container

        .. versionadded:: 2015.5.0

    **Container Creation Arguments**

    template
        The template to use. For example, ``ubuntu`` or ``fedora``. Conflicts
        with the ``image`` argument.

        .. note::

            The ``download`` template requires the following three parameters
            to be defined in ``options``:

            * **dist** - The name of the distribution
            * **release** - Release name/version
            * **arch** - Architecture of the container

            The available images can be listed using the :mod:`lxc.images
            <salt.modules.lxc.images>` function.

    options
        Template-specific options to pass to the lxc-create command. These
        correspond to the long options (ones beginning with two dashes) that
        the template script accepts. For example:

        .. code-block:: bash

            options='{"dist": "centos", "release": "6", "arch": "amd64"}'

    image
        A tar archive to use as the rootfs for the container. Conflicts with
        the ``template`` argument.

    backing
        The type of storage to use. Set to ``lvm`` to use an LVM group.
        Defaults to filesystem within /var/lib/lxc.

    fstype
        Filesystem type to use on LVM logical volume

    size : 1G
        Size of the volume to create. Only applicable if ``backing=lvm``.

    vgname : lxc
        Name of the LVM volume group in which to create the volume for this
        container. Only applicable if ``backing=lvm``.

    lvname
        Name of the LVM logical volume in which to create the volume for this
        container. Only applicable if ``backing=lvm``.
    nic_opts
        give extra opts overriding network profile values
    '''
    if exists(name):
        raise CommandExecutionError(
            'Container \'{0}\' already exists'.format(name)
        )

    # Required params for 'download' template
    download_template_deps = ('dist', 'release', 'arch')

    cmd = 'lxc-create -n {0}'.format(name)

    profile = get_container_profile(copy.deepcopy(profile))
    kw_overrides = copy.deepcopy(kwargs)

    def select(key, default=None):
        kw_overrides_match = kw_overrides.pop(key, None)
        profile_match = profile.pop(key, default)
        # Return the profile match if the the kwarg match was None, as the
        # lxc.present state will pass these kwargs set to None by default.
        if kw_overrides_match is None:
            return profile_match
        return kw_overrides_match

    tvg = select('vgname')
    vgname = tvg if tvg else __salt__['config.get']('lxc.vgname')

    # The 'template' and 'image' params conflict
    template = select('template')
    image = select('image')
    if template and image:
        raise SaltInvocationError(
            'Only one of \'template\' and \'image\' is permitted'
        )
    elif not any((template, image, profile)):
        raise SaltInvocationError(
            'At least one of \'template\', \'image\', and \'profile\' is '
            'required'
        )

    options = select('options') or {}
    backing = select('backing')
    if vgname and not backing:
        backing = 'lvm'
    lvname = select('lvname')
    fstype = select('fstype')
    size = select('size', '1G')
    if backing in ('dir', 'overlayfs', 'btrfs'):
        fstype = None
        size = None
    # some backends wont support some parameters
    if backing in ('aufs', 'dir', 'overlayfs', 'btrfs'):
        lvname = vgname = None

    if image:
        img_tar = __salt__['cp.cache_file'](image)
        template = os.path.join(
                os.path.dirname(salt.__file__),
                'templates',
                'lxc',
                'salt_tarball')
        options['imgtar'] = img_tar
    if config:
        cmd += ' -f {0}'.format(config)
    if template:
        cmd += ' -t {0}'.format(template)
    if backing:
        backing = backing.lower()
        cmd += ' -B {0}'.format(backing)
        if backing in ('lvm',):
            if lvname:
                cmd += ' --lvname {0}'.format(vgname)
            if vgname:
                cmd += ' --vgname {0}'.format(vgname)
        if backing not in ('dir', 'overlayfs'):
            if fstype:
                cmd += ' --fstype {0}'.format(fstype)
            if size:
                cmd += ' --fssize {0}'.format(size)

    if options:
        if template == 'download':
            missing_deps = [x for x in download_template_deps
                            if x not in options]
            if missing_deps:
                raise SaltInvocationError(
                    'Missing params in \'options\' dict: {0}'
                    .format(', '.join(missing_deps))
                )
        cmd += ' --'
        for key, val in six.iteritems(options):
            cmd += ' --{0} {1}'.format(key, val)

    ret = __salt__['cmd.run_all'](cmd,
                                  python_shell=False,
                                  output_loglevel='trace')
    _clear_context()
    if ret['retcode'] == 0 and exists(name):
        if network_profile:
            network_changes = apply_network_profile(name,
                                                    network_profile,
                                                    nic_opts=nic_opts)

            if network_changes:
                log.info(
                    'Network changes from applying network profile \'{0}\' '
                    'to newly-created container \'{1}\':\n{2}'
                    .format(network_profile, name, network_changes)
                )
        c_state = state(name)
        return {'result': True,
                'state': {'old': None, 'new': c_state}}
    else:
        if exists(name):
            # destroy the container if it was partially created
            cmd = 'lxc-destroy -n {0}'.format(name)
            __salt__['cmd.retcode'](cmd, python_shell=False)
        raise CommandExecutionError(
            'Container could not be created with cmd \'{0}\': {1}'
            .format(cmd, ret['stderr'])
        )


def clone(name,
          orig,
          profile=None,
          **kwargs):
    '''
    Create a new container as a clone of another container

    name
        Name of the container

    orig
        Name of the original container to be cloned

    profile
        Profile to use in container cloning (see
        :mod:`lxc.get_container_profile
        <salt.modules.lxc.get_container_profile>`). Values in a profile will be
        overridden by the **Container Cloning Arguments** listed below.

    **Container Cloning Arguments**

    snapshot
        Use Copy On Write snapshots (LVM)

    size : 1G
        Size of the volume to create. Only applicable if ``backing=lvm``.

    backing
        The type of storage to use. Set to ``lvm`` to use an LVM group.
        Defaults to filesystem within /var/lib/lxc.


    CLI Examples:

    .. code-block:: bash

        salt '*' lxc.clone myclone orig=orig_container
        salt '*' lxc.clone myclone orig=orig_container snapshot=True
    '''
    if exists(name):
        raise CommandExecutionError(
            'Container \'{0}\' already exists'.format(name)
        )

    _ensure_exists(orig)
    if state(orig) != 'stopped':
        raise CommandExecutionError(
            'Container \'{0}\' must be stopped to be cloned'.format(orig)
        )

    profile = get_container_profile(copy.deepcopy(profile))
    kw_overrides = copy.deepcopy(kwargs)

    def select(key, default=None):
        kw_overrides_match = kw_overrides.pop(key, None)
        profile_match = profile.pop(key, default)
        # let kwarg overrides be the preferred choice
        if kw_overrides_match is None:
            return profile_match
        return kw_overrides_match

    backing = select('backing')
    snapshot = select('snapshot')
    if backing in ('dir',):
        snapshot = False
    if not snapshot:
        snapshot = ''
    else:
        snapshot = '-s'

    size = select('size', '1G')
    if backing in ('dir', 'overlayfs', 'btrfs'):
        size = None

    cmd = 'lxc-clone {0} -o {1} -n {2}'.format(snapshot, orig, name)
    if backing:
        backing = backing.lower()
        cmd += ' -B {0}'.format(backing)
        if backing not in ('dir', 'overlayfs'):
            if size:
                cmd += ' --fssize {0}'.format(size)

    ret = __salt__['cmd.run_all'](cmd, python_shell=False)
    _clear_context()
    if ret['retcode'] == 0 and exists(name):
        c_state = state(name)
        return {'result': True,
                'state': {'old': None, 'new': c_state}}
    else:
        if exists(name):
            # destroy the container if it was partially created
            cmd = 'lxc-destroy -n {0}'.format(name)
            __salt__['cmd.retcode'](cmd, python_shell=False)
        raise CommandExecutionError(
            'Container could not be cloned with cmd \'{0}\': {1}'
            .format(cmd, ret['stderr'])
        )


def ls_(active=None, cache=True):
    '''
    Return a list of the containers available on the minion

    active
        If ``True``, return only active (i.e. running) containers

        .. versionadded:: 2015.5.0

    CLI Example:

    .. code-block:: bash

        salt '*' lxc.ls
        salt '*' lxc.ls active=True
    '''
    contextvar = 'lxc.ls'
    if active:
        contextvar += '.active'
    if cache and (contextvar in __context__):
        return __context__[contextvar]
    else:
        ret = []
        cmd = 'lxc-ls'
        if active:
            cmd += ' --active'
        output = __salt__['cmd.run_stdout'](cmd, python_shell=False)
        for line in output.splitlines():
            ret.extend(line.split())
        __context__[contextvar] = ret
        return ret


def list_(extra=False, limit=None):
    '''
    List containers classified by state

    extra
        Also get per-container specific info. This will change the return data.
        Instead of returning a list of containers, a dictionary of containers
        and each container's output from :mod:`lxc.info
        <salt.modules.lxc.info>`.

    limit
        Return output matching a specific state (**frozen**, **running**, or
        **stopped**).

        .. versionadded:: 2015.5.0

    CLI Examples:

    .. code-block:: bash

        salt '*' lxc.list
        salt '*' lxc.list extra=True
        salt '*' lxc.list limit=running
    '''
    ctnrs = ls_()

    if extra:
        stopped = {}
        frozen = {}
        running = {}
    else:
        stopped = []
        frozen = []
        running = []

    ret = {'running': running,
           'stopped': stopped,
           'frozen': frozen}

    for container in ctnrs:
        c_info = __salt__['cmd.run'](
            'lxc-info -n {0}'.format(container),
            python_shell=False,
            output_loglevel='debug'
        )
        c_state = None
        for line in c_info.splitlines():
            stat = line.split(':')
            if stat[0] in ('State', 'state'):
                c_state = stat[1].strip()
                break

        if not c_state or (limit is not None and c_state.lower() != limit):
            continue

        if extra:
            infos = info(container)
            method = 'update'
            value = {container: infos}
        else:
            method = 'append'
            value = container

        if c_state == 'STOPPED':
            getattr(stopped, method)(value)
            continue
        if c_state == 'FROZEN':
            getattr(frozen, method)(value)
            continue
        if c_state == 'RUNNING':
            getattr(running, method)(value)
            continue

    if limit is not None:
        return ret.get(limit, {} if extra else [])
    return ret


def _change_state(cmd, name, expected):
    pre = state(name)
    if pre == expected:
        return {'result': True,
                'state': {'old': expected, 'new': expected},
                'comment': 'Container \'{0}\' already {1}'
                           .format(name, expected)}

    if cmd == 'lxc-destroy':
        # Kill the container first
        __salt__['cmd.run']('lxc-stop -k -n {0}'.format(name),
                            python_shell=False)

    cmd = '{0} -n {1}'.format(cmd, name)
    error = __salt__['cmd.run_stderr'](cmd, python_shell=False)
    if error:
        raise CommandExecutionError(
            'Error changing state for container \'{0}\' using command '
            '\'{1}\': {2}'.format(name, cmd, error)
        )
    if expected is not None:
        # some commands do not wait, so we will
        cmd = 'lxc-wait -n {0} -s {1}'.format(name, expected.upper())
        __salt__['cmd.run'](cmd, python_shell=False, timeout=30)
    _clear_context()
    post = state(name)
    ret = {'result': post == expected,
           'state': {'old': pre, 'new': post}}
    return ret


def _ensure_exists(name):
    '''
    Raise an exception if the container does not exist
    '''
    if not exists(name):
        raise CommandExecutionError(
            'Container \'{0}\' does not exist'.format(name)
        )


def _ensure_running(name, no_start=False):
    '''
    If the container is not currently running, start it. This function returns
    the state that the container was in before changing
    '''
    _ensure_exists(name)
    pre = state(name)
    if pre == 'running':
        # This will be a no-op but running the function will give us a pretty
        # return dict.
        return start(name)
    elif pre == 'stopped':
        if no_start:
            raise CommandExecutionError(
                'Container \'{0}\' is not running'.format(name)
            )
        return start(name)
    elif pre == 'frozen':
        if no_start:
            raise CommandExecutionError(
                'Container \'{0}\' is not running'.format(name)
            )
        return unfreeze(name)


def restart(name, force=False):
    '''
    .. versionadded:: 2015.5.0

    Restart the named container. If the container was not running, the
    container will merely be started.

    name
        The name of the container

    force : False
        If ``True``, the container will be force-stopped instead of gracefully
        shut down

    CLI Example:

    .. code-block:: bash

        salt myminion lxc.restart name
    '''
    _ensure_exists(name)
    orig_state = state(name)
    if orig_state != 'stopped':
        stop(name, kill=force)
    ret = start(name)
    ret['state']['old'] = orig_state
    if orig_state != 'stopped':
        ret['restarted'] = True
    return ret


def start(name, **kwargs):
    '''
    Start the named container

    restart : False
        .. deprecated:: 2015.5.0
            Use :mod:`lxc.restart <salt.modules.lxc.restart>`

        Restart the container if it is already running

    CLI Example:

    .. code-block:: bash

        salt myminion lxc.start name
    '''
    _ensure_exists(name)
    if kwargs.get('restart', False):
        salt.utils.warn_until(
            'Boron',
            'The \'restart\' argument to \'lxc.start\' has been deprecated, '
            'please use \'lxc.restart\' instead.'
        )
        return restart(name)
    if state(name) == 'frozen':
        raise CommandExecutionError(
            'Container \'{0}\' is frozen, use lxc.unfreeze'.format(name)
        )
    return _change_state('lxc-start -d', name, 'running')


def stop(name, kill=False):
    '''
    Stop the named container

    kill : False
        Do not wait for the container to stop, kill all tasks in the container.
        Older LXC versions will stop containers like this irrespective of this
        argument.

        .. versionchanged:: 2015.5.0
            Default value changed to ``False``

    CLI Example:

    .. code-block:: bash

        salt myminion lxc.stop name
    '''
    _ensure_exists(name)
    orig_state = state(name)
    if orig_state == 'frozen' and not kill:
        # Gracefully stopping a frozen container is slower than unfreezing and
        # then stopping it (at least in my testing), so if we're not
        # force-stopping the container, unfreeze it first.
        unfreeze(name)
    cmd = 'lxc-stop'
    if kill:
        cmd += ' -k'
    ret = _change_state(cmd, name, 'stopped')
    ret['state']['old'] = orig_state
    return ret


def freeze(name, **kwargs):
    '''
    Freeze the named container

    start : False
        If ``True`` and the container is stopped, the container will be started
        before attempting to freeze.

        .. versionadded:: 2015.5.0

    CLI Example:

    .. code-block:: bash

        salt '*' lxc.freeze name
    '''
    _ensure_exists(name)
    orig_state = state(name)
    start_ = kwargs.get('start', False)
    if orig_state == 'stopped':
        if not start_:
            raise CommandExecutionError(
                'Container \'{0}\' is stopped'.format(name)
            )
        start(name)
    ret = _change_state('lxc-freeze', name, 'frozen')
    if orig_state == 'stopped' and start_:
        ret['state']['old'] = orig_state
        ret['started'] = True
    ret['state']['new'] = state(name)
    return ret


def unfreeze(name):
    '''
    Unfreeze the named container.

    CLI Example:

    .. code-block:: bash

        salt '*' lxc.unfreeze name
    '''
    _ensure_exists(name)
    if state(name) == 'stopped':
        raise CommandExecutionError(
            'Container \'{0}\' is stopped'.format(name)
        )
    return _change_state('lxc-unfreeze', name, 'running')


def destroy(name, stop=False):
    '''
    Destroy the named container.

    .. warning::

        Destroys all data associated with the container.

    stop : False
        If ``True``, the container will be destroyed even if it is
        running/frozen.

        .. versionchanged:: 2015.5.0
            Default value changed to ``False``. This more closely matches the
            behavior of ``lxc-destroy(1)``, and also makes it less likely that
            an accidental command will destroy a running container that was
            being used for important things.

    CLI Examples:

    .. code-block:: bash

        salt '*' lxc.destroy foo
        salt '*' lxc.destroy foo stop=True
    '''
    _ensure_exists(name)
    if not stop and state(name) != 'stopped':
        raise CommandExecutionError(
            'Container \'{0}\' is not stopped'.format(name)
        )
    return _change_state('lxc-destroy', name, None)

# Compatibility between LXC and nspawn
remove = destroy


def exists(name):
    '''
    Returns whether the named container exists.

    CLI Example:

    .. code-block:: bash

        salt '*' lxc.exists name
    '''

    _exists = name in ls_()
    # container may be just created but we did cached earlier the
    # lxc-ls results
    if not _exists:
        _exists = name in ls_(cache=False)
    return _exists


def state(name):
    '''
    Returns the state of a container.

    CLI Example:

    .. code-block:: bash

        salt '*' lxc.state name
    '''
    # Don't use _ensure_exists() here, it will mess with _change_state()
    try:
        return __context__['lxc.state.{0}'.format(name)]
    except KeyError:
        if not exists(name):
            __context__['lxc.state.{0}'.format(name)] = None
        else:
            cmd = 'lxc-info -n {0}'.format(name)
            ret = __salt__['cmd.run_all'](cmd, python_shell=False)
            if ret['retcode'] != 0:
                _clear_context()
                raise CommandExecutionError(
                    'Unable to get state of container \'{0}\''.format(name)
                )
            c_infos = ret['stdout'].splitlines()
            c_state = None
            for c_info in c_infos:
                stat = c_info.split(':')
                if stat[0].lower() == 'state':
                    c_state = stat[1].strip().lower()
                    break
            __context__['lxc.state.{0}'.format(name)] = c_state
    return __context__['lxc.state.{0}'.format(name)]


def get_parameter(name, parameter):
    '''
    Returns the value of a cgroup parameter for a container

    CLI Example:

    .. code-block:: bash

        salt '*' lxc.get_parameter container_name memory.limit_in_bytes
    '''
    _ensure_exists(name)
    cmd = 'lxc-cgroup -n {0} {1}'.format(name, parameter)
    ret = __salt__['cmd.run_all'](cmd, python_shell=False)
    if ret['retcode'] != 0:
        raise CommandExecutionError(
            'Unable to retrieve value for \'{0}\''.format(parameter)
        )
    return ret['stdout'].strip()


def set_parameter(name, parameter, value):
    '''
    Set the value of a cgroup parameter for a container.

    CLI Example:

    .. code-block:: bash

        salt '*' lxc.set_parameter name parameter value
    '''
    if not exists(name):
        return None

    cmd = 'lxc-cgroup -n {0} {1} {2}'.format(name, parameter, value)
    ret = __salt__['cmd.run_all'](cmd, python_shell=False)
    if ret['retcode'] != 0:
        return False
    else:
        return True


def info(name):
    '''
    Returns information about a container

    CLI Example:

    .. code-block:: bash

        salt '*' lxc.info name
    '''
    try:
        return __context__['lxc.info.{0}'.format(name)]
    except KeyError:
        _ensure_exists(name)
        try:
            conf_file = os.path.join('/var/lib/lxc', name, 'config')
        except AttributeError:
            conf_file = os.path.join('/var/lib/lxc', str(name), 'config')

        if not os.path.isfile(conf_file):
            raise CommandExecutionError(
                'LXC config file {0} does not exist'.format(conf_file)
            )

        ret = {}
        config = []
        with salt.utils.fopen(conf_file) as fp_:
            for line in fp_:
                comps = [x.strip() for x in
                        line.split('#', 1)[0].strip().split('=', 1)]
                if len(comps) == 2:
                    config.append(tuple(comps))

        ifaces = []
        current = None

        for key, val in config:
            if key == 'lxc.network.type':
                current = {'type': val}
                ifaces.append(current)
            elif not current:
                continue
            elif key.startswith('lxc.network.'):
                current[key.replace('lxc.network.', '', 1)] = val
        if ifaces:
            ret['nics'] = ifaces

        ret['rootfs'] = next(
            (x[1] for x in config if x[0] == 'lxc.rootfs'),
            None
        )
        ret['state'] = state(name)
        ret['ips'] = []
        ret['public_ips'] = []
        ret['private_ips'] = []
        ret['public_ipv4_ips'] = []
        ret['public_ipv6_ips'] = []
        ret['private_ipv4_ips'] = []
        ret['private_ipv6_ips'] = []
        ret['ipv4_ips'] = []
        ret['ipv6_ips'] = []
        ret['size'] = None
        ret['config'] = conf_file

        if ret['state'] == 'running':
            try:
                limit = int(get_parameter(name, 'memory.limit_in_bytes'))
            except (CommandExecutionError, TypeError, ValueError):
                limit = 0
            try:
                usage = int(get_parameter(name, 'memory.usage_in_bytes'))
            except (CommandExecutionError, TypeError, ValueError):
                usage = 0
            free = limit - usage
            ret['memory_limit'] = limit
            ret['memory_free'] = free
            size = run_stdout(name, 'df /', python_shell=False)
            # The size is the 2nd column of the last line
            ret['size'] = size.splitlines()[-1].split()[1]

            # First try iproute2
            ip_cmd = run_all(name, 'ip link show', python_shell=False)
            if ip_cmd['retcode'] == 0:
                ip_data = ip_cmd['stdout']
                ip_cmd = run_all(name, 'ip addr show', python_shell=False)
                ip_data += '\n' + ip_cmd['stdout']
                ip_data = salt.utils.network._interfaces_ip(ip_data)
            else:
                # That didn't work, try ifconfig
                ip_cmd = run_all(name, 'ifconfig', python_shell=False)
                if ip_cmd['retcode'] == 0:
                    ip_data = \
                        salt.utils.network._interfaces_ifconfig(
                            ip_cmd['stdout'])
                else:
                    # Neither was successful, give up
                    log.warning(
                        'Unable to run ip or ifconfig in container \'{0}\''
                        .format(name)
                    )
                    ip_data = {}

            ret['ipv4_ips'] = salt.utils.network.ip_addrs(
                include_loopback=True,
                interface_data=ip_data
            )
            ret['ipv6_ips'] = salt.utils.network.ip_addrs6(
                include_loopback=True,
                interface_data=ip_data
            )
            ret['ips'] = ret['ipv4_ips'] + ret['ipv6_ips']
            for address in ret['ipv4_ips']:
                if address == '127.0.0.1':
                    ret['private_ips'].append(address)
                    ret['private_ipv4_ips'].append(address)
                elif salt.utils.cloud.is_public_ip(address):
                    ret['public_ips'].append(address)
                    ret['public_ipv4_ips'].append(address)
                else:
                    ret['private_ips'].append(address)
                    ret['private_ipv4_ips'].append(address)
            for address in ret['ipv6_ips']:
                if address == '::1' or address.startswith('fe80'):
                    ret['private_ips'].append(address)
                    ret['private_ipv6_ips'].append(address)
                else:
                    ret['public_ips'].append(address)
                    ret['public_ipv6_ips'].append(address)

        for key in [x for x in ret if x == 'ips' or x.endswith('ips')]:
            ret[key].sort(key=_ip_sort)
        __context__['lxc.info.{0}'.format(name)] = ret
    return __context__['lxc.info.{0}'.format(name)]


def set_password(name, users, password, encrypted=True):
    '''
    .. versionchanged:: 2015.5.0
        Function renamed from ``set_pass`` to ``set_password``. Additionally,
        this function now supports (and defaults to using) a password hash
        instead of a plaintext password.

    Set the password of one or more system users inside containers


    users
        Comma-separated list (or python list) of users to change password

    password
        Password to set for the specified user(s)

    encrypted : True
        If true, ``password`` must be a password hash. Set to ``False`` to set
        a plaintext password (not recommended).

        .. versionadded:: 2015.5.0

    CLI Example:

    .. code-block:: bash

        salt '*' lxc.set_pass container-name root '$6$uJ2uAyLU$KoI67t8As/0fXtJOPcHKGXmUpcoYUcVR2K6x93walnShTCQvjRwq25yIkiCBOqgbfdKQSFnAo28/ek6716vEV1'
        salt '*' lxc.set_pass container-name root foo encrypted=False

    '''
    def _bad_user_input():
        raise SaltInvocationError('Invalid input for \'users\' parameter')

    if not isinstance(users, list):
        try:
            users = users.split(',')
        except AttributeError:
            _bad_user_input()
    if not users:
        _bad_user_input()

    failed_users = []
    for user in users:
        result = retcode(name,
                         'chpasswd{0}'.format(' -e' if encrypted else ''),
                         stdin=':'.join((user, password)),
                         python_shell=False,
                         chroot_fallback=True,
                         output_loglevel='quiet')
        if result != 0:
            failed_users.append(user)
    if failed_users:
        raise CommandExecutionError(
            'Password change failed for the following user(s): {0}'
            .format(', '.join(failed_users))
        )
    return True

set_pass = set_password


def update_lxc_conf(name, lxc_conf, lxc_conf_unset):
    '''
    Edit LXC configuration options

    CLI Example:

    .. code-block:: bash

        salt myminion lxc.update_lxc_conf ubuntu \\
                lxc_conf="[{'network.ipv4.ip':'10.0.3.5'}]" \\
                lxc_conf_unset="['lxc.utsname']"

    '''
    _ensure_exists(name)
    lxc_conf_p = '/var/lib/lxc/{0}/config'.format(name)
    if not os.path.exists(lxc_conf_p):
        raise SaltInvocationError(
            'Configuration file {0} does not exist'.format(lxc_conf_p)
        )

    changes = {'edited': [], 'added': [], 'removed': []}
    ret = {'changes': changes, 'result': True, 'comment': ''}

    # do not use salt.utils.fopen !
    with open(lxc_conf_p, 'r') as fic:
        filtered_lxc_conf = []
        for row in lxc_conf:
            if not row:
                continue
            for conf in row:
                filtered_lxc_conf.append((conf.strip(),
                                          row[conf].strip()))
        ret['comment'] = 'lxc.conf is up to date'
        lines = []
        orig_config = fic.read()
        for line in orig_config.splitlines():
            if line.startswith('#') or not line.strip():
                lines.append([line, ''])
            else:
                line = line.split('=')
                index = line.pop(0)
                val = (index.strip(), '='.join(line).strip())
                if val not in lines:
                    lines.append(val)
        for key, item in filtered_lxc_conf:
            matched = False
            for idx, line in enumerate(lines[:]):
                if line[0] == key:
                    matched = True
                    lines[idx] = (key, item)
                    if '='.join(line[1:]).strip() != item.strip():
                        changes['edited'].append(
                            ({line[0]: line[1:]}, {key: item}))
                        break
            if not matched:
                if not (key, item) in lines:
                    lines.append((key, item))
                changes['added'].append({key: item})
        dest_lxc_conf = []
        # filter unset
        if lxc_conf_unset:
            for line in lines:
                for opt in lxc_conf_unset:
                    if (
                        not line[0].startswith(opt)
                        and line not in dest_lxc_conf
                    ):
                        dest_lxc_conf.append(line)
                    else:
                        changes['removed'].append(opt)
        else:
            dest_lxc_conf = lines
        conf = ''
        for key, val in dest_lxc_conf:
            if not val:
                conf += '{0}\n'.format(key)
            else:
                conf += '{0} = {1}\n'.format(key.strip(), val.strip())
        conf_changed = conf != orig_config
        chrono = datetime.datetime.now().strftime('%Y-%m-%d_%H-%M-%S')
        if conf_changed:
            # DO NOT USE salt.utils.fopen here, i got (kiorky)
            # problems with lxc configs which were wiped !
            with open('{0}.{1}'.format(lxc_conf_p, chrono), 'w') as wfic:
                wfic.write(conf)
            with open(lxc_conf_p, 'w') as wfic:
                wfic.write(conf)
            ret['comment'] = 'Updated'
            ret['result'] = True

    if not any(changes[x] for x in changes):
        # Ensure an empty changes dict if nothing was modified
        ret['changes'] = {}
    return ret


def set_dns(name, dnsservers=None, searchdomains=None):
    '''
    .. versionchanged:: 2015.5.0
        The ``dnsservers`` and ``searchdomains`` parameters can now be passed
        as a comma-separated list.

    Update /etc/resolv.conf

    CLI Example:

    .. code-block:: bash

        salt myminion lxc.set_dns ubuntu "['8.8.8.8', '4.4.4.4']"

    '''
    if dnsservers is None:
        dnsservers = ['8.8.8.8', '4.4.4.4']
    elif not isinstance(dnsservers, list):
        try:
            dnsservers = dnsservers.split(',')
        except AttributeError:
            raise SaltInvocationError(
                'Invalid input for \'dnsservers\' parameter'
            )
    if searchdomains is None:
        searchdomains = []
    elif not isinstance(searchdomains, list):
        try:
            searchdomains = searchdomains.split(',')
        except AttributeError:
            raise SaltInvocationError(
                'Invalid input for \'searchdomains\' parameter'
            )
    dns = ['nameserver {0}'.format(x) for x in dnsservers]
    dns.extend(['search {0}'.format(x) for x in searchdomains])
    dns = '\n'.join(dns) + '\n'
    # we may be using resolvconf in the container
    # We need to handle that case with care:
    #  - we create the resolv.conf runtime directory (the
    #   linked directory) as anyway it will be shadowed when the real
    #   runned tmpfs mountpoint will be mounted.
    #   ( /etc/resolv.conf -> ../run/resolvconf/resolv.conf)
    #   Indeed, it can save us in any other case (running, eg, in a
    #   bare chroot when repairing or preparing the container for
    #   operation.
    #  - We also teach resolvconf to use the aforementioned dns.
    #  - We finally also set /etc/resolv.conf in all cases
    rstr = __salt__['test.rand_str']()
    # no tmp here, apparmor wont let us execute !
    script = '/sbin/{0}_dns.sh'.format(rstr)
    DNS_SCRIPT = "\n".join([
        # 'set -x',
        '#!/usr/bin/env bash',
        'if [ -h /etc/resolv.conf ];then',
        ' if [ "x$(readlink /etc/resolv.conf)"'
        ' = "x../run/resolvconf/resolv.conf" ];then',
        '  if [ ! -d /run/resolvconf/ ];then',
        '   mkdir -p /run/resolvconf',
        '  fi',
        '  cat > /etc/resolvconf/resolv.conf.d/head <<EOF',
        dns,
        'EOF',
        '',
        ' fi',
        'fi',
        'cat > /etc/resolv.conf <<EOF',
        dns,
        'EOF',
        ''])
    result = run_all(
        name, 'tee {0}'.format(script), stdin=DNS_SCRIPT, python_shell=True)
    if result['retcode'] == 0:
        result = run_all(
            name, 'sh -c "chmod +x {0};{0}"'.format(script), python_shell=True)
    # blindly delete the setter file
    run_all(name,
            'if [ -f "{0}" ];then rm -f "{0}";fi'.format(script),
            python_shell=True)
    if result['retcode'] != 0:
        error = ('Unable to write to /etc/resolv.conf in container \'{0}\''
                 .format(name))
        if result['stderr']:
            error += ': {0}'.format(result['stderr'])
        raise CommandExecutionError(error)
    return True


<<<<<<< HEAD
=======
def running_systemd(name, cache=True):
    '''
    Determine if systemD is running


    CLI Example:

    .. code-block:: bash

        salt '*' lxc.running_systemd ubuntu

    '''
    k = 'lxc.systemd.test.{0}'.format(name)
    ret = __context__.get(k, None)
    if ret is None or not cache:
        rstr = __salt__['test.rand_str']()
        # no tmp here, apparmor wont let us execute !
        script = '/sbin/{0}_testsystemd.sh'.format(rstr)
        # ubuntu already had since trusty some bits of systemd but was
        # still using upstart ...
        # we need to be a bit more careful that just testing that systemd
        # is present
        _script = textwrap.dedent(
            '''\
            #!/usr/bin/env bash
            set -x
            if ! which systemctl 1>/dev/nulll 2>/dev/null;then exit 2;fi
            for i in \\
                /run/systemd/journal/dev-log\\
                /run/systemd/journal/flushed\\
                /run/systemd/journal/kernel-seqnum\\
                /run/systemd/journal/socket\\
                /run/systemd/journal/stdout\\
                /var/run/systemd/journal/dev-log\\
                /var/run/systemd/journal/flushed\\
                /var/run/systemd/journal/kernel-seqnum\\
                /var/run/systemd/journal/socket\\
                /var/run/systemd/journal/stdout\\
            ;do\\
                if test -e ${i};then exit 0;fi
            done
            if test -d /var/systemd/system;then exit 0;fi
            exit 2
            ''')
        result = run_all(
            name, 'tee {0}'.format(script), stdin=_script, python_shell=True)
        if result['retcode'] == 0:
            result = run_all(name,
                             'sh -c "chmod +x {0};{0}"'''.format(script),
                             python_shell=True)
        else:
            raise CommandExecutionError(
                'lxc {0} failed to copy initd tester'.format(name))
        run_all(name,
                'sh -c \'if [ -f "{0}" ];then rm -f "{0}";fi\''
                ''.format(script),
                ignore_retcode=True,
                python_shell=True)
        if result['retcode'] != 0:
            error = ('Unable to determine if the container \'{0}\''
                     ' was running systemd, assmuming it is not.'
                     ''.format(name))
            if result['stderr']:
                error += ': {0}'.format(result['stderr'])
        # only cache result if we got a known exit code
        if result['retcode'] in (0, 2):
            __context__[k] = ret = not result['retcode']
    return ret


def systemd_running_state(name):
    '''
    Get the operational state of a systemd based container

    CLI Example:

    .. code-block:: bash

        salt myminion lxc.systemd_running_state ubuntu

    '''
    try:
        ret = run_all(name,
                      'systemctl is-system-running',
                     ignore_retcode=True)['stdout']
    except CommandExecutionError:
        ret = ''
    return ret


def test_sd_started_state(name):

    '''
    Test if a systemd container is fully started

    CLI Example:

    .. code-block:: bash

        salt myminion lxc.test_sd_started_state ubuntu

    '''
    qstate = systemd_running_state(name)
    if qstate in ('initializing', 'starting'):
        return False
    elif qstate == '':
        return None
    else:
        return True


def test_bare_started_state(name):
    '''
    Test if a non systemd container is fully started
    For now, it consists only to test if the container is attachable

    CLI Example:

    .. code-block:: bash

        salt myminion lxc.test_bare_started_state ubuntu

    '''
    try:
        ret = run_all(name, 'ls', ignore_retcode=True)['retcode'] == 0
    except (CommandExecutionError,):
        ret = None
    return ret


def wait_started(name, timeout=300):
    '''
    Check that the system has fully inited

    This is actually very important for systemD based containers

    see https://github.com/saltstack/salt/issues/23847


    CLI Example:

    .. code-block:: bash

        salt myminion lxc.wait_started ubuntu

    '''
    if not exists(name):
        raise CommandExecutionError(
            'Container {0} does does exists'.format(name))
    if not state(name) == 'running':
        raise CommandExecutionError(
            'Container {0} is not running'.format(name))
    ret = False
    if running_systemd(name):
        test_started = test_sd_started_state
        logger = log.error
    else:
        test_started = test_bare_started_state
        logger = log.debug
    now = time.time()
    expire = now + timeout
    now = time.time()
    started = test_started(name)
    while time.time() < expire and not started:
        time.sleep(0.3)
        started = test_started(name)
    if started is None:
        logger(
            'Assuming {0} is started, although we failed to detect that'
            ' is fully started correctly'.format(name))
        ret = True
    else:
        ret = started
    return ret


>>>>>>> 5bdbf0af
def _needs_install(name):
    ret = 0
    has_minion = retcode(name,
                         'which salt-minion',
                         ignore_retcode=True)
    # we assume that installing is when no minion is running
    # but testing the executable presence is not enougth for custom
    # installs where the bootstrap can do much more than installing
    # the bare salt binaries.
    if has_minion:
        processes = run_stdout(name, 'ps aux')
        if 'salt-minion' not in processes:
            ret = 1
        else:
            retcode(name, 'salt-call --local service.stop salt-minion')
    else:
        ret = 1
    return ret


def bootstrap(name,
              config=None,
              approve_key=True,
              install=True,
              pub_key=None,
              priv_key=None,
              bootstrap_url=None,
              force_install=False,
              unconditional_install=False,
              bootstrap_delay=None,
              bootstrap_args=None,
              bootstrap_shell=None):
    '''
    Install and configure salt in a container.

    config
        Minion configuration options. By default, the ``master`` option is set
        to the target host's master.

    approve_key
        Request a pre-approval of the generated minion key. Requires
        that the salt-master be configured to either auto-accept all keys or
        expect a signing request from the target host. Default: ``True``

    pub_key
        Explicit public key to pressed the minion with (optional).
        This can be either a filepath or a string representing the key

    priv_key
        Explicit private key to pressed the minion with (optional).
        This can be either a filepath or a string representing the key

    bootstrap_delay
        Delay in seconds between end of container creation and bootstrapping.
        Useful when waiting for container to obtain a DHCP lease.

        .. versionadded:: 2015.5.0

    bootstrap_url
        url, content or filepath to the salt bootstrap script

    bootstrap_args
        salt bootstrap script arguments

    bootstrap_shell
        shell to execute the script into

    install
        Whether to attempt a full installation of salt-minion if needed.

    force_install
        Force installation even if salt-minion is detected,
        this is the way to run vendor bootstrap scripts even
        if a salt minion is already present in the container

    unconditional_install
        Run the script even if the container seems seeded

    CLI Examples:

    .. code-block:: bash

        salt 'minion' lxc.bootstrap container_name [config=config_data] \\
                [approve_key=(True|False)] [install=(True|False)]

    '''
    wait_started(name)
    if bootstrap_delay is not None:
        try:
            time.sleep(bootstrap_delay)
        except TypeError:
            # Bad input, but assume since a value was passed that
            # a delay was desired, and sleep for 5 seconds
            time.sleep(5)

    c_info = info(name)
    if not c_info:
        return None

    # default set here as we cannot set them
    # in def as it can come from a chain of procedures.
    if bootstrap_args:
        # custom bootstrap args can be totally customized, and user could
        # have inserted the placeholder for the config directory.
        # For example, some salt bootstrap script do not use at all -c
        if '{0}' not in bootstrap_args:
            bootstrap_args += ' -c {0}'
    else:
        bootstrap_args = '-c {0}'
    if not bootstrap_shell:
        bootstrap_shell = 'sh'

    orig_state = _ensure_running(name)
    if not orig_state:
        return orig_state
    if not force_install:
        needs_install = _needs_install(name)
    else:
        needs_install = True
    seeded = retcode(name,
                     'test -e \'{0}\''.format(SEED_MARKER),
                     chroot_fallback=True,
                     ignore_retcode=True) == 0
    tmp = tempfile.mkdtemp()
    if seeded and not unconditional_install:
        ret = True
    else:
        ret = False
        cfg_files = __salt__['seed.mkconfig'](
            config, tmp=tmp, id_=name, approve_key=approve_key,
            pub_key=pub_key, priv_key=priv_key)
        if needs_install or force_install or unconditional_install:
            if install:
                rstr = __salt__['test.rand_str']()
                configdir = '/tmp/.c_{0}'.format(rstr)
                run(name,
                    'install -m 0700 -d {0}'.format(configdir),
                    python_shell=False)
                bs_ = __salt__['config.gather_bootstrap_script'](
                    bootstrap=bootstrap_url)
                dest_dir = os.path.join('/tmp', rstr)
                for cmd in [
                    'mkdir -p {0}'.format(dest_dir),
                    'chmod 700 {0}'.format(dest_dir),
                ]:
                    if run_stdout(name, cmd):
                        log.error(
                            ('tmpdir {0} creation'
                             ' failed ({1}').format(dest_dir, cmd))
                        return False
                copy_to(name,
                        bs_,
                        '{0}/bootstrap.sh'.format(dest_dir))
                copy_to(name, cfg_files['config'],
                        os.path.join(configdir, 'minion'))
                copy_to(name, cfg_files['privkey'],
                        os.path.join(configdir, 'minion.pem'))
                copy_to(name, cfg_files['pubkey'],
                        os.path.join(configdir, 'minion.pub'))
                bootstrap_args = bootstrap_args.format(configdir)
                cmd = ('{0} {2}/bootstrap.sh {1}'
                       .format(bootstrap_shell,
                               bootstrap_args.replace("'", "''"),
                               dest_dir))
                # log ASAP the forged bootstrap command which can be wrapped
                # out of the output in case of unexpected problem
                log.info('Running {0} in LXC container \'{1}\''
                         .format(cmd, name))
                ret = retcode(name, cmd, output_loglevel='info',
                                  use_vt=True) == 0
            else:
                ret = False
        else:
            minion_config = salt.config.minion_config(cfg_files['config'])
            pki_dir = minion_config['pki_dir']
            copy_to(name, cfg_files['config'], '/etc/salt/minion')
            copy_to(name,
                    cfg_files['privkey'],
                    os.path.join(pki_dir, 'minion.pem'))
            copy_to(name,
                    cfg_files['pubkey'],
                    os.path.join(pki_dir, 'minion.pub'))
            run(name,
                'salt-call --local service.enable salt-minion',
                python_shell=False)
            ret = True
        shutil.rmtree(tmp)
        if orig_state == 'stopped':
            stop(name)
        elif orig_state == 'frozen':
            freeze(name)
        # mark seeded upon successful install
        if ret:
            run(name,
                    'touch \'{0}\''.format(SEED_MARKER),
                    python_shell=False)
    return ret


def attachable(name):
    '''
    Return True if the named container can be attached to via the lxc-attach
    command

    CLI Example:

    .. code-block:: bash

        salt 'minion' lxc.attachable ubuntu
    '''
    try:
        return __context__['lxc.attachable']
    except KeyError:
        _ensure_exists(name)
        # Can't use run() here because it uses attachable() and would
        # endlessly recurse, resulting in a traceback
        log.debug('Checking if LXC container {0} is attachable'.format(name))
        cmd = 'lxc-attach --clear-env -n {0} -- /usr/bin/env'.format(name)
        result = __salt__['cmd.retcode'](cmd,
                                         python_shell=False,
                                         output_loglevel='quiet',
                                         ignore_retcode=True) == 0
        __context__['lxc.attachable'] = result
    return __context__['lxc.attachable']


def _run(name,
         cmd,
         output=None,
         no_start=False,
         preserve_state=True,
         stdin=None,
         python_shell=True,
         output_loglevel='debug',
         use_vt=False,
         ignore_retcode=False,
         chroot_fallback=None,
         keep_env='http_proxy,https_proxy,no_proxy'):
    '''
    Common logic for lxc.run functions
    '''
    orig_state = state(name)
    try:
        if attachable(name):
            ret = __salt__['container_resource.run'](
                name,
                cmd,
                container_type=__virtualname__,
                exec_driver=EXEC_DRIVER,
                output=output,
                no_start=no_start,
                stdin=stdin,
                python_shell=python_shell,
                output_loglevel=output_loglevel,
                ignore_retcode=ignore_retcode,
                use_vt=use_vt,
                keep_env=keep_env)
        else:
            if not chroot_fallback:
                raise CommandExecutionError(
                    '{0} is not attachable.'.format(name))
            rootfs = info(name).get('rootfs')
            # Set context var to make cmd.run_chroot run cmd.run instead of
            # cmd.run_all.
            __context__['cmd.run_chroot.func'] = __salt__['cmd.run']
            ret = __salt__['cmd.run_chroot'](rootfs,
                                             cmd,
                                             stdin=stdin,
                                             python_shell=python_shell,
                                             output_loglevel=output_loglevel,
                                             ignore_retcode=ignore_retcode)
    except Exception:
        raise
    finally:
        # Make sure we honor preserve_state, even if there was an exception
        new_state = state(name)
        if preserve_state:
            if orig_state == 'stopped' and new_state != 'stopped':
                stop(name)
            elif orig_state == 'frozen' and new_state != 'frozen':
                freeze(name, start=True)

    if output in (None, 'all'):
        return ret
    else:
        return ret[output]


def run_cmd(name,
            cmd,
            no_start=False,
            preserve_state=True,
            stdin=None,
            stdout=True,
            stderr=False,
            python_shell=True,
            output_loglevel='debug',
            use_vt=False,
            ignore_retcode=False,
            chroot_fallback=False,
            keep_env='http_proxy,https_proxy,no_proxy'):
    '''
    .. deprecated:: 2015.5.0
        Use :mod:`lxc.run <salt.modules.lxc.run>` instead
    '''
    salt.utils.warn_until(
        'Boron',
        'lxc.run_cmd has been deprecated, please use one of the lxc.run '
        'functions (or lxc.retcode). See the documentation for more '
        'information.'
    )
    if stdout and stderr:
        output = 'all'
    elif stdout:
        output = 'stdout'
    elif stderr:
        output = 'stderr'
    else:
        output = 'retcode'
    return _run(name,
                cmd,
                output=output,
                no_start=no_start,
                preserve_state=preserve_state,
                stdin=stdin,
                python_shell=python_shell,
                output_loglevel=output_loglevel,
                use_vt=use_vt,
                ignore_retcode=ignore_retcode,
                keep_env=keep_env)


def run(name,
        cmd,
        no_start=False,
        preserve_state=True,
        stdin=None,
        python_shell=True,
        output_loglevel='debug',
        use_vt=False,
        ignore_retcode=False,
        chroot_fallback=False,
        keep_env='http_proxy,https_proxy,no_proxy'):
    '''
    .. versionadded:: 2015.5.0

    Run :mod:`cmd.run <salt.modules.cmdmod.run>` within a container

    .. warning::

        Many shell builtins do not work, failing with stderr similar to the
        following:

        .. code-block:: bash

            lxc_container: No such file or directory - failed to exec 'command'

        The same error will be displayed in stderr if the command being run
        does not exist. If no output is returned using this function, try using
        :mod:`lxc.run_stderr <salt.modules.lxc.run_stderr>` or
        :mod:`lxc.run_all <salt.modules.lxc.run_all>`.

    name
        Name of the container in which to run the command

    cmd
        Command to run

    no_start : False
        If the container is not running, don't start it

    preserve_state : True
        After running the command, return the container to its previous state

    stdin : None
        Standard input to be used for the command

    output_loglevel : debug
        Level at which to log the output from the command. Set to ``quiet`` to
        suppress logging.

    use_vt : False
        Use SaltStack's utils.vt to stream output to console. Assumes
        ``output=all``.

    chroot_fallback
        if the container is not running, try to run the command using chroot
        default: false

    keep_env : http_proxy,https_proxy,no_proxy
        A list of env vars to preserve. May be passed as commma-delimited list.


    CLI Example:

    .. code-block:: bash

        salt myminion lxc.run mycontainer 'ifconfig -a'
    '''
    return _run(name,
                cmd,
                output=None,
                no_start=no_start,
                preserve_state=preserve_state,
                stdin=stdin,
                python_shell=python_shell,
                output_loglevel=output_loglevel,
                use_vt=use_vt,
                ignore_retcode=ignore_retcode,
                chroot_fallback=chroot_fallback,
                keep_env=keep_env)


def run_stdout(name,
               cmd,
               no_start=False,
               preserve_state=True,
               stdin=None,
               python_shell=True,
               output_loglevel='debug',
               use_vt=False,
               ignore_retcode=False,
               chroot_fallback=False,
               keep_env='http_proxy,https_proxy,no_proxy'):
    '''
    .. versionadded:: 2015.5.0

    Run :mod:`cmd.run_stdout <salt.modules.cmdmod.run_stdout>` within a container

    .. warning::

        Many shell builtins do not work, failing with stderr similar to the
        following:

        .. code-block:: bash

            lxc_container: No such file or directory - failed to exec 'command'

        The same error will be displayed in stderr if the command being run
        does not exist. If no output is returned using this function, try using
        :mod:`lxc.run_stderr <salt.modules.lxc.run_stderr>` or
        :mod:`lxc.run_all <salt.modules.lxc.run_all>`.

    name
        Name of the container in which to run the command

    cmd
        Command to run

    no_start : False
        If the container is not running, don't start it

    preserve_state : True
        After running the command, return the container to its previous state

    stdin : None
        Standard input to be used for the command

    output_loglevel : debug
        Level at which to log the output from the command. Set to ``quiet`` to
        suppress logging.

    use_vt : False
        Use SaltStack's utils.vt to stream output to console
        ``output=all``.

    keep_env : http_proxy,https_proxy,no_proxy
        A list of env vars to preserve. May be passed as commma-delimited list.

    chroot_fallback
        if the container is not running, try to run the command using chroot
        default: false


    CLI Example:

    .. code-block:: bash

        salt myminion lxc.run_stdout mycontainer 'ifconfig -a'
    '''
    return _run(name,
                cmd,
                output='stdout',
                no_start=no_start,
                preserve_state=preserve_state,
                stdin=stdin,
                python_shell=python_shell,
                output_loglevel=output_loglevel,
                use_vt=use_vt,
                ignore_retcode=ignore_retcode,
                chroot_fallback=chroot_fallback,
                keep_env=keep_env)


def run_stderr(name,
               cmd,
               no_start=False,
               preserve_state=True,
               stdin=None,
               python_shell=True,
               output_loglevel='debug',
               use_vt=False,
               ignore_retcode=False,
               chroot_fallback=False,
               keep_env='http_proxy,https_proxy,no_proxy'):
    '''
    .. versionadded:: 2015.5.0

    Run :mod:`cmd.run_stderr <salt.modules.cmdmod.run_stderr>` within a container

    .. warning::

        Many shell builtins do not work, failing with stderr similar to the
        following:

        .. code-block:: bash

            lxc_container: No such file or directory - failed to exec 'command'

        The same error will be displayed if the command being run does not
        exist.

    name
        Name of the container in which to run the command

    cmd
        Command to run

    no_start : False
        If the container is not running, don't start it

    preserve_state : True
        After running the command, return the container to its previous state

    stdin : None
        Standard input to be used for the command

    output_loglevel : debug
        Level at which to log the output from the command. Set to ``quiet`` to
        suppress logging.

    use_vt : False
        Use SaltStack's utils.vt to stream output to console
        ``output=all``.

    keep_env : http_proxy,https_proxy,no_proxy
        A list of env vars to preserve. May be passed as commma-delimited list.

    chroot_fallback
        if the container is not running, try to run the command using chroot
        default: false


    CLI Example:

    .. code-block:: bash

        salt myminion lxc.run_stderr mycontainer 'ip addr show'
    '''
    return _run(name,
                cmd,
                output='stderr',
                no_start=no_start,
                preserve_state=preserve_state,
                stdin=stdin,
                python_shell=python_shell,
                output_loglevel=output_loglevel,
                use_vt=use_vt,
                ignore_retcode=ignore_retcode,
                chroot_fallback=chroot_fallback,
                keep_env=keep_env)


def retcode(name,
                cmd,
                no_start=False,
                preserve_state=True,
                stdin=None,
                python_shell=True,
                output_loglevel='debug',
                use_vt=False,
                ignore_retcode=False,
                chroot_fallback=False,
                keep_env='http_proxy,https_proxy,no_proxy'):
    '''
    .. versionadded:: 2015.5.0

    Run :mod:`cmd.retcode <salt.modules.cmdmod.retcode>` within a container

    .. warning::

        Many shell builtins do not work, failing with stderr similar to the
        following:

        .. code-block:: bash

            lxc_container: No such file or directory - failed to exec 'command'

        The same error will be displayed in stderr if the command being run
        does not exist. If the retcode is nonzero and not what was expected,
        try using :mod:`lxc.run_stderr <salt.modules.lxc.run_stderr>`
        or :mod:`lxc.run_all <salt.modules.lxc.run_all>`.

    name
        Name of the container in which to run the command

    cmd
        Command to run

    no_start : False
        If the container is not running, don't start it

    preserve_state : True
        After running the command, return the container to its previous state

    stdin : None
        Standard input to be used for the command

    output_loglevel : debug
        Level at which to log the output from the command. Set to ``quiet`` to
        suppress logging.

    use_vt : False
        Use SaltStack's utils.vt to stream output to console
        ``output=all``.

    keep_env : http_proxy,https_proxy,no_proxy
        A list of env vars to preserve. May be passed as commma-delimited list.

    chroot_fallback
        if the container is not running, try to run the command using chroot
        default: false


    CLI Example:

    .. code-block:: bash

        salt myminion lxc.retcode mycontainer 'ip addr show'
    '''
    return _run(name,
                cmd,
                output='retcode',
                no_start=no_start,
                preserve_state=preserve_state,
                stdin=stdin,
                python_shell=python_shell,
                output_loglevel=output_loglevel,
                use_vt=use_vt,
                ignore_retcode=ignore_retcode,
                chroot_fallback=chroot_fallback,
                keep_env=keep_env)


def run_all(name,
            cmd,
            no_start=False,
            preserve_state=True,
            stdin=None,
            python_shell=True,
            output_loglevel='debug',
            use_vt=False,
            ignore_retcode=False,
            chroot_fallback=False,
            keep_env='http_proxy,https_proxy,no_proxy'):
    '''
    .. versionadded:: 2015.5.0

    Run :mod:`cmd.run_all <salt.modules.cmdmod.run_all>` within a container

    .. note::

        While the command is run within the container, it is initiated from the
        host. Therefore, the PID in the return dict is from the host, not from
        the container.

    .. warning::

        Many shell builtins do not work, failing with stderr similar to the
        following:

        .. code-block:: bash

            lxc_container: No such file or directory - failed to exec 'command'

        The same error will be displayed in stderr if the command being run
        does not exist.

    name
        Name of the container in which to run the command

    cmd
        Command to run

    no_start : False
        If the container is not running, don't start it

    preserve_state : True
        After running the command, return the container to its previous state

    stdin : None
        Standard input to be used for the command

    output_loglevel : debug
        Level at which to log the output from the command. Set to ``quiet`` to
        suppress logging.

    use_vt : False
        Use SaltStack's utils.vt to stream output to console
        ``output=all``.

    keep_env : http_proxy,https_proxy,no_proxy
        A list of env vars to preserve. May be passed as commma-delimited list.

    chroot_fallback
        if the container is not running, try to run the command using chroot
        default: false


    CLI Example:

    .. code-block:: bash

        salt myminion lxc.run_all mycontainer 'ip addr show'
    '''
    return _run(name,
                cmd,
                output='all',
                no_start=no_start,
                preserve_state=preserve_state,
                stdin=stdin,
                python_shell=python_shell,
                output_loglevel=output_loglevel,
                use_vt=use_vt,
                ignore_retcode=ignore_retcode,
                chroot_fallback=chroot_fallback,
                keep_env=keep_env)


def _get_md5(name, path):
    '''
    Get the MD5 checksum of a file from a container
    '''
    output = run_stdout(name, 'md5sum "{0}"'.format(path),
                        chroot_fallback=True,
                        ignore_retcode=True)
    try:
        return output.split()[0]
    except IndexError:
        # Destination file does not exist or could not be accessed
        return None


def copy_to(name, source, dest, overwrite=False, makedirs=False):
    '''
    .. versionchanged:: Beryllium
        Function renamed from ``lxc.cp`` to ``lxc.copy_to`` for consistency
        with other container types. ``lxc.cp`` will continue to work, however.
        For versions 2015.2.x and earlier, use ``lxc.cp``.

    Copy a file or directory from the host into a container

    name
        Container name

    source
        File to be copied to the container

    dest
        Destination on the container. Must be an absolute path.

        .. versionchanged:: 2015.5.0
            If the destination is a directory, the file will be copied into
            that directory.

    overwrite : False
        Unless this option is set to ``True``, then if a file exists at the
        location specified by the ``dest`` argument, an error will be raised.

        .. versionadded:: Beryllium

    makedirs : False

        Create the parent directory on the container if it does not already
        exist.

        .. versionadded:: 2015.5.0

    CLI Example:

    .. code-block:: bash

        salt 'minion' lxc.copy_to /tmp/foo /root/foo
        salt 'minion' lxc.cp /tmp/foo /root/foo
    '''
    _ensure_running(name, no_start=True)
    return __salt__['container_resource.copy_to'](
        name,
        source,
        dest,
        container_type=__virtualname__,
        exec_driver=EXEC_DRIVER,
        overwrite=overwrite,
        makedirs=makedirs)

cp = copy_to


def read_conf(conf_file, out_format='simple'):
    '''
    Read in an LXC configuration file. By default returns a simple, unsorted
    dict, but can also return a more detailed structure including blank lines
    and comments.

        out_format:
            set to 'simple' if you need the old and unsupported behavior.
            This wont support the multiple lxc values (eg: multiple network nics)

    CLI Examples:

    .. code-block:: bash

        salt 'minion' lxc.read_conf /etc/lxc/mycontainer.conf
        salt 'minion' lxc.read_conf /etc/lxc/mycontainer.conf out_format=commented
    '''
    ret_commented = []
    ret_simple = {}
    with salt.utils.fopen(conf_file, 'r') as fp_:
        for line in fp_.readlines():
            if '=' not in line:
                ret_commented.append(line)
                continue
            comps = line.split('=')
            value = '='.join(comps[1:]).strip()
            comment = None
            if value.strip().startswith('#'):
                vcomps = value.strip().split('#')
                value = vcomps[1].strip()
                comment = '#'.join(vcomps[1:]).strip()
                ret_commented.append({comps[0].strip(): {
                    'value': value,
                    'comment': comment,
                }})
            else:
                ret_commented.append({comps[0].strip(): value})
                ret_simple[comps[0].strip()] = value

    if out_format == 'simple':
        return ret_simple
    return ret_commented


def write_conf(conf_file, conf):
    '''
    Write out an LXC configuration file

    This is normally only used internally. The format of the data structure
    must match that which is returned from ``lxc.read_conf()``, with
    ``out_format`` set to ``commented``.

    An example might look like:

    .. code-block:: python

        [
            {'lxc.utsname': '$CONTAINER_NAME'},
            '# This is a commented line\\n',
            '\\n',
            {'lxc.mount': '$CONTAINER_FSTAB'},
            {'lxc.rootfs': {'comment': 'This is another test',
                            'value': 'This is another test'}},
            '\\n',
            {'lxc.network.type': 'veth'},
            {'lxc.network.flags': 'up'},
            {'lxc.network.link': 'br0'},
            {'lxc.network.mac': '$CONTAINER_MACADDR'},
            {'lxc.network.ipv4': '$CONTAINER_IPADDR'},
            {'lxc.network.name': '$CONTAINER_DEVICENAME'},
        ]

    CLI Example:

    .. code-block:: bash

        salt 'minion' lxc.write_conf /etc/lxc/mycontainer.conf \\
            out_format=commented
    '''
    if not isinstance(conf, list):
        raise SaltInvocationError('Configuration must be passed as a list')

    # construct the content prior to write to the file
    # to avoid half written configs
    content = ''
    for line in conf:
        if isinstance(line, (six.text_type, six.string_types)):
            content += line
        elif isinstance(line, dict):
            for key in list(line.keys()):
                out_line = None
                if isinstance(
                    line[key],
                    (six.text_type, six.string_types, six.integer_types, float)
                ):
                    out_line = ' = '.join((key, "{0}".format(line[key])))
                elif isinstance(line[key], dict):
                    out_line = ' = '.join((key, line[key]['value']))
                    if 'comment' in line[key]:
                        out_line = ' # '.join((out_line, line[key]['comment']))
                if out_line:
                    content += out_line
                    content += '\n'
    with salt.utils.fopen(conf_file, 'w') as fp_:
        fp_.write(content)
    return {}


def edit_conf(conf_file, out_format='simple', read_only=False, lxc_config=None, **kwargs):
    '''
    Edit an LXC configuration file. If a setting is already present inside the
    file, its value will be replaced. If it does not exist, it will be appended
    to the end of the file. Comments and blank lines will be kept in-tact if
    they already exist in the file.

    out_format:
        Set to simple if you need backward compatbility (multiple items for a
        simple key is not supported)
    read_only:
        return only the edited configuration without applying it
        to the underlying lxc configuration file
    lxc_config:
        List of dict containning lxc configuration items
        For network configuration, you also need to add the device it belongs
        to, otherwise it will default to eth0.
        Also, any change to a network parameter will result in the whole
        network reconfiguration to avoid mismatchs, be aware of that !

    After the file is edited, its contents will be returned. By default, it
    will be returned in ``simple`` format, meaning an unordered dict (which
    may not represent the actual file order). Passing in an ``out_format`` of
    ``commented`` will return a data structure which accurately represents the
    order and content of the file.

    CLI Example:

    .. code-block:: bash

        salt 'minion' lxc.edit_conf /etc/lxc/mycontainer.conf \\
            out_format=commented lxc.network.type=veth
        salt 'minion' lxc.edit_conf /etc/lxc/mycontainer.conf \\
            out_format=commented \\
            lxc_config="[{'lxc.network.name': 'eth0', \\
                          'lxc.network.ipv4': '1.2.3.4'},
                         {'lxc.network.name': 'eth2', \\
                          'lxc.network.ipv4': '1.2.3.5',\\
                          'lxc.network.gateway': '1.2.3.1'}]"
    '''
    data = []

    try:
        conf = read_conf(conf_file, out_format=out_format)
    except Exception:
        conf = []

    if not lxc_config:
        lxc_config = []
    lxc_config = copy.deepcopy(lxc_config)

    # search if we want to access net config
    # in that case, we will replace all the net configuration
    net_config = []
    for lxc_kws in lxc_config + [kwargs]:
        net_params = {}
        for kwarg in [a for a in lxc_kws]:
            if kwarg.startswith('__'):
                continue
            if kwarg.startswith('lxc.network.'):
                net_params[kwarg] = lxc_kws[kwarg]
                lxc_kws.pop(kwarg, None)
        if net_params:
            net_config.append(net_params)
    nic_opts = salt.utils.odict.OrderedDict()
    for params in net_config:
        dev = params.get('lxc.network.name', DEFAULT_NIC)
        dev_opts = nic_opts.setdefault(dev, salt.utils.odict.OrderedDict())
        for param in params:
            opt = param.replace('lxc.network.', '')
            opt = {'hwaddr': 'mac'}.get(opt, opt)
            dev_opts[opt] = params[param]

    net_changes = []
    if nic_opts:
        net_changes = _config_list(conf, only_net=True,
                                   **{'network_profile': DEFAULT_NIC,
                                      'nic_opts': nic_opts})
        if net_changes:
            lxc_config.extend(net_changes)

    for line in conf:
        if not isinstance(line, dict):
            data.append(line)
            continue
        else:
            for key in list(line.keys()):
                val = line[key]
                if net_changes and key.startswith('lxc.network.'):
                    continue
                found = False
                for ix in range(len(lxc_config)):
                    kw = lxc_config[ix]
                    if key in kw:
                        found = True
                        data.append({key: kw[key]})
                        del kw[key]
                if not found:
                    data.append({key: val})

    for lxc_kws in lxc_config:
        for kwarg in lxc_kws:
            data.append({kwarg: lxc_kws[kwarg]})
    if read_only:
        return data
    write_conf(conf_file, data)
    return read_conf(conf_file, out_format)


def reboot(name):
    '''
    Reboot a container.

    CLI Examples:

    .. code-block:: bash

        salt 'minion' lxc.reboot myvm

    '''
    ret = {'result': True,
           'changes': {},
           'comment': '{0} rebooted'.format(name)}
    does_exist = exists(name)
    if does_exist and (state(name) == 'running'):
        try:
            stop(name)
        except (SaltInvocationError, CommandExecutionError) as exc:
            ret['comment'] = 'Unable to stop container: {0}'.format(exc)
            ret['result'] = False
            return ret
    if does_exist and (state(name) != 'running'):
        try:
            start(name)
        except (SaltInvocationError, CommandExecutionError) as exc:
            ret['comment'] = 'Unable to stop container: {0}'.format(exc)
            ret['result'] = False
            return ret
    ret['changes'][name] = 'rebooted'
    return ret


def reconfigure(name,
                cpu=None,
                cpuset=None,
                cpushare=None,
                memory=None,
                profile=None,
                network_profile=None,
                nic_opts=None,
                bridge=None,
                gateway=None,
                autostart=None,
                **kwargs):
    '''
    Reconfigure a container.

    This only applies to a few property

    name
        Name of the container.
    cpu
        Select a random number of cpu cores and assign it to the cpuset, if the
        cpuset option is set then this option will be ignored
    cpuset
        Explicitly define the cpus this container will be bound to
    cpushare
        cgroups cpu shares.
    autostart
        autostart container on reboot
    memory
        cgroups memory limit, in MB.
        (0 for nolimit, None for old default 1024MB)
    gateway
        the ipv4 gateway to use
        the default does nothing more than lxcutils does
    bridge
        the bridge to use
        the default does nothing more than lxcutils does
    nic
        Network interfaces profile (defined in config or pillar).

    nic_opts
        Extra options for network interfaces, will override

        ``{"eth0": {"mac": "aa:bb:cc:dd:ee:ff", "ipv4": "10.1.1.1", "ipv6": "2001:db8::ff00:42:8329"}}``

        or

        ``{"eth0": {"mac": "aa:bb:cc:dd:ee:ff", "ipv4": "10.1.1.1/24", "ipv6": "2001:db8::ff00:42:8329"}}``

    CLI Example:

    .. code-block:: bash

        salt-call -lall mc_lxc_fork.reconfigure foobar nic_opts="{'eth1': {'mac': '00:16:3e:dd:ee:44'}}" memory=4

    '''
    changes = {}
    ret = {'name': name,
           'comment': 'config for {0} up to date'.format(name),
           'result': True,
           'changes': changes}
    profile = get_container_profile(copy.deepcopy(profile))
    kw_overrides = copy.deepcopy(kwargs)

    def select(key, default=None):
        kw_overrides_match = kw_overrides.pop(key, _marker)
        profile_match = profile.pop(key, default)
        # let kwarg overrides be the preferred choice
        if kw_overrides_match is _marker:
            return profile_match
        return kw_overrides_match
    if nic_opts is not None and not network_profile:
        network_profile = 'eth0'

    if autostart is not None:
        autostart = select('autostart', autostart)
    else:
        autostart = 'keep'
    path = os.path.join('/var/lib/lxc/{0}/config'.format(name))
    if os.path.exists(path):
        old_chunks = read_conf(path, out_format='commented')
        make_kw = salt.utils.odict.OrderedDict([
            ('autostart', autostart),
            ('cpu', cpu),
            ('gateway', gateway),
            ('cpuset', cpuset),
            ('cpushare', cpushare),
            ('network_profile', network_profile),
            ('nic_opts', nic_opts),
            ('bridge', bridge)])
        # match 0 and none as memory = 0 in lxc config is harmful
        if memory:
            make_kw['memory'] = memory
        kw = salt.utils.odict.OrderedDict()
        for key, val in six.iteritems(make_kw):
            if val is not None:
                kw[key] = val
        new_cfg = _config_list(conf_tuples=old_chunks, **kw)
        if new_cfg:
            edit_conf(path, out_format='commented', lxc_config=new_cfg)
        chunks = read_conf(path, out_format='commented')
        if old_chunks != chunks:
            ret['comment'] = '{0} lxc config updated'.format(name)
            if state(name) == 'running':
                cret = reboot(name)
                ret['result'] = cret['result']
    return ret


def apply_network_profile(name, network_profile, nic_opts=None):
    '''
    .. versionadded:: 2015.5.0

    Apply a network profile to a container

    network_profile
        profile name or default values (dict)

    nic_opts
        values to override in defaults (dict)
        indexed by nic card names

    CLI Examples:

    .. code-block:: bash

        salt 'minion' lxc.apply_network_profile web1 centos
        salt 'minion' lxc.apply_network_profile web1 centos \\
                nic_opts="{'eth0': {'mac': 'xx:xx:xx:xx:xx:xx'}}"
        salt 'minion' lxc.apply_network_profile web1 \\
                "{'eth0': {'mac': 'xx:xx:xx:xx:xx:yy'}}"
                nic_opts="{'eth0': {'mac': 'xx:xx:xx:xx:xx:xx'}}"
    '''
    path = '/var/lib/lxc/{0}/config'.format(name)

    before = []
    with salt.utils.fopen(path, 'r') as fp_:
        for line in fp_:
            before.append(line)

    network_params = {}
    for param in _network_conf(
        network_profile=network_profile, nic_opts=nic_opts
    ):
        network_params.update(param)
    if network_params:
        edit_conf(path, out_format='commented', **network_params)

    after = []
    with salt.utils.fopen(path, 'r') as fp_:
        for line in fp_:
            after.append(line)

    diff = ''
    for line in difflib.unified_diff(before,
                                     after,
                                     fromfile='before',
                                     tofile='after'):
        diff += line
    return diff<|MERGE_RESOLUTION|>--- conflicted
+++ resolved
@@ -2787,8 +2787,6 @@
     return True
 
 
-<<<<<<< HEAD
-=======
 def running_systemd(name, cache=True):
     '''
     Determine if systemD is running
@@ -2965,7 +2963,6 @@
     return ret
 
 
->>>>>>> 5bdbf0af
 def _needs_install(name):
     ret = 0
     has_minion = retcode(name,
