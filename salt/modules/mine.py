# -*- coding: utf-8 -*-
'''
The function cache system allows for data to be stored on the master so it can be easily read by other minions
'''

# Import python libs
from __future__ import absolute_import, print_function, unicode_literals
import copy
import logging
import time
import traceback

# Import salt libs
import salt.crypt
import salt.payload
import salt.utils.args
import salt.utils.event
import salt.utils.network
import salt.transport.client
from salt.exceptions import SaltClientError

# Import 3rd-party libs
from salt.ext import six

MINE_INTERNAL_KEYWORDS = frozenset([
    '__pub_user',
    '__pub_arg',
    '__pub_fun',
    '__pub_jid',
    '__pub_tgt',
    '__pub_tgt_type',
    '__pub_ret'
])

__proxyenabled__ = ['*']

log = logging.getLogger(__name__)


def _auth():
    '''
    Return the auth object
    '''
    if 'auth' not in __context__:
        try:
            __context__['auth'] = salt.crypt.SAuth(__opts__)
        except SaltClientError:
            log.error('Could not authenticate with master.'
                      'Mine data will not be transmitted.')
    return __context__['auth']


def _mine_function_available(func):
    if func not in __salt__:
        log.error('Function %s in mine_functions not available', func)
        return False
    return True


def _mine_send(load, opts):
    eventer = salt.utils.event.MinionEvent(opts, listen=False)
    event_ret = eventer.fire_event(load, '_minion_mine')
    # We need to pause here to allow for the decoupled nature of
    # events time to allow the mine to propagate
    time.sleep(0.5)
    return event_ret


def _mine_get(load, opts):
    if opts.get('transport', '') in ('zeromq', 'tcp'):
        try:
            load['tok'] = _auth().gen_token(b'salt')
        except AttributeError:
            log.error('Mine could not authenticate with master. '
                      'Mine could not be retrieved.'
                      )
            return False
    channel = salt.transport.client.ReqChannel.factory(opts)
<<<<<<< HEAD
    ret = channel.send(load)
=======
    try:
        ret = channel.send(load)
    finally:
        channel.close()
>>>>>>> 4b898ed6
    return ret


def update(clear=False, mine_functions=None):
    '''
    Execute the configured functions and send the data back up to the master.
    The functions to be executed are merged from the master config, pillar and
    minion config under the option `mine_functions`:

    .. code-block:: yaml

        mine_functions:
          network.ip_addrs:
            - eth0
          disk.usage: []

    This function accepts the following arguments:

    clear: False
        Boolean flag specifying whether updating will clear the existing
        mines, or will update. Default: `False` (update).

    mine_functions
        Update the mine data on certain functions only.
        This feature can be used when updating the mine for functions
        that require refresh at different intervals than the rest of
        the functions specified under `mine_functions` in the
        minion/master config or pillar.
        A potential use would be together with the `scheduler`, for example:

        .. code-block:: yaml

            schedule:
              lldp_mine_update:
                function: mine.update
                kwargs:
                    mine_functions:
                      net.lldp: []
                hours: 12

        In the example above, the mine for `net.lldp` would be refreshed
        every 12 hours, while  `network.ip_addrs` would continue to be updated
        as specified in `mine_interval`.

    The function cache will be populated with information from executing these
    functions

    CLI Example:

    .. code-block:: bash

        salt '*' mine.update
    '''
    m_data = {}
    if not mine_functions:
        m_data = __salt__['config.merge']('mine_functions', {})
        # If we don't have any mine functions configured, then we should just bail out
        if not m_data:
            return
    elif mine_functions and isinstance(mine_functions, list):
        m_data = dict((fun, {}) for fun in mine_functions)
    elif mine_functions and isinstance(mine_functions, dict):
        m_data = mine_functions
    else:
        return

    data = {}
    for func in m_data:
        try:
            if m_data[func] and isinstance(m_data[func], dict):
                mine_func = m_data[func].pop('mine_function', func)
                if not _mine_function_available(mine_func):
                    continue
                data[func] = __salt__[mine_func](**m_data[func])
            elif m_data[func] and isinstance(m_data[func], list):
                mine_func = func
                if isinstance(m_data[func][0], dict) and 'mine_function' in m_data[func][0]:
                    mine_func = m_data[func][0]['mine_function']
                    m_data[func].pop(0)

                if not _mine_function_available(mine_func):
                    continue
                data[func] = __salt__[mine_func](*m_data[func])
            else:
                if not _mine_function_available(func):
                    continue
                data[func] = __salt__[func]()
        except Exception:
            trace = traceback.format_exc()
            log.error('Function %s in mine_functions failed to execute', func)
            log.debug('Error: %s', trace)
            continue
    if __opts__['file_client'] == 'local':
        if not clear:
            old = __salt__['data.get']('mine_cache')
            if isinstance(old, dict):
                old.update(data)
                data = old
        return __salt__['data.update']('mine_cache', data)
    load = {
            'cmd': '_mine',
            'data': data,
            'id': __opts__['id'],
            'clear': clear,
    }
    return _mine_send(load, __opts__)


def send(func, *args, **kwargs):
    '''
    Send a specific function to the mine.

    CLI Example:

    .. code-block:: bash

        salt '*' mine.send network.ip_addrs eth0
        salt '*' mine.send eth0_ip_addrs mine_function=network.ip_addrs eth0
    '''
    kwargs = salt.utils.args.clean_kwargs(**kwargs)
    mine_func = kwargs.pop('mine_function', func)
    if mine_func not in __salt__:
        return False
    data = {}
    arg_data = salt.utils.args.arg_lookup(__salt__[mine_func])
    func_data = copy.deepcopy(kwargs)
    for ind, _ in enumerate(arg_data.get('args', [])):
        try:
            func_data[arg_data['args'][ind]] = args[ind]
        except IndexError:
            # Safe error, arg may be in kwargs
            pass
    f_call = salt.utils.args.format_call(
        __salt__[mine_func],
        func_data,
        expected_extra_kws=MINE_INTERNAL_KEYWORDS)
    for arg in args:
        if arg not in f_call['args']:
            f_call['args'].append(arg)
    try:
        if 'kwargs' in f_call:
            data[func] = __salt__[mine_func](*f_call['args'], **f_call['kwargs'])
        else:
            data[func] = __salt__[mine_func](*f_call['args'])
    except Exception as exc:
        log.error('Function %s in mine.send failed to execute: %s',
                  mine_func, exc)
        return False
    if __opts__['file_client'] == 'local':
        old = __salt__['data.get']('mine_cache')
        if isinstance(old, dict):
            old.update(data)
            data = old
        return __salt__['data.update']('mine_cache', data)
    load = {
            'cmd': '_mine',
            'data': data,
            'id': __opts__['id'],
    }
    return _mine_send(load, __opts__)


def get(tgt,
        fun,
        tgt_type='glob',
        exclude_minion=False):
    '''
    Get data from the mine based on the target, function and tgt_type

    Targets can be matched based on any standard matching system that can be
    matched on the master via these keywords:

    - glob
    - pcre
    - grain
    - grain_pcre
    - compound
    - pillar
    - pillar_pcre

    Note that all pillar matches, whether using the compound matching system or
    the pillar matching system, will be exact matches, with globbing disabled.

    exclude_minion
        Excludes the current minion from the result set

    CLI Example:

    .. code-block:: bash

        salt '*' mine.get '*' network.interfaces
        salt '*' mine.get '*' network.interfaces,network.ipaddrs
        salt '*' mine.get '*' '["network.interfaces", "network.ipaddrs"]'
        salt '*' mine.get 'os:Fedora' network.interfaces grain
        salt '*' mine.get 'G@os:Fedora and S@192.168.5.0/24' network.ipaddrs compound

    .. seealso:: Retrieving Mine data from Pillar and Orchestrate

        This execution module is intended to be executed on minions.
        Master-side operations such as Pillar or Orchestrate that require Mine
        data should use the :py:mod:`Mine Runner module <salt.runners.mine>`
        instead; it can be invoked from a Pillar SLS file using the
        :py:func:`saltutil.runner <salt.modules.saltutil.runner>` module. For
        example:

        .. code-block:: jinja

            {% set minion_ips = salt.saltutil.runner('mine.get',
                tgt='*',
                fun='network.ip_addrs',
                tgt_type='glob') %}
    '''
    if __opts__['file_client'] == 'local':
        ret = {}
        is_target = {'glob': __salt__['match.glob'],
                     'pcre': __salt__['match.pcre'],
                     'list': __salt__['match.list'],
                     'grain': __salt__['match.grain'],
                     'grain_pcre': __salt__['match.grain_pcre'],
                     'ipcidr': __salt__['match.ipcidr'],
                     'compound': __salt__['match.compound'],
                     'pillar': __salt__['match.pillar'],
                     'pillar_pcre': __salt__['match.pillar_pcre'],
                     }[tgt_type](tgt)
        if is_target:
            data = __salt__['data.get']('mine_cache')

            if isinstance(data, dict):
                if isinstance(fun, six.string_types):
                    functions = list(set(fun.split(',')))
                    _ret_dict = len(functions) > 1
                elif isinstance(fun, list):
                    functions = fun
                    _ret_dict = True
                else:
                    return {}

                if not _ret_dict and functions and functions[0] in data:
                    ret[__opts__['id']] = data.get(functions)
                elif _ret_dict:
                    for fun in functions:
                        if fun in data:
                            ret.setdefault(fun, {})[__opts__['id']] = data.get(fun)

        return ret
    load = {
            'cmd': '_mine_get',
            'id': __opts__['id'],
            'tgt': tgt,
            'fun': fun,
            'tgt_type': tgt_type,
    }
    ret = _mine_get(load, __opts__)
    if exclude_minion:
        if __opts__['id'] in ret:
            del ret[__opts__['id']]
    return ret


def delete(fun):
    '''
    Remove specific function contents of minion. Returns True on success.

    CLI Example:

    .. code-block:: bash

        salt '*' mine.delete 'network.interfaces'
    '''
    if __opts__['file_client'] == 'local':
        data = __salt__['data.get']('mine_cache')
        if isinstance(data, dict) and fun in data:
            del data[fun]
        return __salt__['data.update']('mine_cache', data)
    load = {
            'cmd': '_mine_delete',
            'id': __opts__['id'],
            'fun': fun,
    }
    return _mine_send(load, __opts__)


def flush():
    '''
    Remove all mine contents of minion. Returns True on success.

    CLI Example:

    .. code-block:: bash

        salt '*' mine.flush
    '''
    if __opts__['file_client'] == 'local':
        return __salt__['data.update']('mine_cache', {})
    load = {
            'cmd': '_mine_flush',
            'id': __opts__['id'],
    }
    return _mine_send(load, __opts__)


def get_docker(interfaces=None, cidrs=None, with_container_id=False):
    '''
    .. versionchanged:: 2017.7.8,2018.3.3
        When :conf_minion:`docker.update_mine` is set to ``False`` for a given
        minion, no mine data will be populated for that minion, and thus none
        will be returned for it.
    .. versionchanged:: Fluorine
        :conf_minion:`docker.update_mine` now defaults to ``False``

    Get all mine data for :py:func:`docker.ps <salt.modules.dockermod.ps_>` and
    run an aggregation routine. The ``interfaces`` parameter allows for
    specifying the network interfaces from which to select IP addresses. The
    ``cidrs`` parameter allows for specifying a list of subnets which the IP
    address must match.

    with_container_id
        Boolean, to expose container_id in the list of results

        .. versionadded:: 2015.8.2


    CLI Example:

    .. code-block:: bash

        salt '*' mine.get_docker
        salt '*' mine.get_docker interfaces='eth0'
        salt '*' mine.get_docker interfaces='["eth0", "eth1"]'
        salt '*' mine.get_docker cidrs='107.170.147.0/24'
        salt '*' mine.get_docker cidrs='["107.170.147.0/24", "172.17.42.0/24"]'
        salt '*' mine.get_docker interfaces='["eth0", "eth1"]' cidrs='["107.170.147.0/24", "172.17.42.0/24"]'
    '''
    # Enforce that interface and cidr are lists
    if interfaces:
        interface_ = []
        interface_.extend(interfaces if isinstance(interfaces, list) else [interfaces])
        interfaces = interface_
    if cidrs:
        cidr_ = []
        cidr_.extend(cidrs if isinstance(cidrs, list) else [cidrs])
        cidrs = cidr_

    # Get docker info
    cmd = 'docker.ps'
    docker_hosts = get('*', cmd)

    proxy_lists = {}

    # Process docker info
    for containers in six.itervalues(docker_hosts):
        host = containers.pop('host')
        host_ips = []

        # Prepare host_ips list
        if not interfaces:
            for info in six.itervalues(host['interfaces']):
                if 'inet' in info:
                    for ip_ in info['inet']:
                        host_ips.append(ip_['address'])
        else:
            for interface in interfaces:
                if interface in host['interfaces']:
                    if 'inet' in host['interfaces'][interface]:
                        for item in host['interfaces'][interface]['inet']:
                            host_ips.append(item['address'])
        host_ips = list(set(host_ips))

        # Filter out ips from host_ips with cidrs
        if cidrs:
            good_ips = []
            for cidr in cidrs:
                for ip_ in host_ips:
                    if salt.utils.network.in_subnet(cidr, [ip_]):
                        good_ips.append(ip_)
            host_ips = list(set(good_ips))

        # Process each container
        for container in six.itervalues(containers):
            container_id = container['Info']['Id']
            if container['Image'] not in proxy_lists:
                proxy_lists[container['Image']] = {}
            for dock_port in container['Ports']:
                # IP exists only if port is exposed
                ip_address = dock_port.get('IP')
                # If port is 0.0.0.0, then we must get the docker host IP
                if ip_address == '0.0.0.0':
                    for ip_ in host_ips:
                        containers = proxy_lists[container['Image']].setdefault('ipv4', {}).setdefault(dock_port['PrivatePort'], [])
                        container_network_footprint = '{0}:{1}'.format(ip_, dock_port['PublicPort'])
                        if with_container_id:
                            value = (container_network_footprint, container_id)
                        else:
                            value = container_network_footprint
                        if value not in containers:
                            containers.append(value)
                elif ip_address:
                    containers = proxy_lists[container['Image']].setdefault('ipv4', {}).setdefault(dock_port['PrivatePort'], [])
                    container_network_footprint = '{0}:{1}'.format(dock_port['IP'], dock_port['PublicPort'])
                    if with_container_id:
                        value = (container_network_footprint, container_id)
                    else:
                        value = container_network_footprint
                    if value not in containers:
                        containers.append(value)

    return proxy_lists


def valid():
    '''
    List valid entries in mine configuration.

    CLI Example:

    .. code-block:: bash

        salt '*' mine.valid
    '''
    m_data = __salt__['config.merge']('mine_functions', {})
    # If we don't have any mine functions configured, then we should just bail out
    if not m_data:
        return

    data = {}
    for func in m_data:
        if m_data[func] and isinstance(m_data[func], dict):
            mine_func = m_data[func].pop('mine_function', func)
            if not _mine_function_available(mine_func):
                continue
            data[func] = {mine_func: m_data[func]}
        elif m_data[func] and isinstance(m_data[func], list):
            mine_func = func
            if isinstance(m_data[func][0], dict) and 'mine_function' in m_data[func][0]:
                mine_func = m_data[func][0]['mine_function']
                m_data[func].pop(0)

            if not _mine_function_available(mine_func):
                continue
            data[func] = {mine_func: m_data[func]}
        else:
            if not _mine_function_available(func):
                continue
            data[func] = m_data[func]

    return data<|MERGE_RESOLUTION|>--- conflicted
+++ resolved
@@ -76,14 +76,10 @@
                       )
             return False
     channel = salt.transport.client.ReqChannel.factory(opts)
-<<<<<<< HEAD
-    ret = channel.send(load)
-=======
     try:
         ret = channel.send(load)
     finally:
         channel.close()
->>>>>>> 4b898ed6
     return ret
 
 
