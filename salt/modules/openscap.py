--- conflicted
+++ resolved
@@ -4,20 +4,13 @@
 """
 
 import argparse
-<<<<<<< HEAD
 import os.path
-=======
->>>>>>> fcb38a54
 import shlex
 import shutil
 import subprocess
 import tempfile
-<<<<<<< HEAD
 
 import salt.utils.versions
-=======
-from subprocess import PIPE, Popen
->>>>>>> fcb38a54
 
 _XCCDF_MAP = {
     "eval": {
