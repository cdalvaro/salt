'''
Publish a command from a minion to a target
'''

import zmq

import salt.crypt
<<<<<<< HEAD
=======
import salt.payload
>>>>>>> 05edea8b


def _get_socket():
    '''
    Return the ZeroMQ socket to use
    '''
    context = zmq.Context()
    socket = context.socket(zmq.REQ)
    socket.connect(__opts__['master_uri'])
    return socket


def publish(tgt, fun, arg=None, expr_form='glob', returner=''):
    '''
    Publish a command from the minion out to other minions, publications need
    to be enabled on the Salt master and the minion needs to have permission
    to publish the command. The Salt master will also prevent a recursive
    publication loop, this means that a minion cannot command another minion
    to command another minion as that would create an infinite command loop.

    The arguments sent to the minion publish function are separated with
    commas. This means that for a minion executing a command with multiple
    args it will look like this::

        salt system.example.com publish.publish '*' user.add 'foo,1020,1020'

    CLI Example::

        salt system.example.com publish.publish '*' cmd.run 'ls -la /tmp'
    '''
    serial = salt.payload.Serial(__opts__)
    if fun == 'publish.publish':
        # Need to log something here
        return {}
    if not arg:
        arg = []
    else:
        arg = arg.split(',')
    auth = salt.crypt.SAuth(__opts__)
    tok = auth.gen_token('salt')
    payload = {'enc': 'aes'}
    load = {
            'cmd': 'minion_publish',
            'fun': fun,
            'arg': arg,
            'tgt': tgt,
            'ret': returner,
            'tok': tok,
            'id': __opts__['id']}
    payload['load'] = auth.crypticle.dumps(load)
    socket = _get_socket()
    socket.send(serial.dumps(payload))
    return auth.crypticle.loads(serial.loads(socket.recv()))<|MERGE_RESOLUTION|>--- conflicted
+++ resolved
@@ -5,10 +5,7 @@
 import zmq
 
 import salt.crypt
-<<<<<<< HEAD
-=======
 import salt.payload
->>>>>>> 05edea8b
 
 
 def _get_socket():
