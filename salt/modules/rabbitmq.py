--- conflicted
+++ resolved
@@ -923,10 +923,6 @@
     if apply_to:
         cmd.extend(['--apply-to', apply_to])
     cmd.extend([name, pattern, definition])
-<<<<<<< HEAD
-    res = __salt__['cmd.run_all'](cmd, runas=runas, python_shell=False)
-=======
->>>>>>> 871c9e3b
     res = __salt__['cmd.run_all'](cmd, reset_system_locale=False, runas=runas, python_shell=False)
     log.debug('Set policy: %s', res['stdout'])
     return _format_response(res, 'Set')
