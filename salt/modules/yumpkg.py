--- conflicted
+++ resolved
@@ -116,20 +116,12 @@
     dnf ==> vim-enhanced-2:7.4.827-1.fc22.*
     """
     if full:
-<<<<<<< HEAD
         if _yum() in ("dnf", "dnf5"):
-=======
-        if _yum() == "dnf":
->>>>>>> fcb38a54
             lock_re = rf"({pattern}-\S+)"
         else:
             lock_re = rf"(\d+:{pattern}-\S+)"
     else:
-<<<<<<< HEAD
         if _yum() in ("dnf", "dnf5"):
-=======
-        if _yum() == "dnf":
->>>>>>> fcb38a54
             lock_re = rf"({pattern}-\S+)"
         else:
             lock_re = rf"\d+:({pattern}-\S+)"
