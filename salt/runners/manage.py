--- conflicted
+++ resolved
@@ -558,14 +558,7 @@
             print(message)
             print("")
 
-<<<<<<< HEAD
-    __jid_event__.fire_event(
-        {"message": f"Accepted {len(ret):d} keys"},
-        "progress",
-    )
-=======
     __jid_event__.fire_event({"message": f"Accepted {len(ret):d} keys"}, "progress")
->>>>>>> fcb38a54
     return ret, failures
 
 
