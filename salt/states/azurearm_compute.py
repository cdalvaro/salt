--- conflicted
+++ resolved
@@ -98,19 +98,10 @@
 def __virtual__():
     """
     Only make this state available if the azurearm_compute module is available.
-<<<<<<< HEAD
-    '''
-    if 'azurearm_compute.availability_set_create_or_update' in __salt__:
+    """
+    if "azurearm_compute.availability_set_create_or_update" in __salt__:
         return __virtualname__
-    return (False, 'azurearm module could not be loaded')
-=======
-    """
-    return (
-        __virtualname__
-        if "azurearm_compute.availability_set_create_or_update" in __salt__
-        else False
-    )
->>>>>>> a670b4ae
+    return (False, "azurearm module could not be loaded")
 
 
 def availability_set_present(
