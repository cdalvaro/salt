# -*- coding: utf-8 -*-
"""
Manage Cloudwatch alarms

.. versionadded:: 2014.7.0

Create and destroy cloudwatch alarms. Be aware that this interacts with
Amazon's services, and so may incur charges.

This module uses boto, which can be installed via package, or pip.

This module accepts explicit credentials but can also utilize
IAM roles assigned to the instance through Instance Profiles. Dynamic
credentials are then automatically obtained from AWS API and no further
configuration is necessary. More Information available at:

http://docs.aws.amazon.com/AWSEC2/latest/UserGuide/iam-roles-for-amazon-ec2.html

If IAM roles are not used you need to specify them either in a pillar or
in the minion's config file::

    cloudwatch.keyid: GKTADJGHEIQSXMKKRBJ08H
    cloudwatch.key: askdjghsdfjkghWupUjasdflkdfklgjsdfjajkghs

It's also possible to specify key, keyid and region via a profile, either
as a passed in dict, or as a string to pull from pillars or minion config:

.. code-block:: yaml

    myprofile:
      keyid: GKTADJGHEIQSXMKKRBJ08H
      key: askdjghsdfjkghWupUjasdflkdfklgjsdfjajkghs
      region: us-east-1

.. code-block:: yaml

    my test alarm:
      boto_cloudwatch_alarm.present:
        - name: my test alarm
        - attributes:
            metric: ApproximateNumberOfMessagesVisible
            namespace: AWS/SQS
            statistic: Average
            comparison: ">="
            threshold: 20000.0
            period: 60
            evaluation_periods: 1
            description: test alarm via salt
            dimensions:
              QueueName:
                - the-sqs-queue-name
            alarm_actions:
              - arn:aws:sns:us-east-1:1111111:myalerting-action
"""

# Import Python libs
from __future__ import absolute_import, print_function, unicode_literals

# Import Salt libs
import salt.utils.data

# Import 3rd-party libs
from salt.ext import six


def __virtual__():
    """
    Only load if boto is available.
<<<<<<< HEAD
    '''
    if 'boto_cloudwatch.get_alarm' in __salt__:
        return 'boto_cloudwatch_alarm'
    return (False, 'boto_cloudwatch module could not be loaded')


def present(
        name,
        attributes,
        region=None,
        key=None,
        keyid=None,
        profile=None):
    '''
=======
    """
    return "boto_cloudwatch_alarm" if "boto_cloudwatch.get_alarm" in __salt__ else False


def present(name, attributes, region=None, key=None, keyid=None, profile=None):
    """
>>>>>>> a670b4ae
    Ensure the cloudwatch alarm exists.

    name
        Name of the alarm

    attributes
        A dict of key/value cloudwatch alarm attributes.

    region
        Region to connect to.

    key
        Secret key to be used.

    keyid
        Access key to be used.

    profile
        A dict with region, key and keyid, or a pillar key (string)
        that contains a dict with region, key and keyid.
    """
    ret = {"name": name, "result": True, "comment": "", "changes": {}}
    alarm_details = __salt__["boto_cloudwatch.get_alarm"](
        name, region, key, keyid, profile
    )

    # Convert to arn's
    for k in ["alarm_actions", "insufficient_data_actions", "ok_actions"]:
        if k in attributes:
            attributes[k] = __salt__["boto_cloudwatch.convert_to_arn"](
                attributes[k], region, key, keyid, profile
            )

    # Diff the alarm_details with the passed-in attributes, allowing for the
    # AWS type transformations
    difference = []
    if alarm_details:
        for k, v in six.iteritems(attributes):
            if k not in alarm_details:
                difference.append("{0}={1} (new)".format(k, v))
                continue
            v = salt.utils.data.decode(v)
            v2 = salt.utils.data.decode(alarm_details[k])
            if v == v2:
                continue
            if isinstance(v, six.string_types) and v == v2:
                continue
            if isinstance(v, float) and v == float(v2):
                continue
            if isinstance(v, int) and v == int(v2):
                continue
            if isinstance(v, list) and sorted(v) == sorted(v2):
                continue
            difference.append("{0}='{1}' was: '{2}'".format(k, v, v2))
    else:
        difference.append("new alarm")
    create_or_update_alarm_args = {
        "name": name,
        "region": region,
        "key": key,
        "keyid": keyid,
        "profile": profile,
    }
    create_or_update_alarm_args.update(attributes)
    if alarm_details:  # alarm is present.  update, or do nothing
        # check to see if attributes matches is_present. If so, do nothing.
        if len(difference) == 0:
            ret["comment"] = "alarm {0} present and matching".format(name)
            return ret
        if __opts__["test"]:
            msg = "alarm {0} is to be created/updated.".format(name)
            ret["comment"] = msg
            ret["result"] = None
            return ret
        result = __salt__["boto_cloudwatch.create_or_update_alarm"](
            **create_or_update_alarm_args
        )
        if result:
            ret["changes"]["diff"] = difference
        else:
            ret["result"] = False
            ret["comment"] = "Failed to create {0} alarm".format(name)
    else:  # alarm is absent. create it.
        if __opts__["test"]:
            msg = "alarm {0} is to be created/updated.".format(name)
            ret["comment"] = msg
            ret["result"] = None
            return ret
        result = __salt__["boto_cloudwatch.create_or_update_alarm"](
            **create_or_update_alarm_args
        )
        if result:
            ret["changes"]["new"] = attributes
        else:
            ret["result"] = False
            ret["comment"] = "Failed to create {0} alarm".format(name)
    return ret


def absent(name, region=None, key=None, keyid=None, profile=None):
    """
    Ensure the named cloudwatch alarm is deleted.

    name
        Name of the alarm.

    region
        Region to connect to.

    key
        Secret key to be used.

    keyid
        Access key to be used.

    profile
        A dict with region, key and keyid, or a pillar key (string)
        that contains a dict with region, key and keyid.
    """
    ret = {"name": name, "result": True, "comment": "", "changes": {}}

    is_present = __salt__["boto_cloudwatch.get_alarm"](
        name, region, key, keyid, profile
    )

    if is_present:
        if __opts__["test"]:
            ret["comment"] = "alarm {0} is set to be removed.".format(name)
            ret["result"] = None
            return ret
        deleted = __salt__["boto_cloudwatch.delete_alarm"](
            name, region, key, keyid, profile
        )
        if deleted:
            ret["changes"]["old"] = name
            ret["changes"]["new"] = None
        else:
            ret["result"] = False
            ret["comment"] = "Failed to delete {0} alarm.".format(name)
    else:
        ret["comment"] = "{0} does not exist in {1}.".format(name, region)

    return ret<|MERGE_RESOLUTION|>--- conflicted
+++ resolved
@@ -66,29 +66,14 @@
 def __virtual__():
     """
     Only load if boto is available.
-<<<<<<< HEAD
-    '''
-    if 'boto_cloudwatch.get_alarm' in __salt__:
-        return 'boto_cloudwatch_alarm'
-    return (False, 'boto_cloudwatch module could not be loaded')
-
-
-def present(
-        name,
-        attributes,
-        region=None,
-        key=None,
-        keyid=None,
-        profile=None):
-    '''
-=======
-    """
-    return "boto_cloudwatch_alarm" if "boto_cloudwatch.get_alarm" in __salt__ else False
+    """
+    if "boto_cloudwatch.get_alarm" in __salt__:
+        return "boto_cloudwatch_alarm"
+    return (False, "boto_cloudwatch module could not be loaded")
 
 
 def present(name, attributes, region=None, key=None, keyid=None, profile=None):
     """
->>>>>>> a670b4ae
     Ensure the cloudwatch alarm exists.
 
     name
