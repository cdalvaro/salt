# -*- coding: utf-8 -*-
"""
Management of Open vSwitch ports.
"""

# Import Python libs
from __future__ import absolute_import, print_function, unicode_literals

# Import Salt libs
from salt.ext import six


def __virtual__():
    """
    Only make these states available if Open vSwitch module is available.
<<<<<<< HEAD
    '''
    if 'openvswitch.port_add' in __salt__:
        return True
    return (False, 'openvswitch module could not be loaded')
=======
    """
    return "openvswitch.port_add" in __salt__
>>>>>>> a670b4ae


def present(
    name, bridge, tunnel_type=None, id=None, remote=None, dst_port=None, internal=False
):
    """
    Ensures that the named port exists on bridge, eventually creates it.

    Args:
        name: The name of the port.
        bridge: The name of the bridge.
        tunnel_type: Optional type of interface to create, currently supports: vlan, vxlan and gre.
        id: Optional tunnel's key.
        remote: Remote endpoint's IP address.
        dst_port: Port to use when creating tunnelport in the switch.
        internal: Create an internal port if one does not exist

    """
    ret = {"name": name, "changes": {}, "result": False, "comment": ""}
    tunnel_types = ("vlan", "vxlan", "gre")

    if tunnel_type and tunnel_type not in tunnel_types:
        raise TypeError(
            "The optional type argument must be one of these values: {0}.".format(
                six.text_type(tunnel_types)
            )
        )

    bridge_exists = __salt__["openvswitch.bridge_exists"](bridge)
    port_list = []
    if bridge_exists:
        port_list = __salt__["openvswitch.port_list"](bridge)

    # Comment and change messages

    comments = {}

    comments["comment_bridge_notexists"] = "Bridge {0} does not exist.".format(bridge)
    comments["comment_port_exists"] = "Port {0} already exists.".format(name)
    comments["comment_port_created"] = "Port {0} created on bridge {1}.".format(
        name, bridge
    )
    comments[
        "comment_port_notcreated"
    ] = "Unable to create port {0} on bridge {1}.".format(name, bridge)
    comments["changes_port_created"] = {
        name: {
            "old": "No port named {0} present.".format(name),
            "new": "Created port {1} on bridge {0}.".format(bridge, name),
        }
    }
    comments[
        "comment_port_internal"
    ] = "Port {0} already exists, but interface type has been changed to internal.".format(
        name
    )
    comments["changes_port_internal"] = {"internal": {"old": False, "new": True}}
    comments[
        "comment_port_internal_not_changed"
    ] = "Port {0} already exists, but the interface type could not be changed to internal.".format(
        name
    )

    if tunnel_type:
        comments["comment_invalid_ip"] = "Remote is not valid ip address."
        if tunnel_type == "vlan":
            comments["comment_vlan_invalid_id"] = "VLANs id must be between 0 and 4095."
            comments[
                "comment_vlan_invalid_name"
            ] = "Could not find network interface {0}.".format(name)
            comments[
                "comment_vlan_port_exists"
            ] = "Port {0} with access to VLAN {1} already exists on bridge {2}.".format(
                name, id, bridge
            )
            comments[
                "comment_vlan_created"
            ] = "Created port {0} with access to VLAN {1} on bridge {2}.".format(
                name, id, bridge
            )
            comments["comment_vlan_notcreated"] = (
                "Unable to create port {0} with access to VLAN {1} on "
                "bridge {2}.".format(name, id, bridge)
            )
            comments["changes_vlan_created"] = {
                name: {
                    "old": "No port named {0} with access to VLAN {1} present on "
                    "bridge {2} present.".format(name, id, bridge),
                    "new": "Created port {1} with access to VLAN {2} on "
                    "bridge {0}.".format(bridge, name, id),
                }
            }

        elif tunnel_type == "gre":
            comments[
                "comment_gre_invalid_id"
            ] = "Id of GRE tunnel must be an unsigned 32-bit integer."
            comments["comment_gre_interface_exists"] = (
                "GRE tunnel interface {0} with rempte ip {1} and key {2} "
                "already exists on bridge {3}.".format(name, remote, id, bridge)
            )
            comments["comment_gre_created"] = (
                "Created GRE tunnel interface {0} with remote ip {1}  and key {2} "
                "on bridge {3}.".format(name, remote, id, bridge)
            )
            comments["comment_gre_notcreated"] = (
                "Unable to create GRE tunnel interface {0} with remote ip {1} and key {2} "
                "on bridge {3}.".format(name, remote, id, bridge)
            )
            comments["changes_gre_created"] = {
                name: {
                    "old": "No GRE tunnel interface {0} with remote ip {1} and key {2} "
                    "on bridge {3} present.".format(name, remote, id, bridge),
                    "new": "Created GRE tunnel interface {0} with remote ip {1} and key {2} "
                    "on bridge {3}.".format(name, remote, id, bridge),
                }
            }
        elif tunnel_type == "vxlan":
            comments["comment_dstport"] = (
                " (dst_port" + six.text_type(dst_port) + ")"
                if 0 < dst_port <= 65535
                else ""
            )
            comments[
                "comment_vxlan_invalid_id"
            ] = "Id of VXLAN tunnel must be an unsigned 64-bit integer."
            comments["comment_vxlan_interface_exists"] = (
                "VXLAN tunnel interface {0} with rempte ip {1} and key {2} "
                "already exists on bridge {3}{4}.".format(
                    name, remote, id, bridge, comments["comment_dstport"]
                )
            )
            comments["comment_vxlan_created"] = (
                "Created VXLAN tunnel interface {0} with remote ip {1}  and key {2} "
                "on bridge {3}{4}.".format(
                    name, remote, id, bridge, comments["comment_dstport"]
                )
            )
            comments["comment_vxlan_notcreated"] = (
                "Unable to create VXLAN tunnel interface {0} with remote ip {1} and key {2} "
                "on bridge {3}{4}.".format(
                    name, remote, id, bridge, comments["comment_dstport"]
                )
            )
            comments["changes_vxlan_created"] = {
                name: {
                    "old": "No VXLAN tunnel interface {0} with remote ip {1} and key {2} "
                    "on bridge {3}{4} present.".format(
                        name, remote, id, bridge, comments["comment_dstport"]
                    ),
                    "new": "Created VXLAN tunnel interface {0} with remote ip {1} and key {2} "
                    "on bridge {3}{4}.".format(
                        name, remote, id, bridge, comments["comment_dstport"]
                    ),
                }
            }

    # Check VLANs attributes
    def _check_vlan():
        tag = __salt__["openvswitch.port_get_tag"](name)
        interfaces = __salt__["network.interfaces"]()
        if not 0 <= id <= 4095:
            ret["result"] = False
            ret["comment"] = comments["comment_vlan_invalid_id"]
        elif not internal and name not in interfaces:
            ret["result"] = False
            ret["comment"] = comments["comment_vlan_invalid_name"]
        elif tag and name in port_list:
            try:
                if int(tag[0]) == id:
                    ret["result"] = True
                    ret["comment"] = comments["comment_vlan_port_exists"]
            except (ValueError, KeyError):
                pass

    # Check GRE tunnels attributes
    def _check_gre():
        interface_options = __salt__["openvswitch.interface_get_options"](name)
        interface_type = __salt__["openvswitch.interface_get_type"](name)
        if not 0 <= id <= 2 ** 32:
            ret["result"] = False
            ret["comment"] = comments["comment_gre_invalid_id"]
        elif not __salt__["dig.check_ip"](remote):
            ret["result"] = False
            ret["comment"] = comments["comment_invalid_ip"]
        elif interface_options and interface_type and name in port_list:
            interface_attroptions = (
                '{key="'
                + six.text_type(id)
                + '", remote_ip="'
                + six.text_type(remote)
                + '"}'
            )
            try:
                if (
                    interface_type[0] == "gre"
                    and interface_options[0] == interface_attroptions
                ):
                    ret["result"] = True
                    ret["comment"] = comments["comment_gre_interface_exists"]
            except KeyError:
                pass

    # Check VXLAN tunnels attributes
    def _check_vxlan():
        interface_options = __salt__["openvswitch.interface_get_options"](name)
        interface_type = __salt__["openvswitch.interface_get_type"](name)
        if not 0 <= id <= 2 ** 64:
            ret["result"] = False
            ret["comment"] = comments["comment_vxlan_invalid_id"]
        elif not __salt__["dig.check_ip"](remote):
            ret["result"] = False
            ret["comment"] = comments["comment_invalid_ip"]
        elif interface_options and interface_type and name in port_list:
            opt_port = (
                'dst_port="' + six.text_type(dst_port) + '", '
                if 0 < dst_port <= 65535
                else ""
            )
            interface_attroptions = (
                '{{{0}key="'.format(opt_port)
                + six.text_type(id)
                + '", remote_ip="'
                + six.text_type(remote)
                + '"}'
            )
            try:
                if (
                    interface_type[0] == "vxlan"
                    and interface_options[0] == interface_attroptions
                ):
                    ret["result"] = True
                    ret["comment"] = comments["comment_vxlan_interface_exists"]
            except KeyError:
                pass

    # Dry run, test=true mode
    if __opts__["test"]:
        if bridge_exists:
            if tunnel_type == "vlan":
                _check_vlan()
                if not ret["comment"]:
                    ret["result"] = None
                    ret["comment"] = comments["comment_vlan_created"]
            elif tunnel_type == "vxlan":
                _check_vxlan()
                if not ret["comment"]:
                    ret["result"] = None
                    ret["comment"] = comments["comment_vxlan_created"]
            elif tunnel_type == "gre":
                _check_gre()
                if not ret["comment"]:
                    ret["result"] = None
                    ret["comment"] = comments["comment_gre_created"]
            else:
                if name in port_list:
                    ret["result"] = True
                    current_type = __salt__["openvswitch.interface_get_type"](name)
                    # The interface type is returned as a single-element list.
                    if internal and (current_type != ["internal"]):
                        ret["comment"] = comments["comment_port_internal"]
                    else:
                        ret["comment"] = comments["comment_port_exists"]
                else:
                    ret["result"] = None
                    ret["comment"] = comments["comment_port_created"]
        else:
            ret["result"] = None
            ret["comment"] = comments["comment_bridge_notexists"]

        return ret

    if bridge_exists:
        if tunnel_type == "vlan":
            _check_vlan()
            if not ret["comment"]:
                port_create_vlan = __salt__["openvswitch.port_create_vlan"](
                    bridge, name, id, internal
                )
                if port_create_vlan:
                    ret["result"] = True
                    ret["comment"] = comments["comment_vlan_created"]
                    ret["changes"] = comments["changes_vlan_created"]
                else:
                    ret["result"] = False
                    ret["comment"] = comments["comment_vlan_notcreated"]
        elif tunnel_type == "vxlan":
            _check_vxlan()
            if not ret["comment"]:
                port_create_vxlan = __salt__["openvswitch.port_create_vxlan"](
                    bridge, name, id, remote, dst_port
                )
                if port_create_vxlan:
                    ret["result"] = True
                    ret["comment"] = comments["comment_vxlan_created"]
                    ret["changes"] = comments["changes_vxlan_created"]
                else:
                    ret["result"] = False
                    ret["comment"] = comments["comment_vxlan_notcreated"]
        elif tunnel_type == "gre":
            _check_gre()
            if not ret["comment"]:
                port_create_gre = __salt__["openvswitch.port_create_gre"](
                    bridge, name, id, remote
                )
                if port_create_gre:
                    ret["result"] = True
                    ret["comment"] = comments["comment_gre_created"]
                    ret["changes"] = comments["changes_gre_created"]
                else:
                    ret["result"] = False
                    ret["comment"] = comments["comment_gre_notcreated"]
        else:
            if name in port_list:
                current_type = __salt__["openvswitch.interface_get_type"](name)
                # The interface type is returned as a single-element list.
                if internal and (current_type != ["internal"]):
                    # We do not have a direct way of only setting the interface
                    # type to internal, so we add the port with the --may-exist
                    # option.
                    port_add = __salt__["openvswitch.port_add"](
                        bridge, name, may_exist=True, internal=internal
                    )
                    if port_add:
                        ret["result"] = True
                        ret["comment"] = comments["comment_port_internal"]
                        ret["changes"] = comments["changes_port_internal"]
                    else:
                        ret["result"] = False
                        ret["comment"] = comments["comment_port_internal_not_changed"]
                else:
                    ret["result"] = True
                    ret["comment"] = comments["comment_port_exists"]
            else:
                port_add = __salt__["openvswitch.port_add"](
                    bridge, name, internal=internal
                )
                if port_add:
                    ret["result"] = True
                    ret["comment"] = comments["comment_port_created"]
                    ret["changes"] = comments["changes_port_created"]
                else:
                    ret["result"] = False
                    ret["comment"] = comments["comment_port_notcreated"]
    else:
        ret["result"] = False
        ret["comment"] = comments["comment_bridge_notexists"]

    return ret


def absent(name, bridge=None):
    """
    Ensures that the named port exists on bridge, eventually deletes it.
    If bridge is not set, port is removed from  whatever bridge contains it.

    Args:
        name: The name of the port.
        bridge: The name of the bridge.

    """
    ret = {"name": name, "changes": {}, "result": False, "comment": ""}
    bridge_exists = False
    if bridge:
        bridge_exists = __salt__["openvswitch.bridge_exists"](bridge)
        if bridge_exists:
            port_list = __salt__["openvswitch.port_list"](bridge)
        else:
            port_list = ()
    else:
        port_list = [name]

    # Comment and change messages
    comments = {}
    comments["comment_bridge_notexists"] = "Bridge {0} does not exist.".format(bridge)
    comments[
        "comment_port_notexists"
    ] = "Port {0} does not exist on bridge {1}.".format(name, bridge)
    comments["comment_port_deleted"] = "Port {0} deleted.".format(name)
    comments["comment_port_notdeleted"] = "Unable to delete port {0}.".format(name)
    comments["changes_port_deleted"] = {
        name: {
            "old": "Port named {0} may exist.".format(name),
            "new": "Deleted port {0}.".format(name),
        }
    }

    # Dry run, test=true mode
    if __opts__["test"]:
        if bridge and not bridge_exists:
            ret["result"] = None
            ret["comment"] = comments["comment_bridge_notexists"]
        elif name not in port_list:
            ret["result"] = True
            ret["comment"] = comments["comment_port_notexists"]
        else:
            ret["result"] = None
            ret["comment"] = comments["comment_port_deleted"]
        return ret

    if bridge and not bridge_exists:
        ret["result"] = False
        ret["comment"] = comments["comment_bridge_notexists"]
    elif name not in port_list:
        ret["result"] = True
        ret["comment"] = comments["comment_port_notexists"]
    else:
        if bridge:
            port_remove = __salt__["openvswitch.port_remove"](br=bridge, port=name)
        else:
            port_remove = __salt__["openvswitch.port_remove"](br=None, port=name)

        if port_remove:
            ret["result"] = True
            ret["comment"] = comments["comment_port_deleted"]
            ret["changes"] = comments["changes_port_deleted"]
        else:
            ret["result"] = False
            ret["comment"] = comments["comment_port_notdeleted"]

    return ret<|MERGE_RESOLUTION|>--- conflicted
+++ resolved
@@ -13,15 +13,10 @@
 def __virtual__():
     """
     Only make these states available if Open vSwitch module is available.
-<<<<<<< HEAD
-    '''
-    if 'openvswitch.port_add' in __salt__:
+    """
+    if "openvswitch.port_add" in __salt__:
         return True
-    return (False, 'openvswitch module could not be loaded')
-=======
-    """
-    return "openvswitch.port_add" in __salt__
->>>>>>> a670b4ae
+    return (False, "openvswitch module could not be loaded")
 
 
 def present(
