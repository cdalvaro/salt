"""
Zeromq transport classes
"""
import asyncio
import asyncio.exceptions
import errno
import hashlib
import logging
import os
import signal
import sys
import threading
from random import randint

import tornado
import tornado.concurrent
import tornado.gen
import tornado.ioloop
import tornado.locks
import zmq.asyncio
import zmq.error
import zmq.eventloop.future
import zmq.eventloop.zmqstream

import salt.payload
import salt.transport.base
import salt.utils.files
import salt.utils.process
import salt.utils.stringutils
import salt.utils.zeromq
from salt._compat import ipaddress
from salt.exceptions import SaltException, SaltReqTimeoutError
from salt.utils.zeromq import LIBZMQ_VERSION_INFO, ZMQ_VERSION_INFO, zmq

try:
    import zmq.utils.monitor

    HAS_ZMQ_MONITOR = True
except ImportError:
    HAS_ZMQ_MONITOR = False


log = logging.getLogger(__name__)


def _get_master_uri(master_ip, master_port, source_ip=None, source_port=None):
    """
    Return the ZeroMQ URI to connect the Minion to the Master.
    It supports different source IP / port, given the ZeroMQ syntax:
    // Connecting using a IP address and bind to an IP address
    rc = zmq_connect(socket, "tcp://192.168.1.17:5555;192.168.1.1:5555"); assert (rc == 0);
    Source: http://api.zeromq.org/4-1:zmq-tcp
    """
    from salt.utils.network import ip_bracket

    master_uri = "tcp://{master_ip}:{master_port}".format(
        master_ip=ip_bracket(master_ip), master_port=master_port
    )

    if source_ip or source_port:
        if LIBZMQ_VERSION_INFO >= (4, 1, 6) and ZMQ_VERSION_INFO >= (16, 0, 1):
            # The source:port syntax for ZeroMQ has been added in libzmq 4.1.6
            # which is included in the pyzmq wheels starting with 16.0.1.
            if source_ip and source_port:
                master_uri = (
                    "tcp://{source_ip}:{source_port};{master_ip}:{master_port}".format(
                        source_ip=ip_bracket(source_ip),
                        source_port=source_port,
                        master_ip=ip_bracket(master_ip),
                        master_port=master_port,
                    )
                )
            elif source_ip and not source_port:
                master_uri = "tcp://{source_ip}:0;{master_ip}:{master_port}".format(
                    source_ip=ip_bracket(source_ip),
                    master_ip=ip_bracket(master_ip),
                    master_port=master_port,
                )
            elif source_port and not source_ip:
                ip_any = (
                    "0.0.0.0"
                    if ipaddress.ip_address(master_ip).version == 4
                    else ip_bracket("::")
                )
                master_uri = (
                    "tcp://{ip_any}:{source_port};{master_ip}:{master_port}".format(
                        ip_any=ip_any,
                        source_port=source_port,
                        master_ip=ip_bracket(master_ip),
                        master_port=master_port,
                    )
                )
        else:
            log.warning(
                "Unable to connect to the Master using a specific source IP / port"
            )
            log.warning("Consider upgrading to pyzmq >= 16.0.1 and libzmq >= 4.1.6")
            log.warning(
                "Specific source IP / port for connecting to master returner port:"
                " configuraion ignored"
            )

    return master_uri


class PublishClient(salt.transport.base.PublishClient):
    """
    A transport channel backed by ZeroMQ for a Salt Publisher to use to
    publish commands to connected minions
    """

    ttype = "zeromq"

    async_methods = [
        "connect",
        "connect_uri",
        "recv",
        # "close",
    ]
    close_methods = [
        "close",
    ]

    def _legacy_setup(
        self,
        _id,
        role,
        zmq_filtering=False,
        tcp_keepalive=True,
        tcp_keepalive_idle=300,
        tcp_keepalive_cnt=-1,
        tcp_keepalive_intvl=-1,
        recon_default=1000,
        recon_max=10000,
        recon_randomize=True,
        ipv6=None,
        master_ip="127.0.0.1",
        zmq_monitor=False,
        **extras,
    ):
        self.hexid = hashlib.sha1(salt.utils.stringutils.to_bytes(_id)).hexdigest()
        self._closing = False
        self.context = zmq.asyncio.Context()
        self._socket = self.context.socket(zmq.SUB)
        self._socket.setsockopt(zmq.LINGER, -1)
        if zmq_filtering:
            # TODO: constants file for "broadcast"
            self._socket.setsockopt(zmq.SUBSCRIBE, b"broadcast")
            if role == "syndic":
                self._socket.setsockopt(zmq.SUBSCRIBE, b"syndic")
            else:
                self._socket.setsockopt(
                    zmq.SUBSCRIBE, salt.utils.stringutils.to_bytes(self.hexid)
                )
        else:
            self._socket.setsockopt(zmq.SUBSCRIBE, b"")

        if _id:
            self._socket.setsockopt(zmq.IDENTITY, salt.utils.stringutils.to_bytes(_id))

        # TODO: cleanup all the socket opts stuff
        if hasattr(zmq, "TCP_KEEPALIVE"):
            self._socket.setsockopt(zmq.TCP_KEEPALIVE, tcp_keepalive)
            self._socket.setsockopt(zmq.TCP_KEEPALIVE_IDLE, tcp_keepalive_idle)
            self._socket.setsockopt(zmq.TCP_KEEPALIVE_CNT, tcp_keepalive_cnt)
            self._socket.setsockopt(zmq.TCP_KEEPALIVE_INTVL, tcp_keepalive_intvl)

        if recon_randomize:
            recon_delay = randint(
                recon_default,
                recon_default + recon_max,
            )

            log.debug(
                "Generated random reconnect delay between '%sms' and '%sms' (%s)",
                recon_delay,
                recon_delay + recon_max,
                recon_delay,
            )

            log.debug("Setting zmq_reconnect_ivl to '%sms'", recon_delay)
            self._socket.setsockopt(zmq.RECONNECT_IVL, recon_delay)

            if hasattr(zmq, "RECONNECT_IVL_MAX"):
                log.debug(
                    "Setting zmq_reconnect_ivl_max to '%sms'",
                    recon_delay + recon_max,
                )

                self._socket.setsockopt(zmq.RECONNECT_IVL_MAX, recon_max)

        if (ipv6 is True or ":" in master_ip) and hasattr(zmq, "IPV4ONLY"):
            # IPv6 sockets work for both IPv6 and IPv4 addresses
            self._socket.setsockopt(zmq.IPV4ONLY, 0)

        self.poller = zmq.Poller()
        self.poller.register(self._socket, zmq.POLLIN)

        if HAS_ZMQ_MONITOR and zmq_monitor:
            self._monitor = ZeroMQSocketMonitor(self._socket)
            self._monitor.start_io_loop(self.io_loop)

    def __init__(self, opts, io_loop, **kwargs):
        super().__init__(opts, io_loop, **kwargs)
        self.opts = opts
        self.io_loop = io_loop
        self._legacy_setup(
            _id=opts.get("id", ""),
            role=opts.get("__role", ""),
            **opts,
        )
        self.connect_called = False
        self.callbacks = {}

        self.host = kwargs.get("host", None)
        self.port = kwargs.get("port", None)
        self.path = kwargs.get("path", None)
        self.source_ip = self.opts.get("source_ip")
        self.source_port = self.opts.get("source_publish_port")
        if self.host is None and self.port is None:
            if self.path is None:
                raise Exception("A host and port or a path must be provided")
        elif self.host and self.port:
            if self.path:
                raise Exception("A host and port or a path must be provided, not both")

    def close(self):
        if self._closing is True:
            return
        self._closing = True
        if hasattr(self, "_monitor") and self._monitor is not None:
            self._monitor.stop()
            self._monitor = None
        if hasattr(self, "_stream"):
            self._stream.close(0)
        elif hasattr(self, "_socket"):
            self._socket.close(0)
        if hasattr(self, "context") and self.context.closed is False:
            self.context.term()
        callbacks = self.callbacks
        self.callbacks = {}
        for callback, (running, task) in callbacks.items():
            running.clear()
        return

    # pylint: enable=W1701
    def __enter__(self):
        return self

    def __exit__(self, exc_type, exc_val, exc_tb):
        self.close()

    # TODO: this is the time to see if we are connected, maybe use the req channel to guess?
<<<<<<< HEAD
    async def connect(
        self, port=None, connect_callback=None, disconnect_callback=None, timeout=None
    ):
        self.connect_called = True
        if port is not None:
            self.port = port
        if self.path:
            pub_uri = f"ipc://{self.path}"
            log.debug("Connecting the publisher client to: %s", pub_uri)
            self._socket.connect(pub_uri)
        else:
            # host = self.opts["master_ip"],
            if port is not None:
                self.port = port
            master_pub_uri = _get_master_uri(
                self.host, self.port, self.source_ip, self.source_port
            )
            log.debug(
                "Connecting the Minion to the Master publish port, using the URI: %s",
                master_pub_uri,
            )
            self._socket.connect(master_pub_uri)
        if connect_callback:
            await connect_callback(True)

    async def connect_uri(self, uri, connect_callback=None, disconnect_callback=None):
        self.connect_called = True
        log.debug("Connecting the publisher client to: %s", uri)
        # log.debug("%r connecting to %s", self, self.master_pub)
        self.uri = uri
        self._socket.connect(uri)
        if connect_callback:
            await connect_callback(True)
=======
    @salt.ext.tornado.gen.coroutine
    def connect(self, publish_port, connect_callback=None, disconnect_callback=None):
        self._connect_called = True
        self.publish_port = publish_port
        log.debug(
            "Connecting the Minion to the Master publish port, using the URI: %s",
            self.master_pub,
        )
        log.debug("%r connecting to %s", self, self.master_pub)
        self._socket.connect(self.master_pub)
        if connect_callback is not None:
            connect_callback(True)

    @property
    def master_pub(self):
        """
        Return the master publish port
        """
        return _get_master_uri(
            self.opts["master_ip"],
            self.publish_port,
            source_ip=self.opts.get("source_ip"),
            source_port=self.opts.get("source_publish_port"),
        )
>>>>>>> a1bf32c8

    def _decode_messages(self, messages):
        """
        Take the zmq messages, decrypt/decode them into a payload

        :param list messages: A list of messages to be decoded
        """
        if isinstance(messages, list):
            messages_len = len(messages)
            # if it was one message, then its old style
            if messages_len == 1:
                payload = salt.payload.loads(messages[0])
            # 2 includes a header which says who should do it
            elif messages_len == 2:
                message_target = salt.utils.stringutils.to_str(messages[0])
                if (
                    self.opts.get("__role") != "syndic"
                    and message_target not in ("broadcast", self.hexid)
                ) or (
                    self.opts.get("__role") == "syndic"
                    and message_target not in ("broadcast", "syndic")
                ):
                    log.debug(
                        "Publish received for not this minion: %s", message_target
                    )
                    return None
                payload = salt.payload.loads(messages[1])
            else:
                raise Exception(
                    "Invalid number of messages ({}) in zeromq pubmessage from master".format(
                        len(messages_len)
                    )
                )
        else:
            payload = salt.payload.loads(messages)
        # Yield control back to the caller. When the payload has been decoded, assign
        # the decoded payload to 'ret' and resume operation
        return payload

    async def recv(self, timeout=None):
        if timeout == 0:
            events = self.poller.poll(timeout=timeout)
            if events:
                return await self._socket.recv()
        elif timeout:
            try:
                return await asyncio.wait_for(self._socket.recv(), timeout=timeout)
            except asyncio.exceptions.TimeoutError:
                log.trace("PublishClient recieve timedout: %d", timeout)
        else:
            return await self._socket.recv()

    async def send(self, msg):
        return
        # raise Exception("Send not supported")
        # await self._socket.send(msg)

    def on_recv(self, callback):

        """
        Register a callback for received messages (that we didn't initiate)

        :param func callback: A function which should be called when data is received
        """
        if callback is None:
            callbacks = self.callbacks
            self.callbacks = {}
            for callback, (running, task) in callbacks.items():
                running.clear()
            return

        running = asyncio.Event()
        running.set()

        async def consume(running):
            try:
                while running.is_set():
                    try:
                        msg = await self.recv(timeout=None)
                    except zmq.error.ZMQError as exc:
                        # We've disconnected just die
                        break
                    if msg:
                        try:
                            await callback(msg)
                        except Exception:  # pylint: disable=broad-except
                            log.error("Exception while running callback", exc_info=True)
                    # log.debug("Callback done %r", callback)
            except Exception as exc:  # pylint: disable=broad-except
                log.error(
                    "Exception while consuming%s %s", self.uri, exc, exc_info=True
                )

        task = self.io_loop.spawn_callback(consume, running)
        self.callbacks[callback] = running, task


class RequestServer(salt.transport.base.DaemonizedRequestServer):
    def __init__(self, opts):  # pylint: disable=W0231
        self.opts = opts
        self._closing = False
        self._monitor = None
        self._w_monitor = None
        self.tasks = set()
        self._event = asyncio.Event()

    def zmq_device(self):
        """
        Multiprocessing target for the zmq queue device
        """
        self.__setup_signals()
        context = zmq.Context(self.opts["worker_threads"])
        # Prepare the zeromq sockets
        self.uri = "tcp://{interface}:{ret_port}".format(**self.opts)
        self.clients = context.socket(zmq.ROUTER)
        self.clients.setsockopt(zmq.LINGER, -1)
        if self.opts["ipv6"] is True and hasattr(zmq, "IPV4ONLY"):
            # IPv6 sockets work for both IPv6 and IPv4 addresses
            self.clients.setsockopt(zmq.IPV4ONLY, 0)
        self.clients.setsockopt(zmq.BACKLOG, self.opts.get("zmq_backlog", 1000))
        self._start_zmq_monitor()
        self.workers = context.socket(zmq.DEALER)
        self.workers.setsockopt(zmq.LINGER, -1)

        if self.opts["mworker_queue_niceness"] and not salt.utils.platform.is_windows():
            log.info(
                "setting mworker_queue niceness to %d",
                self.opts["mworker_queue_niceness"],
            )
            os.nice(self.opts["mworker_queue_niceness"])

        if self.opts.get("ipc_mode", "") == "tcp":
            self.w_uri = "tcp://127.0.0.1:{}".format(
                self.opts.get("tcp_master_workers", 4515)
            )
        else:
            self.w_uri = "ipc://{}".format(
                os.path.join(self.opts["sock_dir"], "workers.ipc")
            )

        log.info("Setting up the master communication server")
        log.info("ReqServer clients %s", self.uri)
        self.clients.bind(self.uri)
        log.info("ReqServer workers %s", self.w_uri)
        self.workers.bind(self.w_uri)
        if self.opts.get("ipc_mode", "") != "tcp":
            os.chmod(os.path.join(self.opts["sock_dir"], "workers.ipc"), 0o600)

        while True:
            if self.clients.closed or self.workers.closed:
                break
            try:
                zmq.device(zmq.QUEUE, self.clients, self.workers)
            except zmq.ZMQError as exc:
                if exc.errno == errno.EINTR:
                    continue
                raise
            except (KeyboardInterrupt, SystemExit):
                break
        context.term()

    def close(self):
        """
        Cleanly shutdown the router socket
        """
        if self._closing:
            return
        log.info("MWorkerQueue under PID %s is closing", os.getpid())
        self._closing = True
        self._event.set()
        if getattr(self, "_monitor", None) is not None:
            self._monitor.stop()
            self._monitor = None
        if getattr(self, "_w_monitor", None) is not None:
            self._w_monitor.stop()
            self._w_monitor = None
        if hasattr(self, "clients") and self.clients.closed is False:
            self.clients.close()
        if hasattr(self, "workers") and self.workers.closed is False:
            self.workers.close()
        if hasattr(self, "stream"):
            self.stream.close()
        if hasattr(self, "_socket") and self._socket.closed is False:
            self._socket.close()
        if hasattr(self, "context") and self.context.closed is False:
            self.context.term()
        for task in list(self.tasks):
            try:
                task.cancel()
            except RuntimeError:
                log.error("IOLoop closed when trying to cancel task")

    def pre_fork(self, process_manager):
        """
        Pre-fork we need to create the zmq router device

        :param func process_manager: An instance of salt.utils.process.ProcessManager
        """
        process_manager.add_process(self.zmq_device, name="MWorkerQueue")

    def _start_zmq_monitor(self):
        """
        Starts ZMQ monitor for debugging purposes.
        :return:
        """
        # Socket monitor shall be used the only for debug
        # purposes so using threading doesn't look too bad here

        if HAS_ZMQ_MONITOR and self.opts["zmq_monitor"]:
            log.debug("Starting ZMQ monitor")
            self._w_monitor = ZeroMQSocketMonitor(self._socket)
            threading.Thread(target=self._w_monitor.start_poll).start()
            log.debug("ZMQ monitor has been started started")

    def post_fork(self, message_handler, io_loop):
        """
        After forking we need to create all of the local sockets to listen to the
        router

        :param func message_handler: A function to called to handle incoming payloads as
                                     they are picked up off the wire
        :param IOLoop io_loop: An instance of a Tornado IOLoop, to handle event scheduling
        """
        # context = zmq.Context(1)
        self.context = zmq.asyncio.Context(1)
        self._socket = self.context.socket(zmq.REP)
        # Linger -1 means we'll never discard messages.
        self._socket.setsockopt(zmq.LINGER, -1)
        self._start_zmq_monitor()

        if self.opts.get("ipc_mode", "") == "tcp":
            self.w_uri = "tcp://127.0.0.1:{}".format(
                self.opts.get("tcp_master_workers", 4515)
            )
        else:
            self.w_uri = "ipc://{}".format(
                os.path.join(self.opts["sock_dir"], "workers.ipc")
            )
        log.info("Worker binding to socket %s", self.w_uri)
        self._socket.connect(self.w_uri)
        if self.opts.get("ipc_mode", "") != "tcp" and os.path.isfile(
            os.path.join(self.opts["sock_dir"], "workers.ipc")
        ):
            os.chmod(os.path.join(self.opts["sock_dir"], "workers.ipc"), 0o600)
        self.message_handler = message_handler

        async def callback():
            task = asyncio.create_task(self.request_handler())
            task.add_done_callback(self.tasks.discard)
            self.tasks.add(task)

        io_loop.add_callback(callback)

    async def request_handler(self):
        while not self._event.is_set():
            try:
                request = await asyncio.wait_for(self._socket.recv(), 0.3)
                reply = await self.handle_message(None, request)
                await self._socket.send(self.encode_payload(reply))
            except asyncio.exceptions.TimeoutError:
                continue
            except Exception as exc:  # pylint: disable=broad-except
                log.error("Exception in request handler", exc_info=True)
                break

    async def handle_message(self, stream, payload):
        try:
            payload = self.decode_payload(payload)
        except salt.exceptions.SaltDeserializationError:
            return {"msg": "bad load"}
        return await self.message_handler(payload)

    def encode_payload(self, payload):
        return salt.payload.dumps(payload)

    def __setup_signals(self):
        signal.signal(signal.SIGINT, self._handle_signals)
        signal.signal(signal.SIGTERM, self._handle_signals)

    def _handle_signals(self, signum, sigframe):
        msg = f"{self.__class__.__name__} received a "
        if signum == signal.SIGINT:
            msg += "SIGINT"
        elif signum == signal.SIGTERM:
            msg += "SIGTERM"
        msg += ". Exiting"
        log.debug(msg)
        self.close()
        sys.exit(salt.defaults.exitcodes.EX_OK)

    def decode_payload(self, payload):
        payload = salt.payload.loads(payload)
        return payload


def _set_tcp_keepalive(zmq_socket, opts):
    """
    Ensure that TCP keepalives are set as specified in "opts".

    Warning: Failure to set TCP keepalives on the salt-master can result in
    not detecting the loss of a minion when the connection is lost or when
    its host has been terminated without first closing the socket.
    Salt's Presence System depends on this connection status to know if a minion
    is "present".

    Warning: Failure to set TCP keepalives on minions can result in frequent or
    unexpected disconnects!
    """
    if hasattr(zmq, "TCP_KEEPALIVE") and opts:
        if "tcp_keepalive" in opts:
            zmq_socket.setsockopt(zmq.TCP_KEEPALIVE, opts["tcp_keepalive"])
        if "tcp_keepalive_idle" in opts:
            zmq_socket.setsockopt(zmq.TCP_KEEPALIVE_IDLE, opts["tcp_keepalive_idle"])
        if "tcp_keepalive_cnt" in opts:
            zmq_socket.setsockopt(zmq.TCP_KEEPALIVE_CNT, opts["tcp_keepalive_cnt"])
        if "tcp_keepalive_intvl" in opts:
            zmq_socket.setsockopt(zmq.TCP_KEEPALIVE_INTVL, opts["tcp_keepalive_intvl"])


class AsyncReqMessageClient:
    """
    This class wraps the underlying zeromq REQ socket and gives a future-based
    interface to sending and recieving messages. This works around the primary
    limitation of serialized send/recv on the underlying socket by queueing the
    message sends in this class. In the future if we decide to attempt to multiplex
    we can manage a pool of REQ/REP sockets-- but for now we'll just do them in serial
    """

    def __init__(self, opts, addr, linger=0, io_loop=None):
        """
        Create an asynchronous message client

        :param dict opts: The salt opts dictionary
        :param str addr: The interface IP address to bind to
        :param int linger: The number of seconds to linger on a ZMQ socket. See
                           http://api.zeromq.org/2-1:zmq-setsockopt [ZMQ_LINGER]
        :param IOLoop io_loop: A Tornado IOLoop event scheduler [tornado.ioloop.IOLoop]
        """
        salt.utils.versions.warn_until(
            3009,
            "AsyncReqMessageClient has been deprecated and will be removed.",
        )
        self.opts = opts
        self.addr = addr
        self.linger = linger
        if io_loop is None:
            self.io_loop = tornado.ioloop.IOLoop.current()
        else:
            self.io_loop = io_loop

        self.context = zmq.eventloop.future.Context()

        self.send_queue = []

        self._closing = False
        self.lock = tornado.locks.Lock()

    def connect(self):
        if hasattr(self, "socket") and self.socket:
            return
        # wire up sockets
        self._init_socket()

    def close(self):
        if self._closing:
            return
        else:
            self._closing = True
            if hasattr(self, "socket") and self.socket is not None:
                self.socket.close(0)
                self.socket = None
            if self.context.closed is False:
                self.context.term()

    def _init_socket(self):
        self.socket = self.context.socket(zmq.REQ)

        # socket options
        if hasattr(zmq, "RECONNECT_IVL_MAX"):
            self.socket.setsockopt(zmq.RECONNECT_IVL_MAX, 5000)

        _set_tcp_keepalive(self.socket, self.opts)
        if self.addr.startswith("tcp://["):
            # Hint PF type if bracket enclosed IPv6 address
            if hasattr(zmq, "IPV6"):
                self.socket.setsockopt(zmq.IPV6, 1)
            elif hasattr(zmq, "IPV4ONLY"):
                self.socket.setsockopt(zmq.IPV4ONLY, 0)
        self.socket.setsockopt(zmq.LINGER, self.linger)
        self.socket.connect(self.addr)

    @tornado.gen.coroutine
    def send(self, message, timeout=None, callback=None):
        """
        Return a future which will be completed when the message has a response
        """
        future = tornado.concurrent.Future()

        message = salt.payload.dumps(message)

        if callback is not None:

            def handle_future(future):
                response = future.result()
                self.io_loop.add_callback(callback, response)

            future.add_done_callback(handle_future)

        if self.opts.get("detect_mode") is True:
            timeout = 1

        if timeout is not None:
            send_timeout = self.io_loop.call_later(
                timeout, self._timeout_message, future
            )

        self.io_loop.spawn_callback(self._send_recv, message, future)

        recv = yield future

        raise tornado.gen.Return(recv)

    def _timeout_message(self, future):
        if not future.done():
            future.set_exception(SaltReqTimeoutError("Message timed out"))

    @tornado.gen.coroutine
    def _send_recv(self, message, future):
        with (yield self.lock.acquire()):
            yield self.socket.send(message)
            recv = yield self.socket.recv()
        if not future.done():
            data = salt.payload.loads(recv)
            future.set_result(data)


class ZeroMQSocketMonitor:
    __EVENT_MAP = None

    def __init__(self, socket):
        """
        Create ZMQ monitor sockets

        More information:
            http://api.zeromq.org/4-0:zmq-socket-monitor
        """
        self._socket = socket
        self._monitor_socket = self._socket.get_monitor_socket()
        self._monitor_task = None
        self._running = asyncio.Event()

    def start_io_loop(self, io_loop):
        log.trace("Event monitor start!")
        self._running.set()
        io_loop.spawn_callback(self.consume)

    async def consume(self):
        while self._running.is_set():
            try:
                if self._monitor_socket.poll():
                    msg = await self._monitor_socket.recv_multipart()
                    self.monitor_callback(msg)
                else:
                    await asyncio.sleep(0.3)
            except zmq.error.ZMQError as exc:
                log.error("ZmqMonitor, %s", exc)
                # We've disconnected just die
                break
            except Exception as exc:  # pylint: disable=broad-except
                log.error("ZmqMonitor, %s", exc)
                break

    def start_poll(self):
        log.trace("Event monitor start!")
        try:
            while self._monitor_socket is not None and self._monitor_socket.poll():
                msg = self._monitor_socket.recv_multipart()
                self.monitor_callback(msg)
        except (AttributeError, zmq.error.ContextTerminated):
            # We cannot log here because we'll get an interrupted system call in trying
            # to flush the logging buffer as we terminate
            pass

    @property
    def event_map(self):
        if ZeroMQSocketMonitor.__EVENT_MAP is None:
            event_map = {}
            for name in dir(zmq):
                if name.startswith("EVENT_"):
                    value = getattr(zmq, name)
                    event_map[value] = name
            ZeroMQSocketMonitor.__EVENT_MAP = event_map
        return ZeroMQSocketMonitor.__EVENT_MAP

    def monitor_callback(self, msg):
        evt = zmq.utils.monitor.parse_monitor_message(msg)
        evt["description"] = self.event_map[evt["event"]]
        log.debug("ZeroMQ event: %s", evt)
        if evt["event"] == zmq.EVENT_MONITOR_STOPPED:
            self.stop()

    def stop(self):
        if self._socket is None:
            return
        try:
            self._socket.disable_monitor()
        except zmq.Error:
            pass
        self._socket = None
        self._running.clear()
        self._monitor_socket = None
        log.trace("Event monitor done!")


class PublishServer(salt.transport.base.DaemonizedPublishServer):
    """
    Encapsulate synchronous operations for a publisher channel
    """

    async_methods = [
        "publish",
    ]
    close_methods = [
        "close",
    ]

    def __init__(
        self,
        opts,
        pub_host=None,
        pub_port=None,
        pub_path=None,
        pull_host=None,
        pull_port=None,
        pull_path=None,
    ):
        self.opts = opts
        self.pub_host = pub_host
        self.pub_port = pub_port
        self.pub_path = pub_path
        if pub_path:
            self.pub_uri = f"ipc://{pub_path}"
        else:
            self.pub_uri = f"tcp://{pub_host}:{pub_port}"
        self.pull_host = pull_host
        self.pull_port = pull_port
        self.pull_path = pull_path
        if pull_path:
            self.pull_uri = f"ipc://{pull_path}"
        else:
            self.pull_uri = f"tcp://{pull_host}:{pull_port}"
        self.ctx = None
        self.sock = None
        self.daemon_context = None
        self.daemon_pub_sock = None
        self.daemon_pull_sock = None
        self.daemon_monitor = None

    def __repr__(self):
        return f"<PublishServer pub_uri={self.pub_uri} pull_uri={self.pull_uri} at {hex(id(self))}>"

    def publish_daemon(
        self,
        publish_payload,
        presence_callback=None,
        remove_presence_callback=None,
    ):
        """
        This method represents the Publish Daemon process. It is intended to be
        run in a thread or process as it creates and runs an it's own ioloop.
        """
        ioloop = tornado.ioloop.IOLoop()
        ioloop.add_callback(self.publisher, publish_payload, ioloop=ioloop)
        try:
            ioloop.start()
        finally:
            self.close()

    def _get_sockets(self, context, ioloop):
        pub_sock = context.socket(zmq.PUB)
        monitor = ZeroMQSocketMonitor(pub_sock)
        monitor.start_io_loop(ioloop)
        _set_tcp_keepalive(pub_sock, self.opts)
        self.dpub_sock = pub_sock  # = zmq.eventloop.zmqstream.ZMQStream(pub_sock)
        # if 2.1 >= zmq < 3.0, we only have one HWM setting
        try:
            pub_sock.setsockopt(zmq.HWM, self.opts.get("pub_hwm", 1000))
        # in zmq >= 3.0, there are separate send and receive HWM settings
        except (AttributeError, zmq.error.ZMQError):
            # Set the High Water Marks. For more information on HWM, see:
            # http://api.zeromq.org/4-1:zmq-setsockopt
            pub_sock.setsockopt(zmq.SNDHWM, self.opts.get("pub_hwm", 1000))
            pub_sock.setsockopt(zmq.RCVHWM, self.opts.get("pub_hwm", 1000))
        if self.opts["ipv6"] is True and hasattr(zmq, "IPV4ONLY"):
            # IPv6 sockets work for both IPv6 and IPv4 addresses
            pub_sock.setsockopt(zmq.IPV4ONLY, 0)

        pub_sock.setsockopt(zmq.BACKLOG, self.opts.get("zmq_backlog", 1000))
        pub_sock.setsockopt(zmq.LINGER, -1)
        # Prepare minion pull socket
        pull_sock = context.socket(zmq.PULL)
        pull_sock.setsockopt(zmq.LINGER, -1)
        # pull_sock = zmq.eventloop.zmqstream.ZMQStream(pull_sock)
        pull_sock.setsockopt(zmq.LINGER, -1)
        salt.utils.zeromq.check_ipc_path_max_len(self.pull_uri)
        # Start the minion command publisher
        # Securely create socket
        with salt.utils.files.set_umask(0o177):
            log.info("Starting the Salt Publisher on %s", self.pub_uri)
            pub_sock.bind(self.pub_uri)
            if self.pub_path:
                os.chmod(  # nosec
                    self.pub_path,
                    0o600,
                )
            log.info("Starting the Salt Puller on %s", self.pull_uri)
            pull_sock.bind(self.pull_uri)
            if self.pull_path:
                os.chmod(  # nosec
                    self.pull_path,
                    0o600,
                )
        return pull_sock, pub_sock, monitor

    async def publisher(self, publish_payload, ioloop=None):
        if ioloop is None:
            ioloop = tornado.ioloop.IOLoop.current()
        self.daemon_context = zmq.asyncio.Context()
        (
            self.daemon_pull_sock,
            self.daemon_pub_sock,
            self.daemon_monitor,
        ) = self._get_sockets(self.daemon_context, ioloop)
        while True:
            try:
                package = await self.daemon_pull_sock.recv()
                await publish_payload(package)
            except Exception as exc:  # pylint: disable=broad-except
                log.error(
                    "Exception in publisher %s %s", self.pull_uri, exc, exc_info=True
                )

    async def publish_payload(self, payload, topic_list=None):
        log.trace("Publish payload %r", payload)
        if self.opts["zmq_filtering"]:
            if topic_list:
                for topic in topic_list:
                    log.trace("Sending filtered data over publisher %s", self.pub_uri)
                    # zmq filters are substring match, hash the topic
                    # to avoid collisions
                    htopic = salt.utils.stringutils.to_bytes(
                        hashlib.sha1(salt.utils.stringutils.to_bytes(topic)).hexdigest()
                    )
                    await self.dpub_sock.send(htopic, flags=zmq.SNDMORE)
                    await self.dpub_sock.send(payload)
                    log.trace("Filtered data has been sent")
                # Syndic broadcast
                if self.opts.get("order_masters"):
                    log.trace("Sending filtered data to syndic")
                    await self.dpub_sock.send(b"syndic", flags=zmq.SNDMORE)
                    await self.dpub_sock.send(payload)
                    log.trace("Filtered data has been sent to syndic")
            # otherwise its a broadcast
            else:
                # TODO: constants file for "broadcast"
                log.trace("Sending broadcasted data over publisher %s", self.pub_uri)
                await self.dpub_sock.send(b"broadcast", flags=zmq.SNDMORE)
                await self.dpub_sock.send(payload)
                log.trace("Broadcasted data has been sent")
        else:
            log.trace("Sending ZMQ-unfiltered data over publisher %s", self.pub_uri)
            await self.dpub_sock.send(payload)
            log.trace("Unfiltered data has been sent")

    def pre_fork(self, process_manager):
        """
        Do anything necessary pre-fork. Since this is on the master side this will
        primarily be used to create IPC channels and create our daemon process to
        do the actual publishing

        :param func process_manager: A ProcessManager, from salt.utils.process.ProcessManager
        """
        process_manager.add_process(
            self.publish_daemon,
            args=(self.publish_payload,),
        )

    def connect(self, timeout=None):
        """
        Create and connect this thread's zmq socket. If a publisher socket
        already exists "pub_close" is called before creating and connecting a
        new socket.
        """
        log.debug("Connecting to pub server: %s", self.pull_uri)
        self.ctx = zmq.asyncio.Context()
        self.sock = self.ctx.socket(zmq.PUSH)
        self.sock.setsockopt(zmq.LINGER, 300)
        self.sock.connect(self.pull_uri)
        return self.sock

    def close(self):
        """
        Disconnect an existing publisher socket and remove it from the local
        thread's cache.
        """
        if self.sock is not None:
            sock = self.sock
            self.sock = None
            sock.close()
        if self.ctx and self.ctx.closed is False:
            ctx = self.ctx
            self.ctx = None
            ctx.term()
        if self.daemon_monitor:
            self.daemon_monitor.stop()
        if self.daemon_pub_sock:
            self.daemon_pub_sock.close()
        if self.daemon_pull_sock:
            self.daemon_pull_sock.close()
        if self.daemon_context:
            self.daemon_context.destroy(1)
            self.daemon_context.term()

    async def publish(self, payload, **kwargs):
        """
        Publish "load" to minions. This send the load to the publisher daemon
        process with does the actual sending to minions.

        :param dict load: A load to be sent across the wire to minions
        """
        if not self.sock:
            self.connect()
        await self.sock.send(payload)

    @property
    def topic_support(self):
        return self.opts.get("zmq_filtering", False)

    def __enter__(self):
        return self

    def __exit__(self, exc_type, exc_val, exc_tb):
        self.close()


class RequestClient(salt.transport.base.RequestClient):

    ttype = "zeromq"

<<<<<<< HEAD
    def __init__(self, opts, io_loop, linger=0):  # pylint: disable=W0231
        self.opts = opts
        # XXX Support host, port, path, instead of using get_master_uri
        self.master_uri = self.get_master_uri(opts)
        self.linger = linger
        if io_loop is None:
            self.io_loop = tornado.ioloop.IOLoop.current()
        else:
            self.io_loop = io_loop
        self.context = None
        self.send_queue = []
        # mapping of message -> future
        self.send_future_map = {}
        self._closing = False
        self.socket = None
        self.sending = asyncio.Lock()

    async def connect(self):
        if self.socket is None:
            self._closing = False
            # wire up sockets
            self._init_socket()

    def _init_socket(self):
        if self.socket is not None:
            self.context = zmq.asyncio.Context()
            self.socket.close()  # pylint: disable=E0203
            del self.socket
        self.context = zmq.asyncio.Context()
        self.socket = self.context.socket(zmq.REQ)
        self.socket.setsockopt(zmq.LINGER, -1)
=======
    def __init__(self, opts, io_loop):  # pylint: disable=W0231
        super().__init__(opts, io_loop)
        self.opts = opts
        master_uri = self.get_master_uri(opts)
        self.message_client = AsyncReqMessageClient(
            self.opts,
            master_uri,
            io_loop=io_loop,
        )
        self._closing = False
        self._connect_called = False

    @salt.ext.tornado.gen.coroutine
    def connect(self):
        self._connect_called = True
        self.message_client.connect()

    @salt.ext.tornado.gen.coroutine
    def send(self, load, timeout=60):
        yield self.connect()
        ret = yield self.message_client.send(load, timeout=timeout)
        raise salt.ext.tornado.gen.Return(ret)
>>>>>>> a1bf32c8

        # socket options
        if hasattr(zmq, "RECONNECT_IVL_MAX"):
            self.socket.setsockopt(zmq.RECONNECT_IVL_MAX, 5000)

        _set_tcp_keepalive(self.socket, self.opts)
        if self.master_uri.startswith("tcp://["):
            # Hint PF type if bracket enclosed IPv6 address
            if hasattr(zmq, "IPV6"):
                self.socket.setsockopt(zmq.IPV6, 1)
            elif hasattr(zmq, "IPV4ONLY"):
                self.socket.setsockopt(zmq.IPV4ONLY, 0)
        self.socket.linger = self.linger
        self.socket.connect(self.master_uri)

    # TODO: timeout all in-flight sessions, or error
    def close(self):
        if self._closing:
            return
        self._closing = True
<<<<<<< HEAD
        if self.socket:
            self.socket.close()
            self.socket = None
        if self.context and self.context.closed is False:
            # This hangs if closing the stream causes an import error
            self.context.term()
            self.context = None

    async def _send_recv(self, message):
        message = salt.payload.dumps(message)
        async with self.sending:
            try:
                await self.socket.send(message)
                ret = await self.socket.recv()
            except zmq.error.ZMQError:
                self.close()
                await self.connect()
                await self.socket.send(message)
                ret = await self.socket.recv()
        return salt.payload.loads(ret)

    async def send(self, load, timeout=60):
        """
        Return a future which will be completed when the message has a response
        """
        if not self.socket:
            await self.connect()
        try:
            return await asyncio.wait_for(self._send_recv(load), timeout=timeout)
        except (asyncio.exceptions.TimeoutError, TimeoutError):
            self.close()
            raise SaltReqTimeoutError("Request client send timedout")
        except Exception:
            self.close()
            raise
=======
        self.message_client.close()
>>>>>>> a1bf32c8

    @staticmethod
    def get_master_uri(opts):
        if "master_uri" in opts:
            return opts["master_uri"]
        if "master_ip" in opts:
            return _get_master_uri(
                opts["master_ip"],
                opts["master_port"],
                source_ip=opts.get("source_ip"),
                source_port=opts.get("source_ret_port"),
            )
        # if we've reached here something is very abnormal
        raise SaltException("ReqChannel: missing master_uri/master_ip in self.opts")<|MERGE_RESOLUTION|>--- conflicted
+++ resolved
@@ -251,11 +251,10 @@
         self.close()
 
     # TODO: this is the time to see if we are connected, maybe use the req channel to guess?
-<<<<<<< HEAD
     async def connect(
         self, port=None, connect_callback=None, disconnect_callback=None, timeout=None
     ):
-        self.connect_called = True
+        self._connect_called = True
         if port is not None:
             self.port = port
         if self.path:
@@ -278,39 +277,13 @@
             await connect_callback(True)
 
     async def connect_uri(self, uri, connect_callback=None, disconnect_callback=None):
-        self.connect_called = True
+        self._connect_called = True
         log.debug("Connecting the publisher client to: %s", uri)
         # log.debug("%r connecting to %s", self, self.master_pub)
         self.uri = uri
         self._socket.connect(uri)
         if connect_callback:
             await connect_callback(True)
-=======
-    @salt.ext.tornado.gen.coroutine
-    def connect(self, publish_port, connect_callback=None, disconnect_callback=None):
-        self._connect_called = True
-        self.publish_port = publish_port
-        log.debug(
-            "Connecting the Minion to the Master publish port, using the URI: %s",
-            self.master_pub,
-        )
-        log.debug("%r connecting to %s", self, self.master_pub)
-        self._socket.connect(self.master_pub)
-        if connect_callback is not None:
-            connect_callback(True)
-
-    @property
-    def master_pub(self):
-        """
-        Return the master publish port
-        """
-        return _get_master_uri(
-            self.opts["master_ip"],
-            self.publish_port,
-            source_ip=self.opts.get("source_ip"),
-            source_port=self.opts.get("source_publish_port"),
-        )
->>>>>>> a1bf32c8
 
     def _decode_messages(self, messages):
         """
@@ -1060,8 +1033,8 @@
 
     ttype = "zeromq"
 
-<<<<<<< HEAD
     def __init__(self, opts, io_loop, linger=0):  # pylint: disable=W0231
+        super().__init__(opts, io_loop)
         self.opts = opts
         # XXX Support host, port, path, instead of using get_master_uri
         self.master_uri = self.get_master_uri(opts)
@@ -1080,6 +1053,7 @@
 
     async def connect(self):
         if self.socket is None:
+            self._connect_called = True
             self._closing = False
             # wire up sockets
             self._init_socket()
@@ -1092,30 +1066,6 @@
         self.context = zmq.asyncio.Context()
         self.socket = self.context.socket(zmq.REQ)
         self.socket.setsockopt(zmq.LINGER, -1)
-=======
-    def __init__(self, opts, io_loop):  # pylint: disable=W0231
-        super().__init__(opts, io_loop)
-        self.opts = opts
-        master_uri = self.get_master_uri(opts)
-        self.message_client = AsyncReqMessageClient(
-            self.opts,
-            master_uri,
-            io_loop=io_loop,
-        )
-        self._closing = False
-        self._connect_called = False
-
-    @salt.ext.tornado.gen.coroutine
-    def connect(self):
-        self._connect_called = True
-        self.message_client.connect()
-
-    @salt.ext.tornado.gen.coroutine
-    def send(self, load, timeout=60):
-        yield self.connect()
-        ret = yield self.message_client.send(load, timeout=timeout)
-        raise salt.ext.tornado.gen.Return(ret)
->>>>>>> a1bf32c8
 
         # socket options
         if hasattr(zmq, "RECONNECT_IVL_MAX"):
@@ -1136,7 +1086,6 @@
         if self._closing:
             return
         self._closing = True
-<<<<<<< HEAD
         if self.socket:
             self.socket.close()
             self.socket = None
@@ -1172,9 +1121,6 @@
         except Exception:
             self.close()
             raise
-=======
-        self.message_client.close()
->>>>>>> a1bf32c8
 
     @staticmethod
     def get_master_uri(opts):
