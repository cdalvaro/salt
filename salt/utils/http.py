--- conflicted
+++ resolved
@@ -22,6 +22,7 @@
 import xml.etree.ElementTree as ET
 import zlib
 
+import tornado.httpclient
 import tornado.httputil
 import tornado.simple_httpclient
 from tornado.httpclient import HTTPClient
@@ -63,17 +64,6 @@
             HAS_MATCHHOSTNAME = False
     # pylint: enable=no-name-in-module
 
-<<<<<<< HEAD
-
-try:
-    import tornado.curl_httpclient
-
-    HAS_CURL_HTTPCLIENT = True
-except ImportError:
-    HAS_CURL_HTTPCLIENT = False
-
-=======
->>>>>>> 28039bda
 try:
     import requests
 
@@ -592,59 +582,10 @@
             salt.config.DEFAULT_MINION_OPTS["http_request_timeout"],
         )
 
-<<<<<<< HEAD
-        client_argspec = None
-
-        proxy_host = opts.get("proxy_host", None)
-        if proxy_host:
-            # tornado requires a str for proxy_host, cannot be a unicode str in py2
-            proxy_host = salt.utils.stringutils.to_str(proxy_host)
-        proxy_port = opts.get("proxy_port", None)
-        proxy_username = opts.get("proxy_username", None)
-        if proxy_username:
-            # tornado requires a str, cannot be unicode str in py2
-            proxy_username = salt.utils.stringutils.to_str(proxy_username)
-        proxy_password = opts.get("proxy_password", None)
-        if proxy_password:
-            # tornado requires a str, cannot be unicode str in py2
-            proxy_password = salt.utils.stringutils.to_str(proxy_password)
-        no_proxy = opts.get("no_proxy", [])
-
-        # Since tornado doesnt support no_proxy, we'll always hand it empty proxies or valid ones
-        # except we remove the valid ones if a url has a no_proxy hostname in it
-        if urllib.parse.urlparse(url_full).hostname in no_proxy:
-            proxy_host = None
-            proxy_port = None
-            proxy_username = None
-            proxy_password = None
-
-        # We want to use curl_http if we have a proxy defined
-        if proxy_host and proxy_port:
-            if HAS_CURL_HTTPCLIENT is False:
-                ret["error"] = (
-                    "proxy_host and proxy_port has been set. This requires pycurl and"
-                    " tornado, but the libraries does not seem to be installed"
-                )
-                log.error(ret["error"])
-                return ret
-
-            tornado.httpclient.AsyncHTTPClient.configure(
-                "tornado.curl_httpclient.CurlAsyncHTTPClient"
-            )
-            client_argspec = salt.utils.args.get_function_argspec(
-                tornado.curl_httpclient.CurlAsyncHTTPClient.initialize
-            )
-        else:
-            tornado.httpclient.AsyncHTTPClient.configure(None)
-            client_argspec = salt.utils.args.get_function_argspec(
-                tornado.simple_httpclient.SimpleAsyncHTTPClient.initialize
-            )
-=======
-        salt.ext.tornado.httpclient.AsyncHTTPClient.configure(None)
+        tornado.httpclient.AsyncHTTPClient.configure(None)
         client_argspec = salt.utils.args.get_function_argspec(
-            salt.ext.tornado.simple_httpclient.SimpleAsyncHTTPClient.initialize
-        )
->>>>>>> 28039bda
+            tornado.simple_httpclient.SimpleAsyncHTTPClient.initialize
+        )
 
         supports_max_body_size = "max_body_size" in client_argspec.args
 
