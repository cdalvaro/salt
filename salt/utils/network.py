# pylint: disable=invalid-name
"""
Define some generic socket functions for network modules
"""


import fnmatch
import itertools
import logging
import os
import platform
import random
import re
import shutil
import socket
import subprocess
import types
from collections.abc import Mapping, Sequence
from string import ascii_letters, digits

import salt.utils.args
import salt.utils.files
import salt.utils.path
import salt.utils.platform
import salt.utils.stringutils
from salt._compat import ipaddress
from salt.exceptions import SaltClientError, SaltSystemExit
from salt.utils.decorators.jinja import jinja_filter
from salt.utils.versions import LooseVersion

try:
    import salt.utils.win_network

    WIN_NETWORK_LOADED = True
except ImportError:
    WIN_NETWORK_LOADED = False

log = logging.getLogger(__name__)

try:
    import ctypes
    import ctypes.util

    LIBC = ctypes.cdll.LoadLibrary(ctypes.util.find_library("c"))
    RES_INIT = LIBC.__res_init
except (ImportError, OSError, AttributeError, TypeError):
    pass


class Interfaces:
    __slots__ = ("interfaces",)

    def __init__(self, interfaces=None):
        if interfaces is None:
            interfaces = {}
        self.interfaces = interfaces

    def __call__(self, *args, **kwargs):
        if not self.interfaces:
            self.interfaces = interfaces()
        return self.interfaces

    def clear(self):
        self.interfaces = {}


_get_interfaces = Interfaces()
_clear_interfaces = _get_interfaces.clear


def sanitize_host(host):
    """
    Sanitize host string.
    https://tools.ietf.org/html/rfc1123#section-2.1
    """
    RFC952_characters = ascii_letters + digits + ".-_"
    return "".join([c for c in host[0:255] if c in RFC952_characters])


def isportopen(host, port):
    """
    Return status of a port
    """

    if not 1 <= int(port) <= 65535:
        return False

    sock = socket.socket(socket.AF_INET, socket.SOCK_STREAM)
    out = sock.connect_ex((sanitize_host(host), int(port)))

    return out


def host_to_ips(host):
    """
    Returns a list of IP addresses of a given hostname or None if not found.
    """
    ips = []
    try:
        for family, socktype, proto, canonname, sockaddr in socket.getaddrinfo(
            host, 0, socket.AF_UNSPEC, socket.SOCK_STREAM
        ):
            if family == socket.AF_INET:
                ip, port = sockaddr
            elif family == socket.AF_INET6:
                ip, port, flow_info, scope_id = sockaddr
            ips.append(ip)
        if not ips:
            ips = None
    except Exception:  # pylint: disable=broad-except
        ips = None
    return ips


def _generate_minion_id():
    """
    Get list of possible host names and convention names.

    :return:
    """
    # There are three types of hostnames:
    # 1. Network names. How host is accessed from the network.
    # 2. Host aliases. They might be not available in all the network or only locally (/etc/hosts)
    # 3. Convention names, an internal nodename.

    class DistinctList(list):
        """
        List, which allows one to append only distinct objects.
        Needs to work on Python 2.6, because of collections.OrderedDict only since 2.7 version.
        Override 'filter()' for custom filtering.
        """

        localhost_matchers = [
            r"localhost.*",
            r"ip6-.*",
            r"127[.]\d",
            r"0\.0\.0\.0",
            r"::1.*",
            r"ipv6-.*",
            r"fe00::.*",
            r"fe02::.*",
            r"1.0.0.*.ip6.arpa",
        ]

        def append(self, p_object):
            if p_object and p_object not in self and not self.filter(p_object):
                super().append(p_object)
            return self

        def extend(self, iterable):
            for obj in iterable:
                self.append(obj)
            return self

        def filter(self, element):
            "Returns True if element needs to be filtered"
            for rgx in self.localhost_matchers:
                if re.match(rgx, element):
                    return True

        def first(self):
            return self and self[0] or None

    hostname = socket.gethostname()

    hosts = (
        DistinctList()
        .append(
            salt.utils.stringutils.to_unicode(
                socket.getfqdn(salt.utils.stringutils.to_bytes(hostname))
            )
        )
        .append(platform.node())
        .append(hostname)
    )
    if not hosts:
        try:
            for a_nfo in socket.getaddrinfo(
                hosts.first() or "localhost",
                None,
                socket.AF_INET,
                socket.SOCK_RAW,
                socket.IPPROTO_IP,
                socket.AI_CANONNAME,
            ):
                if len(a_nfo) > 3:
                    hosts.append(a_nfo[3])
        except socket.gaierror:
            log.warning(
                "Cannot resolve address %s info via socket: %s",
                hosts.first() or "localhost (N/A)",
                socket.gaierror,
            )
    # Universal method for everywhere (Linux, Slowlaris, Windows etc)
    for f_name in (
        "/etc/hostname",
        "/etc/nodename",
        "/etc/hosts",
        r"{win}\system32\drivers\etc\hosts".format(win=os.getenv("WINDIR")),
    ):
        try:
            with salt.utils.files.fopen(f_name) as f_hdl:
                for line in f_hdl:
                    line = salt.utils.stringutils.to_unicode(line)
                    hst = line.strip().split("#")[0].strip().split()
                    if hst:
                        if hst[0][:4] in ("127.", "::1") or len(hst) == 1:
                            hosts.extend(hst)
        except OSError:
            pass

    # include public and private ipaddresses
    return hosts.extend(
        [addr for addr in ip_addrs() if not ipaddress.ip_address(addr).is_loopback]
    )


def generate_minion_id():
    """
    Return only first element of the hostname from all possible list.

    :return:
    """
    try:
        ret = salt.utils.stringutils.to_unicode(_generate_minion_id().first())
    except TypeError:
        ret = None
    return ret or "localhost"


def get_socket(addr, type=socket.SOCK_STREAM, proto=0):
    """
    Return a socket object for the addr
    IP-version agnostic
    """

    version = ipaddress.ip_address(addr).version
    if version == 4:
        family = socket.AF_INET
    elif version == 6:
        family = socket.AF_INET6
    return socket.socket(family, type, proto)


def get_fqhostname():
    """
    Returns the fully qualified hostname
    """
    l = [socket.getfqdn()]

    # try socket.getaddrinfo
    try:
        addrinfo = socket.getaddrinfo(
            socket.gethostname(),
            0,
            socket.AF_UNSPEC,
            socket.SOCK_STREAM,
            socket.SOL_TCP,
            socket.AI_CANONNAME,
        )
        for info in addrinfo:
            # info struct [family, socktype, proto, canonname, sockaddr]
            # On Windows `canonname` can be an empty string
            # This can cause the function to return `None`
            if len(info) >= 4 and info[3]:
                l = [info[3]]
    except socket.gaierror:
        pass

    return l and l[0] or None


def ip_to_host(ip):
    """
    Returns the hostname of a given IP
    """
    try:
        hostname, aliaslist, ipaddrlist = socket.gethostbyaddr(ip)
    except Exception as exc:  # pylint: disable=broad-except
        log.debug("salt.utils.network.ip_to_host(%r) failed: %s", ip, exc)
        hostname = None
    return hostname


def is_reachable_host(entity_name):
    """
    Returns a bool telling if the entity name is a reachable host (IPv4/IPv6/FQDN/etc).
    :param hostname:
    :return:
    """
    try:
        assert type(socket.getaddrinfo(entity_name, 0, 0, 0, 0)) == list
        ret = True
    except socket.gaierror:
        ret = False

    return ret


def is_ip(ip_addr):
    """
    Returns a bool telling if the passed IP is a valid IPv4 or IPv6 address.
    """
    return is_ipv4(ip_addr) or is_ipv6(ip_addr)


def is_ipv4(ip_addr):
    """
    Returns a bool telling if the value passed to it was a valid IPv4 address
    """
    try:
        return ipaddress.ip_address(ip_addr).version == 4
    except ValueError:
        return False


def is_ipv6(ip_addr):
    """
    Returns a bool telling if the value passed to it was a valid IPv6 address
    """
    try:
        return ipaddress.ip_address(ip_addr).version == 6
    except ValueError:
        return False


def is_loopback(ip_addr):
    """
    Returns a bool telling if the value passed to it is a loopback address
    """
    try:
        return ipaddress.ip_address(ip_addr).is_loopback
    except ValueError:
        return False


def is_subnet(cidr):
    """
    Returns a bool telling if the passed string is an IPv4 or IPv6 subnet
    """
    return is_ipv4_subnet(cidr) or is_ipv6_subnet(cidr)


def is_ipv4_subnet(cidr):
    """
    Returns a bool telling if the passed string is an IPv4 subnet
    """
    try:
        return "/" in cidr and bool(ipaddress.IPv4Network(cidr))
    except Exception:  # pylint: disable=broad-except
        return False


def is_ipv6_subnet(cidr):
    """
    Returns a bool telling if the passed string is an IPv6 subnet
    """
    try:
        return "/" in cidr and bool(ipaddress.IPv6Network(cidr))
    except Exception:  # pylint: disable=broad-except
        return False


@jinja_filter("is_ip")
def is_ip_filter(ip_addr, options=None):
    """
    Returns a bool telling if the passed IP is a valid IPv4 or IPv6 address.
    """
    return is_ipv4_filter(ip_addr, options=options) or is_ipv6_filter(
        ip_addr, options=options
    )


def _ip_options_global(ip_obj, version):
    return not ip_obj.is_private


def _ip_options_multicast(ip_obj, version):
    return ip_obj.is_multicast


def _ip_options_loopback(ip_obj, version):
    return ip_obj.is_loopback


def _ip_options_link_local(ip_obj, version):
    return ip_obj.is_link_local


def _ip_options_private(ip_obj, version):
    return ip_obj.is_private


def _ip_options_reserved(ip_obj, version):
    return ip_obj.is_reserved


def _ip_options_site_local(ip_obj, version):
    if version == 6:
        return ip_obj.is_site_local
    return False


def _ip_options_unspecified(ip_obj, version):
    return ip_obj.is_unspecified


def _ip_options(ip_obj, version, options=None):

    # will process and IP options
    options_fun_map = {
        "global": _ip_options_global,
        "link-local": _ip_options_link_local,
        "linklocal": _ip_options_link_local,
        "ll": _ip_options_link_local,
        "link_local": _ip_options_link_local,
        "loopback": _ip_options_loopback,
        "lo": _ip_options_loopback,
        "multicast": _ip_options_multicast,
        "private": _ip_options_private,
        "public": _ip_options_global,
        "reserved": _ip_options_reserved,
        "site-local": _ip_options_site_local,
        "sl": _ip_options_site_local,
        "site_local": _ip_options_site_local,
        "unspecified": _ip_options_unspecified,
    }

    if not options:
        return str(ip_obj)  # IP version already checked

    options_list = [option.strip() for option in options.split(",")]

    for option, fun in options_fun_map.items():
        if option in options_list:
            fun_res = fun(ip_obj, version)
            if not fun_res:
                return None
                # stop at first failed test
            # else continue
    return str(ip_obj)


def _is_ipv(ip_addr, version, options=None):

    if not version:
        version = 4

    if version not in (4, 6):
        return None

    try:
        ip_obj = ipaddress.ip_address(ip_addr)
    except ValueError:
        # maybe it is an IP network
        try:
            ip_obj = ipaddress.ip_interface(ip_addr)
        except ValueError:
            # nope, still not :(
            return None

    if not ip_obj.version == version:
        return None

    # has the right version, let's move on
    return _ip_options(ip_obj, version, options=options)


@jinja_filter("is_ipv4")
def is_ipv4_filter(ip_addr, options=None):
    """
    Returns a bool telling if the value passed to it was a valid IPv4 address.

    ip
        The IP address.

    net: False
        Consider IP addresses followed by netmask.

    options
        CSV of options regarding the nature of the IP address. E.g.: loopback, multicast, private etc.
    """
    _is_ipv4 = _is_ipv(ip_addr, 4, options=options)
    return isinstance(_is_ipv4, str)


@jinja_filter("is_ipv6")
def is_ipv6_filter(ip_addr, options=None):
    """
    Returns a bool telling if the value passed to it was a valid IPv6 address.

    ip
        The IP address.

    net: False
        Consider IP addresses followed by netmask.

    options
        CSV of options regarding the nature of the IP address. E.g.: loopback, multicast, private etc.
    """
    _is_ipv6 = _is_ipv(ip_addr, 6, options=options)
    return isinstance(_is_ipv6, str)


def _ipv_filter(value, version, options=None):

    if version not in (4, 6):
        return

    if isinstance(value, (str, bytes)):
        return _is_ipv(
            value, version, options=options
        )  # calls is_ipv4 or is_ipv6 for `value`
    elif isinstance(value, (list, tuple, types.GeneratorType)):
        # calls is_ipv4 or is_ipv6 for each element in the list
        # os it filters and returns only those elements having the desired IP version
        return [
            _is_ipv(addr, version, options=options)
            for addr in value
            if _is_ipv(addr, version, options=options) is not None
        ]
    return None


@jinja_filter("ipv4")
def ipv4(value, options=None):
    """
    Filters a list and returns IPv4 values only.
    """
    return _ipv_filter(value, 4, options=options)


@jinja_filter("ipv6")
def ipv6(value, options=None):
    """
    Filters a list and returns IPv6 values only.
    """
    return _ipv_filter(value, 6, options=options)


@jinja_filter("ipaddr")
def ipaddr(value, options=None):
    """
    Filters and returns only valid IP objects.
    """
    ipv4_obj = ipv4(value, options=options)
    ipv6_obj = ipv6(value, options=options)
    if ipv4_obj is None or ipv6_obj is None:
        # an IP address can be either IPv4 either IPv6
        # therefofe if the value passed as arg is not a list, at least one of the calls above will return None
        # if one of them is none, means that we should return only one of them
        return ipv4_obj or ipv6_obj  # one of them
    else:
        return ipv4_obj + ipv6_obj  # extend lists


def _filter_ipaddr(value, options, version=None):
    ipaddr_filter_out = None
    if version:
        if version == 4:
            ipaddr_filter_out = ipv4(value, options)
        elif version == 6:
            ipaddr_filter_out = ipv6(value, options)
    else:
        ipaddr_filter_out = ipaddr(value, options)
    if not ipaddr_filter_out:
        return
    if not isinstance(ipaddr_filter_out, (list, tuple, types.GeneratorType)):
        ipaddr_filter_out = [ipaddr_filter_out]
    return ipaddr_filter_out


@jinja_filter("ip_host")
def ip_host(value, options=None, version=None):
    """
    Returns the interfaces IP address, e.g.: 192.168.0.1/28.
    """
    ipaddr_filter_out = _filter_ipaddr(value, options=options, version=version)
    if not ipaddr_filter_out:
        return
    if not isinstance(value, (list, tuple, types.GeneratorType)):
        return str(ipaddress.ip_interface(ipaddr_filter_out[0]))
    return [str(ipaddress.ip_interface(ip_a)) for ip_a in ipaddr_filter_out]


def _network_hosts(ip_addr_entry):
    return [
        str(host) for host in ipaddress.ip_network(ip_addr_entry, strict=False).hosts()
    ]


@jinja_filter("network_hosts")
def network_hosts(value, options=None, version=None):
    """
    Return the list of hosts within a network.

    .. note::

        When running this command with a large IPv6 network, the command will
        take a long time to gather all of the hosts.
    """
    ipaddr_filter_out = _filter_ipaddr(value, options=options, version=version)
    if not ipaddr_filter_out:
        return
    if not isinstance(value, (list, tuple, types.GeneratorType)):
        return _network_hosts(ipaddr_filter_out[0])
    return [_network_hosts(ip_a) for ip_a in ipaddr_filter_out]


def _network_size(ip_addr_entry):
    return ipaddress.ip_network(ip_addr_entry, strict=False).num_addresses


@jinja_filter("network_size")
def network_size(value, options=None, version=None):
    """
    Get the size of a network.
    """
    ipaddr_filter_out = _filter_ipaddr(value, options=options, version=version)
    if not ipaddr_filter_out:
        return
    if not isinstance(value, (list, tuple, types.GeneratorType)):
        return _network_size(ipaddr_filter_out[0])
    return [_network_size(ip_a) for ip_a in ipaddr_filter_out]


def natural_ipv4_netmask(ip_addr, fmt="prefixlen"):
    """
    Returns the "natural" mask of an IPv4 address
    """
    bits = _ipv4_to_bits(ip_addr)

    if bits.startswith("11"):
        mask = "24"
    elif bits.startswith("1"):
        mask = "16"
    else:
        mask = "8"

    if fmt == "netmask":
        return cidr_to_ipv4_netmask(mask)
    else:
        return "/" + mask


def rpad_ipv4_network(ip_addr):
    """
    Returns an IP network address padded with zeros.

    Ex: '192.168.3' -> '192.168.3.0'
        '10.209' -> '10.209.0.0'
    """
    return ".".join(itertools.islice(itertools.chain(ip_addr.split("."), "0000"), 0, 4))


def cidr_to_ipv4_netmask(cidr_bits):
    """
    Returns an IPv4 netmask
    """
    try:
        cidr_bits = int(cidr_bits)
        if not 1 <= cidr_bits <= 32:
            return ""
    except ValueError:
        return ""

    netmask = ""
    for idx in range(4):
        if idx:
            netmask += "."
        if cidr_bits >= 8:
            netmask += "255"
            cidr_bits -= 8
        else:
            netmask += "{:d}".format(256 - (2 ** (8 - cidr_bits)))
            cidr_bits = 0
    return netmask


def _number_of_set_bits_to_ipv4_netmask(set_bits):
    """
    Returns an IPv4 netmask from the integer representation of that mask.

    Ex. 0xffffff00 -> '255.255.255.0'
    """
    return cidr_to_ipv4_netmask(_number_of_set_bits(set_bits))


def _number_of_set_bits(x):
    """
    Returns the number of bits that are set in a 32bit int
    """
    # Taken from http://stackoverflow.com/a/4912729. Many thanks!
    x -= (x >> 1) & 0x55555555
    x = ((x >> 2) & 0x33333333) + (x & 0x33333333)
    x = ((x >> 4) + x) & 0x0F0F0F0F
    x += x >> 8
    x += x >> 16
    return x & 0x0000003F


def _interfaces_ip(out):
    """
    Uses ip to return a dictionary of interfaces with various information about
    each (up/down state, ip address, netmask, and hwaddr)
    """
    ret = dict()

    def parse_network(value, cols):
        """
        Return a tuple of ip, netmask, broadcast
        based on the current set of cols
        """
        brd = None
        scope = None
        if "/" in value:  # we have a CIDR in this address
            ip, cidr = value.split("/")
        else:
            ip = value
            cidr = 32

        if type_ == "inet":
            mask = cidr_to_ipv4_netmask(int(cidr))
            if "brd" in cols:
                brd = cols[cols.index("brd") + 1]
        elif type_ == "inet6":
            mask = cidr
            if "scope" in cols:
                scope = cols[cols.index("scope") + 1]
        return (ip, mask, brd, scope)

    groups = re.compile("\r?\n\\d").split(out)
    for group in groups:
        iface = None
        data = dict()

        for line in group.splitlines():
            if " " not in line:
                continue
            match = re.match(r"^\d*:\s+([\w.\-]+)(?:@)?([\w.\-]+)?:\s+<(.+)>", line)
            if match:
                iface, parent, attrs = match.groups()
                if "UP" in attrs.split(","):
                    data["up"] = True
                else:
                    data["up"] = False
                if parent:
                    data["parent"] = parent
                continue

            cols = line.split()
            if len(cols) >= 2:
                type_, value = tuple(cols[0:2])
                iflabel = cols[-1:][0]
                if type_ in ("inet", "inet6"):
                    ipaddr, netmask, broadcast, scope = parse_network(value, cols)
                    addr_obj = dict()
                    if "secondary" not in cols:
                        if type_ == "inet":
                            if "inet" not in data:
                                data["inet"] = list()
                            addr_obj["address"] = ipaddr
                            addr_obj["netmask"] = netmask
                            addr_obj["broadcast"] = broadcast
                            addr_obj["label"] = iflabel
                            data["inet"].append(addr_obj)
                        elif type_ == "inet6":
                            if "inet6" not in data:
                                data["inet6"] = list()
                            addr_obj["address"] = ipaddr
                            addr_obj["prefixlen"] = netmask
                            addr_obj["scope"] = scope
                            data["inet6"].append(addr_obj)
                    else:
                        if type_ == "inet":
                            if "secondary" not in data:
                                data["secondary"] = list()
                            addr_obj["type"] = type_
                            addr_obj["address"] = ipaddr
                            addr_obj["netmask"] = netmask
                            addr_obj["broadcast"] = broadcast
                            addr_obj["label"] = iflabel
                            data["secondary"].append(addr_obj)
                        elif type_ == "inet6":
                            if "secondary" not in data:
                                data["secondary"] = list()
                            addr_obj["type"] = type_
                            addr_obj["address"] = ipaddr
                            addr_obj["prefixlen"] = netmask
                            addr_obj["scope"] = scope
                            data["secondary"].append(addr_obj)
                elif type_.startswith("link"):
                    data["hwaddr"] = value
        if iface:
            ret[iface] = data
            del iface, data
    return ret


def _interfaces_ifconfig(out):
    """
    Uses ifconfig to return a dictionary of interfaces with various information
    about each (up/down state, ip address, netmask, and hwaddr)
    """
    ret = dict()

    piface = re.compile(r"^([^\s:]+)")
    pmac = re.compile(".*?(?:HWaddr|ether|address:|lladdr) ([0-9a-fA-F:]+)")
    if salt.utils.platform.is_sunos():
        pip = re.compile(r".*?(?:inet\s+)([0-9]+\.[0-9]+\.[0-9]+\.[0-9]+)(.*)")
        pip6 = re.compile(".*?(?:inet6 )([0-9a-fA-F:]+)")
        pmask6 = re.compile(r".*?(?:inet6 [0-9a-fA-F:]+/(\d+)).*")
    else:
        pip = re.compile(r".*?(?:inet addr:|inet [^\d]*)(.*?)\s")
        pip6 = re.compile(".*?(?:inet6 addr: (.*?)/|inet6 )([0-9a-fA-F:]+)")
        pmask6 = re.compile(
            r".*?(?:inet6 addr: [0-9a-fA-F:]+/(\d+)|prefixlen (\d+))(?:"
            r" Scope:([a-zA-Z]+)| scopeid (0x[0-9a-fA-F]))?"
        )
    pmask = re.compile(r".*?(?:Mask:|netmask )(?:((?:0x)?[0-9a-fA-F]{8})|([\d\.]+))")
    pupdown = re.compile("UP")
    pbcast = re.compile(r".*?(?:Bcast:|broadcast )([\d\.]+)")

    groups = re.compile("\r?\n(?=\\S)").split(out)
    for group in groups:
        data = dict()
        iface = ""
        updown = False
        for line in group.splitlines():
            miface = piface.match(line)
            mmac = pmac.match(line)
            mip = pip.match(line)
            mip6 = pip6.match(line)
            mupdown = pupdown.search(line)
            if miface:
                iface = miface.group(1)
            if mmac:
                data["hwaddr"] = mmac.group(1)
                if salt.utils.platform.is_sunos():
                    expand_mac = []
                    for chunk in data["hwaddr"].split(":"):
                        expand_mac.append(
                            "0{}".format(chunk)
                            if len(chunk) < 2
                            else "{}".format(chunk)
                        )
                    data["hwaddr"] = ":".join(expand_mac)
            if mip:
                if "inet" not in data:
                    data["inet"] = list()
                addr_obj = dict()
                addr_obj["address"] = mip.group(1)
                mmask = pmask.match(line)
                if mmask:
                    if mmask.group(1):
                        mmask = _number_of_set_bits_to_ipv4_netmask(
                            int(mmask.group(1), 16)
                        )
                    else:
                        mmask = mmask.group(2)
                    addr_obj["netmask"] = mmask
                mbcast = pbcast.match(line)
                if mbcast:
                    addr_obj["broadcast"] = mbcast.group(1)
                data["inet"].append(addr_obj)
            if mupdown:
                updown = True
            if mip6:
                if "inet6" not in data:
                    data["inet6"] = list()
                addr_obj = dict()
                addr_obj["address"] = mip6.group(1) or mip6.group(2)
                mmask6 = pmask6.match(line)
                if mmask6:
                    addr_obj["prefixlen"] = mmask6.group(1) or mmask6.group(2)
                    if not salt.utils.platform.is_sunos():
                        ipv6scope = mmask6.group(3) or mmask6.group(4)
                        addr_obj["scope"] = (
                            ipv6scope.lower() if ipv6scope is not None else ipv6scope
                        )
                # SunOS sometimes has ::/0 as inet6 addr when using addrconf
                if (
                    not salt.utils.platform.is_sunos()
                    or addr_obj["address"] != "::"
                    and addr_obj["prefixlen"] != 0
                ):
                    data["inet6"].append(addr_obj)
        data["up"] = updown
        if iface in ret:
            # SunOS optimization, where interfaces occur twice in 'ifconfig -a'
            # output with the same name: for ipv4 and then for ipv6 addr family.
            # Every instance has its own 'UP' status and we assume that ipv4
            # status determines global interface status.
            #
            # merge items with higher priority for older values
            # after that merge the inet and inet6 sub items for both
            ret[iface] = dict(list(data.items()) + list(ret[iface].items()))
            if "inet" in data:
                ret[iface]["inet"].extend(
                    x for x in data["inet"] if x not in ret[iface]["inet"]
                )
            if "inet6" in data:
                ret[iface]["inet6"].extend(
                    x for x in data["inet6"] if x not in ret[iface]["inet6"]
                )
        else:
            ret[iface] = data
        del data
    return ret


def linux_interfaces():
    """
    Obtain interface information for *NIX/BSD variants
    """
    ifaces = dict()
    ip_path = salt.utils.path.which("ip")
    ifconfig_path = None if ip_path else salt.utils.path.which("ifconfig")
    if ip_path:
        cmd1 = subprocess.Popen(
            [ip_path, "link", "show"],
            close_fds=True,
            stdout=subprocess.PIPE,
            stderr=subprocess.STDOUT,
        ).communicate()[0]
        cmd2 = subprocess.Popen(
            [ip_path, "addr", "show"],
            close_fds=True,
            stdout=subprocess.PIPE,
            stderr=subprocess.STDOUT,
        ).communicate()[0]
        ifaces = _interfaces_ip(
            "{}\n{}".format(
                salt.utils.stringutils.to_str(cmd1), salt.utils.stringutils.to_str(cmd2)
            )
        )
    elif ifconfig_path:
        cmd = subprocess.Popen(
            [ifconfig_path, "-a"],
            stdout=subprocess.PIPE,
            stderr=subprocess.STDOUT,
        ).communicate()[0]
        ifaces = _interfaces_ifconfig(salt.utils.stringutils.to_str(cmd))
    return ifaces


def _netbsd_interfaces_ifconfig(out):
    """
    Uses ifconfig to return a dictionary of interfaces with various information
    about each (up/down state, ip address, netmask, and hwaddr)
    """
    ret = dict()

    piface = re.compile(r"^([^\s:]+)")
    pmac = re.compile(".*?address: ([0-9a-f:]+)")

    pip = re.compile(r".*?inet [^\d]*(.*?)/([\d]*)\s")
    pip6 = re.compile(r".*?inet6 ([0-9a-f:]+)%([a-zA-Z0-9]*)/([\d]*)\s")

    pupdown = re.compile("UP")
    pbcast = re.compile(r".*?broadcast ([\d\.]+)")

    groups = re.compile("\r?\n(?=\\S)").split(out)
    for group in groups:
        data = dict()
        iface = ""
        updown = False
        for line in group.splitlines():
            miface = piface.match(line)
            mmac = pmac.match(line)
            mip = pip.match(line)
            mip6 = pip6.match(line)
            mupdown = pupdown.search(line)
            if miface:
                iface = miface.group(1)
            if mmac:
                data["hwaddr"] = mmac.group(1)
            if mip:
                if "inet" not in data:
                    data["inet"] = list()
                addr_obj = dict()
                addr_obj["address"] = mip.group(1)
                mmask = mip.group(2)
                if mip.group(2):
                    addr_obj["netmask"] = cidr_to_ipv4_netmask(mip.group(2))
                mbcast = pbcast.match(line)
                if mbcast:
                    addr_obj["broadcast"] = mbcast.group(1)
                data["inet"].append(addr_obj)
            if mupdown:
                updown = True
            if mip6:
                if "inet6" not in data:
                    data["inet6"] = list()
                addr_obj = dict()
                addr_obj["address"] = mip6.group(1)
                mmask6 = mip6.group(3)
                addr_obj["scope"] = mip6.group(2)
                addr_obj["prefixlen"] = mip6.group(3)
                data["inet6"].append(addr_obj)
        data["up"] = updown
        ret[iface] = data
        del data
    return ret


def _junos_interfaces_ifconfig(out):
    """
    Uses ifconfig to return a dictionary of interfaces with various information
    about each (up/down state, ip address, netmask, and hwaddr)
    """
    ret = dict()

    piface = re.compile(r"^([^\s:]+)")
    pmac = re.compile("curr media .*? ([0-9a-f:]+)")

    pip = re.compile(
        r".*?inet\s*(primary)*\s+mtu"
        r" (\d+)\s+local=[^\d]*(.*?)\s{0,40}dest=[^\d]*(.*?)\/([\d]*)\s{0,40}bcast=((?:[0-9]{1,3}\.){3}[0-9]{1,3})"
    )
    pip6 = re.compile(
        r".*?inet6 mtu [^\d]+\s{0,40}local=([0-9a-f:]+)%([a-zA-Z0-9]*)/([\d]*)\s"
    )

    pupdown = re.compile("UP")
    pbcast = re.compile(r".*?broadcast ([\d\.]+)")

    groups = re.compile("\r?\n(?=\\S)").split(out)
    for group in groups:
        data = dict()
        iface = ""
        updown = False
        primary = False
        for line in group.splitlines():
            miface = piface.match(line)
            mmac = pmac.match(line)
            mip = pip.match(line)
            mip6 = pip6.match(line)
            mupdown = pupdown.search(line)
            if miface:
                iface = miface.group(1)
            if mmac:
                data["hwaddr"] = mmac.group(1)
            if mip:
                if "primary" in data:
                    primary = True
                if "inet" not in data:
                    data["inet"] = list()
                if mip.group(2):
                    data["mtu"] = int(mip.group(2))
                addr_obj = dict()
                addr_obj["address"] = mip.group(3)
                mmask = mip.group(5)
                if mip.group(5):
                    addr_obj["netmask"] = cidr_to_ipv4_netmask(mip.group(5))
                mbcast = pbcast.match(line)
                if mbcast:
                    addr_obj["broadcast"] = mbcast.group(1)
                data["inet"].append(addr_obj)
            if mupdown:
                updown = True
            if mip6:
                if "inet6" not in data:
                    data["inet6"] = list()
                addr_obj = dict()
                addr_obj["address"] = mip6.group(1)
                mmask6 = mip6.group(3)
                addr_obj["scope"] = mip6.group(2)
                addr_obj["prefixlen"] = mip6.group(3)
                data["inet6"].append(addr_obj)
        data["up"] = updown
        ret[iface] = data
        del data
    return ret


def junos_interfaces():
    """
    Obtain interface information for Junos; ifconfig
    output diverged from other BSD variants (Netmask is now part of the
    address)
    """
    ifconfig_path = salt.utils.path.which("ifconfig")
    cmd = subprocess.Popen(
        [ifconfig_path, "-a"],
        stdout=subprocess.PIPE,
        stderr=subprocess.STDOUT,
    ).communicate()[0]
    return _junos_interfaces_ifconfig(salt.utils.stringutils.to_str(cmd))


def netbsd_interfaces():
    """
    Obtain interface information for NetBSD >= 8 where the ifconfig
    output diverged from other BSD variants (Netmask is now part of the
    address)
    """
    # NetBSD versions prior to 8.0 can still use linux_interfaces()
    if LooseVersion(os.uname()[2]) < LooseVersion("8.0"):
        return linux_interfaces()

    ifconfig_path = salt.utils.path.which("ifconfig")
    cmd = subprocess.Popen(
        [ifconfig_path, "-a"],
        stdout=subprocess.PIPE,
        stderr=subprocess.STDOUT,
    ).communicate()[0]
    return _netbsd_interfaces_ifconfig(salt.utils.stringutils.to_str(cmd))


def _interfaces_ipconfig(out):
    """
    Returns a dictionary of interfaces with various information about each
    (up/down state, ip address, netmask, and hwaddr)

    NOTE: This is not used by any function and may be able to be removed in the
    future.
    """
    ifaces = dict()
    iface = None
    addr = None
    adapter_iface_regex = re.compile(r"adapter (\S.+):$")

    for line in out.splitlines():
        if not line:
            continue
        # TODO what does Windows call Infiniband and 10/40gige adapters
        if line.startswith("Ethernet"):
            iface = ifaces[adapter_iface_regex.search(line).group(1)]
            iface["up"] = True
            addr = {}
            continue
        if iface:
            key, val = line.split(",", 1)
            key = key.strip(" .")
            val = val.strip()
            if addr and key == "Subnet Mask":
                addr["netmask"] = val
            elif key in ("IP Address", "IPv4 Address"):
                if "inet" not in iface:
                    iface["inet"] = list()
                addr = {
                    "address": val.rstrip("(Preferred)"),
                    "netmask": None,
                    "broadcast": None,
                }  # TODO find the broadcast
                iface["inet"].append(addr)
            elif "IPv6 Address" in key:
                if "inet6" not in iface:
                    iface["inet"] = list()
                # XXX What is the prefixlen!?
                addr = {"address": val.rstrip("(Preferred)"), "prefixlen": None}
                iface["inet6"].append(addr)
            elif key == "Physical Address":
                iface["hwaddr"] = val
            elif key == "Media State":
                # XXX seen used for tunnel adaptors
                # might be useful
                iface["up"] = val != "Media disconnected"


def win_interfaces():
    """
    Obtain interface information for Windows systems
    """
    if WIN_NETWORK_LOADED is False:
        # Let's throw the ImportException again
        import salt.utils.win_network as _
    return salt.utils.win_network.get_interface_info()


def interfaces():
    """
    Return a dictionary of information about all the interfaces on the minion
    """
    if salt.utils.platform.is_windows():
        return win_interfaces()
    elif salt.utils.platform.is_junos():
        return junos_interfaces()
    elif salt.utils.platform.is_netbsd():
        return netbsd_interfaces()
    else:
        return linux_interfaces()


def get_net_start(ipaddr, netmask):
    """
    Return the address of the network
    """
    net = ipaddress.ip_network("{}/{}".format(ipaddr, netmask), strict=False)
    return str(net.network_address)


def get_net_size(mask):
    """
    Turns an IPv4 netmask into its corresponding prefix length
    (255.255.255.0 -> 24 as in 192.168.1.10/24).
    """
    binary_str = ""
    for octet in mask.split("."):
        binary_str += bin(int(octet))[2:].zfill(8)
    return len(binary_str.rstrip("0"))


def calc_net(ipaddr, netmask=None):
    """
    Takes IP (CIDR notation supported) and optionally netmask
    and returns the network in CIDR-notation.
    (The IP can be any IP inside the subnet)
    """
    if netmask is not None:
        ipaddr = "{}/{}".format(ipaddr, netmask)

    return str(ipaddress.ip_network(ipaddr, strict=False))


def _ipv4_to_bits(ipaddr):
    """
    Accepts an IPv4 dotted quad and returns a string representing its binary
    counterpart
    """
    return "".join([bin(int(x))[2:].rjust(8, "0") for x in ipaddr.split(".")])


def _get_iface_info(iface):
    """
    If `iface` is available, return interface info and no error, otherwise
    return no info and log and return an error
    """
    iface_info = interfaces()

    if iface in iface_info.keys():
        return iface_info, False
    else:
        error_msg = 'Interface "{}" not in available interfaces: "{}"'.format(
            iface, '", "'.join(iface_info.keys())
        )
        log.error(error_msg)
        return None, error_msg


def _hw_addr_aix(iface):
    """
    Return the hardware address (a.k.a. MAC address) for a given interface on AIX
    MAC address not available in through interfaces
    """
    cmd = subprocess.Popen(
        ["grep", "Hardware Address"],
        stdin=subprocess.Popen(
            ["entstat", "-d", iface],
            stdout=subprocess.PIPE,
            stderr=subprocess.STDOUT,
        ).stdout,
        stdout=subprocess.PIPE,
        stderr=subprocess.STDOUT,
    ).communicate()[0]

    if cmd:
        comps = cmd.split(" ")
        if len(comps) == 3:
            mac_addr = comps[2].strip("'").strip()
            return mac_addr

    error_msg = 'Interface "{}" either not available or does not contain a hardware address'.format(
        iface
    )
    log.error(error_msg)
    return error_msg


def hw_addr(iface):
    """
    Return the hardware address (a.k.a. MAC address) for a given interface

    .. versionchanged:: 2016.11.4
        Added support for AIX

    """
    if salt.utils.platform.is_aix():
        return _hw_addr_aix

    iface_info, error = _get_iface_info(iface)

    if error is False:
        return iface_info.get(iface, {}).get("hwaddr", "")
    else:
        return error


def interface(iface):
    """
    Return the details of `iface` or an error if it does not exist
    """
    iface_info, error = _get_iface_info(iface)

    if error is False:
        return iface_info.get(iface, {}).get("inet", "")
    else:
        return error


def interface_ip(iface):
    """
    Return `iface` IPv4 addr or an error if `iface` does not exist
    """
    iface_info, error = _get_iface_info(iface)

    if error is False:
        inet = iface_info.get(iface, {}).get("inet", None)
        return inet[0].get("address", "") if inet else ""
    else:
        return error


def _subnets(proto="inet", interfaces_=None):
    """
    Returns a list of subnets to which the host belongs
    """
    if interfaces_ is None:
        ifaces = interfaces()
    elif isinstance(interfaces_, list):
        ifaces = {}
        for key, value in interfaces().items():
            if key in interfaces_:
                ifaces[key] = value
    else:
        ifaces = {interfaces_: interfaces().get(interfaces_, {})}

    ret = set()

    if proto == "inet":
        subnet = "netmask"
        dflt_cidr = 32
    elif proto == "inet6":
        subnet = "prefixlen"
        dflt_cidr = 128
    else:
        log.error("Invalid proto %s calling subnets()", proto)
        return

    for ip_info in ifaces.values():
        addrs = ip_info.get(proto, [])
        addrs.extend(
            [addr for addr in ip_info.get("secondary", []) if addr.get("type") == proto]
        )

        for intf in addrs:
            if subnet in intf:
                intf = ipaddress.ip_interface(
                    "{}/{}".format(intf["address"], intf[subnet])
                )
            else:
                intf = ipaddress.ip_interface(
                    "{}/{}".format(intf["address"], dflt_cidr)
                )
            if not intf.is_loopback:
                ret.add(intf.network)
    return [str(net) for net in sorted(ret)]


def subnets(interfaces=None):
    """
    Returns a list of IPv4 subnets to which the host belongs
    """
    return _subnets("inet", interfaces_=interfaces)


def subnets6():
    """
    Returns a list of IPv6 subnets to which the host belongs
    """
    return _subnets("inet6")


def in_subnet(cidr, addr=None):
    """
    Returns True if host or (any of) addrs is within specified subnet, otherwise False
    """
    try:
        cidr = ipaddress.ip_network(cidr)
    except ValueError:
        log.error("Invalid CIDR '%s'", cidr)
        return False

    if addr is None:
        addr = ip_addrs()
        addr.extend(ip_addrs6())
    elif not isinstance(addr, (list, tuple)):
        addr = (addr,)

    return any(ipaddress.ip_address(item) in cidr for item in addr)


def _get_ips(ifaces, proto="inet"):
    """
    Accepts a dict of interface data and returns a list of dictionaries
    """
    ret = []
    for ip_info in ifaces.values():
        ret.extend(ip_info.get(proto, []))
        ret.extend(
            [addr for addr in ip_info.get("secondary", []) if addr.get("type") == proto]
        )
    return ret


def _filter_interfaces(interface=None, interface_data=None):
    """
    Gather interface data if not passed in, and optionally filter by the
    specified interface name.
    """
    ifaces = interface_data if isinstance(interface_data, dict) else interfaces()
    if interface is None:
        ret = ifaces
    else:
        interface = salt.utils.args.split_input(interface)
        # pylint: disable=not-an-iterable
        ret = {
            k: v
            for k, v in ifaces.items()
            if any(fnmatch.fnmatch(k, pat) for pat in interface)
        }
        # pylint: enable=not-an-iterable
    return ret


def _ip_addrs(
    interface=None, include_loopback=False, interface_data=None, proto="inet"
):
    """
    Return the full list of IP adresses matching the criteria

    proto = inet|inet6
    """
    addrs = _get_ips(_filter_interfaces(interface, interface_data), proto=proto)

    ret = set()
    for addr in addrs:
        addr = ipaddress.ip_address(addr.get("address"))
        if not addr.is_loopback or include_loopback:
            ret.add(addr)

    return [str(addr) for addr in sorted(ret)]


def ip_addrs(interface=None, include_loopback=False, interface_data=None):
    """
    Returns a list of IPv4 addresses assigned to the host. 127.0.0.1 is
    ignored, unless 'include_loopback=True' is indicated. If 'interface' is
    provided, then only IP addresses from that interface will be returned.
    """
    return _ip_addrs(interface, include_loopback, interface_data, "inet")


def ip_addrs6(interface=None, include_loopback=False, interface_data=None):
    """
    Returns a list of IPv6 addresses assigned to the host. ::1 is ignored,
    unless 'include_loopback=True' is indicated. If 'interface' is provided,
    then only IP addresses from that interface will be returned.
    """
    return _ip_addrs(interface, include_loopback, interface_data, "inet6")


def _ip_networks(
    interface=None,
    include_loopback=False,
    verbose=False,
    interface_data=None,
    proto="inet",
):
    """
    Returns a list of networks to which the minion belongs. The results can be
    restricted to a single interface using the ``interface`` argument.
    """
    addrs = _get_ips(_filter_interfaces(interface, interface_data), proto=proto)

    ret = set()
    for addr in addrs:
        _ip = addr.get("address")
        _net = addr.get("netmask" if proto == "inet" else "prefixlen")
        if _ip and _net:
            try:
                ip_net = ipaddress.ip_network("{}/{}".format(_ip, _net), strict=False)
            except Exception:  # pylint: disable=broad-except
                continue
            if not ip_net.is_loopback or include_loopback:
                ret.add(ip_net)

    if not verbose:
        return [str(addr) for addr in sorted(ret)]

    verbose_ret = {
        str(x): {
            "address": str(x.network_address),
            "netmask": str(x.netmask),
            "num_addresses": x.num_addresses,
            "prefixlen": x.prefixlen,
        }
        for x in ret
    }
    return verbose_ret


def ip_networks(
    interface=None, include_loopback=False, verbose=False, interface_data=None
):
    """
    Returns the IPv4 networks to which the minion belongs. Networks will be
    returned as a list of network/prefixlen. To get more information about a
    each network, use verbose=True and a dictionary with more information will
    be returned.
    """
    return _ip_networks(
        interface=interface,
        include_loopback=include_loopback,
        verbose=verbose,
        interface_data=interface_data,
        proto="inet",
    )


def ip_networks6(
    interface=None, include_loopback=False, verbose=False, interface_data=None
):
    """
    Returns the IPv6 networks to which the minion belongs. Networks will be
    returned as a list of network/prefixlen. To get more information about a
    each network, use verbose=True and a dictionary with more information will
    be returned.
    """
    return _ip_networks(
        interface=interface,
        include_loopback=include_loopback,
        verbose=verbose,
        interface_data=interface_data,
        proto="inet6",
    )


def hex2ip(hex_ip, invert=False):
    """
    Convert a hex string to an ip, if a failure occurs the original hex is
    returned. If 'invert=True' assume that ip from /proc/net/<proto>
    """
    if len(hex_ip) == 32:  # ipv6
        ip_addr = []
        for i in range(0, 32, 8):
            ip_part = hex_ip[i : i + 8]
            ip_part = [ip_part[x : x + 2] for x in range(0, 8, 2)]
            if invert:
                ip_addr.append("{0[3]}{0[2]}:{0[1]}{0[0]}".format(ip_part))
            else:
                ip_addr.append("{0[0]}{0[1]}:{0[2]}{0[3]}".format(ip_part))
        try:
            address = ipaddress.IPv6Address(":".join(ip_addr))
            if address.ipv4_mapped:
                return str(address.ipv4_mapped)
            else:
                return address.compressed
        except ipaddress.AddressValueError as ex:
            log.error("hex2ip - ipv6 address error: %s", ex)
            return hex_ip

    try:
        hip = int(hex_ip, 16)
    except ValueError:
        return hex_ip
    if invert:
        return "{3}.{2}.{1}.{0}".format(
            hip >> 24 & 255, hip >> 16 & 255, hip >> 8 & 255, hip & 255
        )
    return "{}.{}.{}.{}".format(
        hip >> 24 & 255, hip >> 16 & 255, hip >> 8 & 255, hip & 255
    )


def mac2eui64(mac, prefix=None):
    """
    Convert a MAC address to a EUI64 identifier
    or, with prefix provided, a full IPv6 address
    """
    # http://tools.ietf.org/html/rfc4291#section-2.5.1
    eui64 = re.sub(r"[.:-]", "", mac).lower()
    eui64 = eui64[0:6] + "fffe" + eui64[6:]
    eui64 = hex(int(eui64[0:2], 16) | 2)[2:].zfill(2) + eui64[2:]

    if prefix is None:
        return ":".join(re.findall(r".{4}", eui64))
    else:
        try:
            net = ipaddress.ip_network(prefix, strict=False)
            euil = int("0x{}".format(eui64), 16)
            return "{}/{}".format(net[euil], net.prefixlen)
        except Exception:  # pylint: disable=broad-except
            return


def active_tcp():
    """
    Return a dict describing all active tcp connections as quickly as possible
    """
    ret = {}
    for statf in ["/proc/net/tcp", "/proc/net/tcp6"]:
        if not os.path.isfile(statf):
            continue
        with salt.utils.files.fopen(statf, "rb") as fp_:
            for line in fp_:
                line = salt.utils.stringutils.to_unicode(line)
                if line.strip().startswith("sl"):
                    continue
                iret = _parse_tcp_line(line)
                slot = next(iter(iret))
                if iret[slot]["state"] == 1:  # 1 is ESTABLISHED
                    del iret[slot]["state"]
                    ret[len(ret)] = iret[slot]
    return ret


def local_port_tcp(port):
    """
    Return a set of remote ip addrs attached to the specified local port
    """
    ret = _remotes_on(port, "local_port")
    return ret


def remote_port_tcp(port):
    """
    Return a set of ip addrs the current host is connected to on given port
    """
    ret = _remotes_on(port, "remote_port")
    return ret


def _remotes_on(port, which_end):
    """
    Return a set of ip addrs active tcp connections
    """
    port = int(port)

    ret = _netlink_tool_remote_on(port, which_end)
    if ret is not None:
        return ret

    ret = set()
    proc_available = False
    for statf in ["/proc/net/tcp", "/proc/net/tcp6"]:
        if not os.path.isfile(statf):
            continue
        proc_available = True
        with salt.utils.files.fopen(statf, "r") as fp_:
            for line in fp_:
                line = salt.utils.stringutils.to_unicode(line)
                if line.strip().startswith("sl"):
                    continue
                iret = _parse_tcp_line(line)
                slot = next(iter(iret))
                if (
                    iret[slot][which_end] == port and iret[slot]["state"] == 1
                ):  # 1 is ESTABLISHED
                    ret.add(iret[slot]["remote_addr"])

    if not proc_available:  # Fallback to use OS specific tools
        if salt.utils.platform.is_sunos():
            return _sunos_remotes_on(port, which_end)
        if salt.utils.platform.is_freebsd():
            return _freebsd_remotes_on(port, which_end)
        if salt.utils.platform.is_netbsd():
            return _netbsd_remotes_on(port, which_end)
        if salt.utils.platform.is_openbsd():
            return _openbsd_remotes_on(port, which_end)
        if salt.utils.platform.is_windows():
            return _windows_remotes_on(port, which_end)
        if salt.utils.platform.is_aix():
            return _aix_remotes_on(port, which_end)

        return _linux_remotes_on(port, which_end)

    return ret


def _parse_tcp_line(line):
    """
    Parse a single line from the contents of /proc/net/tcp or /proc/net/tcp6
    """
    ret = {}
    comps = line.strip().split()
    slot = comps[0].rstrip(":")
    ret[slot] = {}
    l_addr, l_port = comps[1].split(":")
    r_addr, r_port = comps[2].split(":")
    ret[slot]["local_addr"] = hex2ip(l_addr, True)
    ret[slot]["local_port"] = int(l_port, 16)
    ret[slot]["remote_addr"] = hex2ip(r_addr, True)
    ret[slot]["remote_port"] = int(r_port, 16)
    ret[slot]["state"] = int(comps[3], 16)
    return ret


def _netlink_tool_remote_on(port, which_end):
    """
    Returns set of IPv4/IPv6 host addresses of remote established connections
    on local or remote tcp port.

    Parses output of shell 'ss' to get connections

    [root@salt-master ~]# ss -ant
    State      Recv-Q Send-Q               Local Address:Port                 Peer Address:Port
    LISTEN     0      511                              *:80                              *:*
    LISTEN     0      128                              *:22                              *:*
    ESTAB      0      0                      127.0.0.1:56726                  127.0.0.1:4505
    ESTAB      0      0             [::ffff:127.0.0.1]:41323         [::ffff:127.0.0.1]:4505
    """
    remotes = set()
    valid = False
    tcp_end = "dst" if which_end == "remote_port" else "src"
    try:
        data = subprocess.check_output(
            ["ss", "-ant", tcp_end, ":{}".format(port)]
        )  # pylint: disable=minimum-python-version
    except subprocess.CalledProcessError:
        log.error("Failed ss")
        raise
    except OSError:  # not command "No such file or directory"
        return None

    lines = salt.utils.stringutils.to_str(data).split("\n")
    for line in lines:
        if "Address:Port" in line:  # ss tools may not be valid
            valid = True
            continue
        elif "ESTAB" not in line:
            continue
        chunks = line.split()
        local_host, local_port = chunks[3].rsplit(":", 1)
        remote_host, remote_port = chunks[4].rsplit(":", 1)

        if which_end == "remote_port" and int(remote_port) != int(port):
            continue
        if which_end == "local_port" and int(local_port) != int(port):
            continue
        remotes.add(remote_host.strip("[]"))

    if valid is False:
        remotes = None
    return remotes


def _sunos_remotes_on(port, which_end):
    """
    SunOS specific helper function.
    Returns set of ipv4 host addresses of remote established connections
    on local or remote tcp port.

    Parses output of shell 'netstat' to get connections

    [root@salt-master ~]# netstat -f inet -n
    TCP: IPv4
       Local Address        Remote Address    Swind Send-Q Rwind Recv-Q    State
       -------------------- -------------------- ----- ------ ----- ------ -----------
       10.0.0.101.4505      10.0.0.1.45329       1064800      0 1055864      0 ESTABLISHED
       10.0.0.101.4505      10.0.0.100.50798     1064800      0 1055864      0 ESTABLISHED
    """
    remotes = set()
    try:
        data = subprocess.check_output(
            ["netstat", "-f", "inet", "-n"]
        )  # pylint: disable=minimum-python-version
    except subprocess.CalledProcessError:
        log.error("Failed netstat")
        raise

    lines = salt.utils.stringutils.to_str(data).split("\n")
    for line in lines:
        if "ESTABLISHED" not in line:
            continue
        chunks = line.split()
        local_host, local_port = chunks[0].rsplit(".", 1)
        remote_host, remote_port = chunks[1].rsplit(".", 1)

        if which_end == "remote_port" and int(remote_port) != port:
            continue
        if which_end == "local_port" and int(local_port) != port:
            continue
        remotes.add(remote_host)
    return remotes


def _freebsd_remotes_on(port, which_end):
    """
    Returns set of ipv4 host addresses of remote established connections
    on local tcp port port.

    Parses output of shell 'sockstat' (FreeBSD)
    to get connections

    $ sudo sockstat -4
    USER    COMMAND     PID     FD  PROTO  LOCAL ADDRESS    FOREIGN ADDRESS
    root    python2.7   1456    29  tcp4   *:4505           *:*
    root    python2.7   1445    17  tcp4   *:4506           *:*
    root    python2.7   1294    14  tcp4   127.0.0.1:11813  127.0.0.1:4505
    root    python2.7   1294    41  tcp4   127.0.0.1:61115  127.0.0.1:4506

    $ sudo sockstat -4 -c -p 4506
    USER    COMMAND     PID     FD  PROTO  LOCAL ADDRESS    FOREIGN ADDRESS
    root    python2.7   1294    41  tcp4   127.0.0.1:61115  127.0.0.1:4506
    """

    port = int(port)
    remotes = set()

    try:
        cmd = salt.utils.args.shlex_split("sockstat -4 -c -p {}".format(port))
        data = subprocess.check_output(cmd)  # pylint: disable=minimum-python-version
    except subprocess.CalledProcessError as ex:
        log.error('Failed "sockstat" with returncode = %s', ex.returncode)
        raise

    lines = salt.utils.stringutils.to_str(data).split("\n")

    for line in lines:
        chunks = line.split()
        if not chunks:
            continue
        # ['root', 'python2.7', '1456', '37', 'tcp4',
        #  '127.0.0.1:4505-', '127.0.0.1:55703']
        # print chunks
        if "COMMAND" in chunks[1]:
            continue  # ignore header
        if len(chunks) < 2:
            continue
        # sockstat -4 -c -p 4506 does this with high PIDs:
        # USER     COMMAND    PID   FD PROTO  LOCAL ADDRESS         FOREIGN ADDRESS
        # salt-master python2.781106 35 tcp4  192.168.12.34:4506    192.168.12.45:60143
        local = chunks[-2]
        remote = chunks[-1]
        lhost, lport = local.split(":")
        rhost, rport = remote.split(":")
        if which_end == "local" and int(lport) != port:  # ignore if local port not port
            continue
        if (
            which_end == "remote" and int(rport) != port
        ):  # ignore if remote port not port
            continue

        remotes.add(rhost)

    return remotes


def _netbsd_remotes_on(port, which_end):
    """
    Returns set of ipv4 host addresses of remote established connections
    on local tcp port port.

    Parses output of shell 'sockstat' (NetBSD)
    to get connections

    $ sudo sockstat -4 -n
    USER    COMMAND     PID     FD  PROTO  LOCAL ADDRESS    FOREIGN ADDRESS
    root    python2.7   1456    29  tcp    *.4505           *.*
    root    python2.7   1445    17  tcp    *.4506           *.*
    root    python2.7   1294    14  tcp    127.0.0.1.11813  127.0.0.1.4505
    root    python2.7   1294    41  tcp    127.0.0.1.61115  127.0.0.1.4506

    $ sudo sockstat -4 -c -n -p 4506
    USER    COMMAND     PID     FD  PROTO  LOCAL ADDRESS    FOREIGN ADDRESS
    root    python2.7   1294    41  tcp    127.0.0.1.61115  127.0.0.1.4506
    """

    port = int(port)
    remotes = set()

    try:
        cmd = salt.utils.args.shlex_split("sockstat -4 -c -n -p {}".format(port))
        data = subprocess.check_output(cmd)  # pylint: disable=minimum-python-version
    except subprocess.CalledProcessError as ex:
        log.error('Failed "sockstat" with returncode = %s', ex.returncode)
        raise

    lines = salt.utils.stringutils.to_str(data).split("\n")

    for line in lines:
        chunks = line.split()
        if not chunks:
            continue
        # ['root', 'python2.7', '1456', '37', 'tcp',
        #  '127.0.0.1.4505-', '127.0.0.1.55703']
        # print chunks
        if "COMMAND" in chunks[1]:
            continue  # ignore header
        if len(chunks) < 2:
            continue
        local = chunks[5].split(".")
        lport = local.pop()
        lhost = ".".join(local)
        remote = chunks[6].split(".")
        rport = remote.pop()
        rhost = ".".join(remote)
        if which_end == "local" and int(lport) != port:  # ignore if local port not port
            continue
        if (
            which_end == "remote" and int(rport) != port
        ):  # ignore if remote port not port
            continue

        remotes.add(rhost)

    return remotes


def _openbsd_remotes_on(port, which_end):
    """
    OpenBSD specific helper function.
    Returns set of ipv4 host addresses of remote established connections
    on local or remote tcp port.

    Parses output of shell 'netstat' to get connections

    $ netstat -nf inet
    Active Internet connections
    Proto   Recv-Q Send-Q  Local Address          Foreign Address        (state)
    tcp          0      0  10.0.0.101.4505        10.0.0.1.45329         ESTABLISHED
    tcp          0      0  10.0.0.101.4505        10.0.0.100.50798       ESTABLISHED
    """
    remotes = set()
    try:
        data = subprocess.check_output(
            ["netstat", "-nf", "inet"]
        )  # pylint: disable=minimum-python-version
    except subprocess.CalledProcessError as exc:
        log.error('Failed "netstat" with returncode = %s', exc.returncode)
        raise

    lines = salt.utils.stringutils.to_str(data).split("\n")
    for line in lines:
        if "ESTABLISHED" not in line:
            continue
        chunks = line.split()
        local_host, local_port = chunks[3].rsplit(".", 1)
        remote_host, remote_port = chunks[4].rsplit(".", 1)

        if which_end == "remote_port" and int(remote_port) != port:
            continue
        if which_end == "local_port" and int(local_port) != port:
            continue
        remotes.add(remote_host)
    return remotes


def _windows_remotes_on(port, which_end):
    r"""
    Windows specific helper function.
    Returns set of ipv4 host addresses of remote established connections
    on local or remote tcp port.

    Parses output of shell 'netstat' to get connections

    C:\>netstat -n

    Active Connections

       Proto  Local Address          Foreign Address        State
       TCP    10.2.33.17:3007        130.164.12.233:10123   ESTABLISHED
       TCP    10.2.33.17:3389        130.164.30.5:10378     ESTABLISHED
    """
    remotes = set()
    try:
        data = subprocess.check_output(
            ["netstat", "-n"]
        )  # pylint: disable=minimum-python-version
    except subprocess.CalledProcessError:
        log.error("Failed netstat")
        raise

    lines = salt.utils.stringutils.to_str(data).split("\n")
    for line in lines:
        if "ESTABLISHED" not in line:
            continue
        chunks = line.split()
        local_host, local_port = chunks[1].rsplit(":", 1)
        remote_host, remote_port = chunks[2].rsplit(":", 1)
        if which_end == "remote_port" and int(remote_port) != port:
            continue
        if which_end == "local_port" and int(local_port) != port:
            continue
        remotes.add(remote_host)
    return remotes


def _linux_remotes_on(port, which_end):
    """
    Linux specific helper function.
    Returns set of ip host addresses of remote established connections
    on local tcp port port.

    Parses output of shell 'lsof'
    to get connections

    $ sudo lsof -iTCP:4505 -n
    COMMAND   PID USER   FD   TYPE             DEVICE SIZE/OFF NODE NAME
    Python   9971 root   35u  IPv4 0x18a8464a29ca329d      0t0  TCP *:4505 (LISTEN)
    Python   9971 root   37u  IPv4 0x18a8464a29b2b29d      0t0  TCP 127.0.0.1:4505->127.0.0.1:55703 (ESTABLISHED)
    Python  10152 root   22u  IPv4 0x18a8464a29c8cab5      0t0  TCP 127.0.0.1:55703->127.0.0.1:4505 (ESTABLISHED)
    Python  10153 root   22u  IPv4 0x18a8464a29c8cab5      0t0  TCP [fe80::249a]:4505->[fe80::150]:59367 (ESTABLISHED)

    """
    remotes = set()
    lsof_binary = shutil.which("lsof")
    if lsof_binary is None:
        return remotes

    try:
        data = subprocess.check_output(
            [
                lsof_binary,
                "-iTCP:{:d}".format(port),
                "-n",
                "-P",
            ]  # pylint: disable=minimum-python-version
        )
    except subprocess.CalledProcessError as ex:
        if ex.returncode == 1:
            # Lsof return 1 if any error was detected, including the failure
            # to locate Internet addresses, and it is not an error in this case.
            log.warning('"lsof" returncode = 1, likely no active TCP sessions.')
            return remotes
        log.error('Failed "lsof" with returncode = %s', ex.returncode)
        raise

    lines = salt.utils.stringutils.to_str(data).split("\n")
    for line in lines:
        chunks = line.split()
        if not chunks:
            continue
        # ['Python', '9971', 'root', '37u', 'IPv4', '0x18a8464a29b2b29d', '0t0',
        # 'TCP', '127.0.0.1:4505->127.0.0.1:55703', '(ESTABLISHED)']
        # print chunks
        if "COMMAND" in chunks[0]:
            continue  # ignore header
        if "ESTABLISHED" not in chunks[-1]:
            continue  # ignore if not ESTABLISHED
        # '127.0.0.1:4505->127.0.0.1:55703'
        local, remote = chunks[8].split("->")
        _, lport = local.rsplit(":", 1)
        rhost, rport = remote.rsplit(":", 1)
        if which_end == "remote_port" and int(rport) != port:
            continue
        if which_end == "local_port" and int(lport) != port:
            continue
        remotes.add(rhost.strip("[]"))

    return remotes


def _aix_remotes_on(port, which_end):
    """
    AIX specific helper function.
    Returns set of ipv4 host addresses of remote established connections
    on local or remote tcp port.

    Parses output of shell 'netstat' to get connections

    root@la68pp002_pub:/opt/salt/lib/python2.7/site-packages/salt/modules# netstat -f inet -n
    Active Internet connections
    Proto Recv-Q Send-Q  Local Address          Foreign Address        (state)
    tcp4       0      0  172.29.149.95.50093    209.41.78.13.4505      ESTABLISHED
    tcp4       0      0  127.0.0.1.9514         *.*                    LISTEN
    tcp4       0      0  127.0.0.1.9515         *.*                    LISTEN
    tcp4       0      0  127.0.0.1.199          127.0.0.1.32779        ESTABLISHED
    tcp4       0      0  127.0.0.1.32779        127.0.0.1.199          ESTABLISHED
    tcp4       0     40  172.29.149.95.22       172.29.96.83.41022     ESTABLISHED
    tcp4       0      0  172.29.149.95.22       172.29.96.83.41032     ESTABLISHED
    tcp4       0      0  127.0.0.1.32771        127.0.0.1.32775        ESTABLISHED
    tcp        0      0  127.0.0.1.32775        127.0.0.1.32771        ESTABLISHED
    tcp4       0      0  127.0.0.1.32771        127.0.0.1.32776        ESTABLISHED
    tcp        0      0  127.0.0.1.32776        127.0.0.1.32771        ESTABLISHED
    tcp4       0      0  127.0.0.1.32771        127.0.0.1.32777        ESTABLISHED
    tcp        0      0  127.0.0.1.32777        127.0.0.1.32771        ESTABLISHED
    tcp4       0      0  127.0.0.1.32771        127.0.0.1.32778        ESTABLISHED
    tcp        0      0  127.0.0.1.32778        127.0.0.1.32771        ESTABLISHED
    """
    remotes = set()
    try:
        data = subprocess.check_output(
            ["netstat", "-f", "inet", "-n"]
        )  # pylint: disable=minimum-python-version
    except subprocess.CalledProcessError:
        log.error("Failed netstat")
        raise

    lines = salt.utils.stringutils.to_str(data).split("\n")
    for line in lines:
        if "ESTABLISHED" not in line:
            continue
        chunks = line.split()
        local_host, local_port = chunks[3].rsplit(".", 1)
        remote_host, remote_port = chunks[4].rsplit(".", 1)

        if which_end == "remote_port" and int(remote_port) != port:
            continue
        if which_end == "local_port" and int(local_port) != port:
            continue
        remotes.add(remote_host)
    return remotes


@jinja_filter("gen_mac")
def gen_mac(prefix="AC:DE:48"):
    """
    Generates a MAC address with the defined OUI prefix.

    Common prefixes:

     - ``00:16:3E`` -- Xen
     - ``00:18:51`` -- OpenVZ
     - ``00:50:56`` -- VMware (manually generated)
     - ``52:54:00`` -- QEMU/KVM
     - ``AC:DE:48`` -- PRIVATE

    References:

     - http://standards.ieee.org/develop/regauth/oui/oui.txt
     - https://www.wireshark.org/tools/oui-lookup.html
     - https://en.wikipedia.org/wiki/MAC_address
    """
    return "{}:{:02X}:{:02X}:{:02X}".format(
        prefix,
        random.randint(0, 0xFF),
        random.randint(0, 0xFF),
        random.randint(0, 0xFF),
    )


@jinja_filter("mac_str_to_bytes")
def mac_str_to_bytes(mac_str):
    """
    Convert a MAC address string into bytes. Works with or without separators:

    b1 = mac_str_to_bytes('08:00:27:13:69:77')
    b2 = mac_str_to_bytes('080027136977')
    assert b1 == b2
    assert isinstance(b1, bytes)
    """
    if len(mac_str) == 12:
        pass
    elif len(mac_str) == 17:
        sep = mac_str[2]
        mac_str = mac_str.replace(sep, "")
    else:
        raise ValueError("Invalid MAC address")
    chars = (int(mac_str[s : s + 2], 16) for s in range(0, 12, 2))
    return bytes(chars)


def refresh_dns():
    """
    issue #21397: force glibc to re-read resolv.conf
    """
    try:
        RES_INIT()
    except NameError:
        # Exception raised loading the library, thus RES_INIT is not defined
        pass


@jinja_filter("dns_check")
def dns_check(addr, port, safe=False, ipv6=None):
    """
    Return an ip address resolved by dns in a format usable in URLs (ipv6 in brackets).
    Obeys system preference for IPv4/6 address resolution - this can be overridden by
    the ipv6 flag. Tries to connect to the address before considering it useful. If no
    address can be reached, the first one resolved is used as a fallback.
    Does not exit on failure, raises an exception.
    """
    ip_addrs = []
    family = (
        socket.AF_INET6
        if ipv6
        else socket.AF_INET
        if ipv6 is False
        else socket.AF_UNSPEC
    )
    socket_error = False
    try:
        refresh_dns()
        addrinfo = socket.getaddrinfo(addr, port, family, socket.SOCK_STREAM)
        ip_addrs = _test_addrs(addrinfo, port)
    except TypeError:
        raise SaltSystemExit(
            code=42,
            msg=(
                "Attempt to resolve address '{}' failed. Invalid or unresolveable"
                " address".format(addr)
            ),
        )
    except OSError:
        socket_error = True

    # If ipv6 is set to True, attempt another lookup using the IPv4 family,
    # just in case we're attempting to lookup an IPv4 IP
    # as an IPv6 hostname.
    if socket_error and ipv6:
        try:
            refresh_dns()
            addrinfo = socket.getaddrinfo(
                addr, port, socket.AF_INET, socket.SOCK_STREAM
            )
            ip_addrs = _test_addrs(addrinfo, port)
        except TypeError:
            raise SaltSystemExit(
                code=42,
                msg=(
                    "Attempt to resolve address '{}' failed. Invalid or unresolveable"
                    " address".format(addr)
                ),
            )
        except OSError:
            error = True

    if not ip_addrs:
        err = "DNS lookup or connection check of '{}' failed.".format(addr)
        if safe:
            log.error(err)
            raise SaltClientError()
        raise SaltSystemExit(code=42, msg=err)

    return ip_bracket(ip_addrs[0])


def _test_addrs(addrinfo, port):
    """
    Attempt to connect to all addresses, return one if it succeeds.
    Otherwise, return all addrs.
    """
    ip_addrs = []
    # test for connectivity, short circuit on success
    for a in addrinfo:
        ip_family = a[0]
        ip_addr = a[4][0]
        if ip_addr in ip_addrs:
            continue
        ip_addrs.append(ip_addr)

        try:
            s = socket.socket(ip_family, socket.SOCK_STREAM)
            s.settimeout(2)
            s.connect((ip_addr, port))
            s.close()

            ip_addrs = [ip_addr]
            break
        except OSError:
            pass
    return ip_addrs


def parse_host_port(host_port):
    """
    Takes a string argument specifying host or host:port.

    Returns a (hostname, port) or (ip_address, port) tuple. If no port is given,
    the second (port) element of the returned tuple will be None.

    host:port argument, for example, is accepted in the forms of:
      - hostname
      - hostname:1234
      - hostname.domain.tld
      - hostname.domain.tld:5678
      - [1234::5]:5678
      - 1234::5
      - 10.11.12.13:4567
      - 10.11.12.13
    """
    host, port = None, None  # default

    _s_ = host_port[:]
    if _s_[0] == "[":
        if "]" in host_port:
            host, _s_ = _s_.lstrip("[").rsplit("]", 1)
            host = ipaddress.IPv6Address(host).compressed
            if _s_[0] == ":":
                port = int(_s_.lstrip(":"))
            else:
                if len(_s_) > 1:
                    raise ValueError(
                        'found ambiguous "{}" port in "{}"'.format(_s_, host_port)
                    )
    else:
        if _s_.count(":") == 1:
            host, _hostport_separator_, port = _s_.partition(":")
            try:
                port = int(port)
            except ValueError as _e_:
                errmsg = 'host_port "{}" port value "{}" is not an integer.'.format(
                    host_port, port
                )
                log.error(errmsg)
                raise ValueError(errmsg)
        else:
            host = _s_
    try:
        if not isinstance(host, ipaddress._BaseAddress):
            host_ip = ipaddress.ip_address(host).compressed
            host = host_ip
    except ValueError:
        log.debug('"%s" Not an IP address? Assuming it is a hostname.', host)
        if host != sanitize_host(host):
            log.error('bad hostname: "%s"', host)
            raise ValueError('bad hostname: "{}"'.format(host))

    return host, port


@jinja_filter("filter_by_networks")
def filter_by_networks(values, networks):
    """
    Returns the list of IPs filtered by the network list.
    If the network list is an empty sequence, no IPs are returned.
    If the network list is None, all IPs are returned.

    {% set networks = ['192.168.0.0/24', 'fe80::/64'] %}
    {{ grains['ip_interfaces'] | filter_by_networks(networks) }}
    {{ grains['ipv6'] | filter_by_networks(networks) }}
    {{ grains['ipv4'] | filter_by_networks(networks) }}
    """

    _filter = lambda ips, networks: [
        ip for ip in ips for net in networks if ipaddress.ip_address(ip) in net
    ]

    if networks is not None:
        networks = [ipaddress.ip_network(network) for network in networks]
        if isinstance(values, Mapping):
            return {
                interface: _filter(values[interface], networks) for interface in values
            }
        elif isinstance(values, Sequence):
            return _filter(values, networks)
        else:
            raise ValueError("Do not know how to filter a {}".format(type(values)))
    else:
        return values


<<<<<<< HEAD
@jinja_filter("ipwrap")
def ipwrap(data):
    """
    Returns any input (string, list, tuple) as a string or a list with any IPv6 addresses wrapped in square brackets ([]).
    """

    if isinstance(data, (list, tuple)):
        ret = []
        for element in data:
            if _is_ipv(element, 6, options=None):
                # Check if we have an address with a CIDR mask
                if len(element.split("/")) == 2:
                    element = "[" + "]/".join(element.split("/"))
                else:
                    element = "[" + element + "]"
            ret.append(element)
    else:
        if _is_ipv(data, 6, options=None):
            # Check if we have an address with a CIDR mask
            if len(data.split("/")) == 2:
                data = "[" + "]/".join(data.split("/"))
            else:
                data = "[" + data + "]"
        ret = data
    return ret
=======
def ip_bracket(addr, strip=False):
    """
    Ensure IP addresses are URI-compatible - specifically, add brackets
    around IPv6 literals if they are not already present.
    """
    addr = str(addr)
    addr = addr.lstrip("[")
    addr = addr.rstrip("]")
    addr = ipaddress.ip_address(addr)
    return ("[{}]" if addr.version == 6 and not strip else "{}").format(addr)
>>>>>>> 8006ca52
<|MERGE_RESOLUTION|>--- conflicted
+++ resolved
@@ -2343,7 +2343,6 @@
         return values
 
 
-<<<<<<< HEAD
 @jinja_filter("ipwrap")
 def ipwrap(data):
     """
@@ -2369,7 +2368,8 @@
                 data = "[" + data + "]"
         ret = data
     return ret
-=======
+
+
 def ip_bracket(addr, strip=False):
     """
     Ensure IP addresses are URI-compatible - specifically, add brackets
@@ -2379,5 +2379,4 @@
     addr = addr.lstrip("[")
     addr = addr.rstrip("]")
     addr = ipaddress.ip_address(addr)
-    return ("[{}]" if addr.version == 6 and not strip else "{}").format(addr)
->>>>>>> 8006ca52
+    return ("[{}]" if addr.version == 6 and not strip else "{}").format(addr)