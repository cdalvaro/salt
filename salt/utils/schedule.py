# -*- coding: utf-8 -*-
'''
Scheduling routines are located here. To activate the scheduler make the
schedule option available to the master or minion configurations (master config
file or for the minion via config or pillar)

code-block:: yaml

    schedule:
      job1:
        function: state.sls
        seconds: 3600
        args:
          - httpd
        kwargs:
          test: True

This will schedule the command: state.sls httpd test=True every 3600 seconds
(every hour)

    schedule:
      job1:
        function: state.sls
        seconds: 3600
        args:
          - httpd
        kwargs:
          test: True
        splay: 15

This will schedule the command: state.sls httpd test=True every 3600 seconds
(every hour) splaying the time between 0 and 15 seconds

    schedule:
      job1:
        function: state.sls
        seconds: 3600
        args:
          - httpd
        kwargs:
          test: True
        splay:
          start: 10
          end: 15

This will schedule the command: state.sls httpd test=True every 3600 seconds
(every hour) splaying the time between 10 and 15 seconds

    ... versionadded:: Helium

Frequency of jobs can also be specified using date strings supported by
the python dateutil library.

    schedule:
      job1:
        function: state.sls
        args:
          - httpd
        kwargs:
          test: True
        when: 5:00pm

This will schedule the command: state.sls httpd test=True at 5:00pm minion
localtime.

    schedule:
      job1:
        function: state.sls
        args:
          - httpd
        kwargs:
          test: True
        when:
            - Monday 5:00pm
            - Tuesday 3:00pm
            - Wednesday 5:00pm
            - Thursday 3:00pm
            - Friday 5:00pm

This will schedule the command: state.sls httpd test=True at 5pm on Monday, Wednesday
and Friday, and 3pm on Tuesday and Thursday.

The scheduler also supports ensuring that there are no more than N copies of
a particular routine running.  Use this for jobs that may be long-running
and could step on each other or pile up in case of infrastructure outage.

The default for maxrunning is 1.

code-block:: yaml

    schedule:
      long_running_job:
          function: big_file_transfer
          jid_include: True
          maxrunning: 1

'''

# Import python libs
import os
import time
import datetime
import multiprocessing
import threading
import sys
import logging
import errno
import random

try:
    import dateutil.parser as dateutil_parser
    _WHEN_SUPPORTED = True
except ImportError:
    _WHEN_SUPPORTED = False

# Import Salt libs
import salt.utils
import salt.utils.process
from salt.utils.odict import OrderedDict
from salt.utils.process import os_is_running
import salt.payload

log = logging.getLogger(__name__)


class Schedule(object):
    '''
    Create a Schedule object, pass in the opts and the functions dict to use
    '''
    def __init__(self, opts, functions, returners=None, intervals=None):
        self.opts = opts
        self.functions = functions
        if isinstance(intervals, dict):
            self.intervals = intervals
        else:
            self.intervals = {}
        if isinstance(returners, dict):
            self.returners = returners
        else:
            self.returners = {}
        self.schedule_returner = self.option('schedule_returner')
        # Keep track of the lowest loop interval needed in this variable
        self.loop_interval = sys.maxint
        clean_proc_dir(opts)

    def option(self, opt):
        '''
        Return the schedule data structure
        '''
        if 'config.merge' in self.functions:
            return self.functions['config.merge'](opt, {}, omit_master=True)
        return self.opts.get(opt, {})

    def handle_func(self, func, data):
        '''
        Execute this method in a multiprocess or thread
        '''
        if salt.utils.is_windows():
            self.functions = salt.loader.minion_mods(self.opts)
            self.returners = salt.loader.returners(self.opts, self.functions)
        ret = {'id': self.opts.get('id', 'master'),
               'fun': func,
               'schedule': data['name'],
               'jid': '{0:%Y%m%d%H%M%S%f}'.format(datetime.datetime.now())}

        proc_fn = os.path.join(
            salt.minion.get_proc_dir(self.opts['cachedir']),
            ret['jid']
        )

        # Check to see if there are other jobs with this
        # signature running.  If there are more than maxrunning
        # jobs present then don't start another.
        # If jid_include is False for this job we can ignore all this
        # NOTE--jid_include defaults to True, thus if it is missing from the data
        # dict we treat it like it was there and is True
        if 'jid_include' not in data or data['jid_include']:
            jobcount = 0
            for basefilename in os.listdir(salt.minion.get_proc_dir(self.opts['cachedir'])):
                fn = os.path.join(salt.minion.get_proc_dir(self.opts['cachedir']), basefilename)
                with salt.utils.fopen(fn, 'r') as fp_:
                    job = salt.payload.Serial(self.opts).load(fp_)
                    if 'schedule' in job:
                        log.debug('schedule.handle_func: Checking job against '
                                  'fun {0}: {1}'.format(ret['fun'], job))
                        if ret['schedule'] == job['schedule'] and os_is_running(job['pid']):
                            jobcount += 1
                            log.debug(
                                'schedule.handle_func: Incrementing jobcount, now '
                                '{0}, maxrunning is {1}'.format(
                                          jobcount, data['maxrunning']))
                            if jobcount >= data['maxrunning']:
                                log.debug(
                                    'schedule.handle_func: The scheduled job {0} '
                                    'was not started, {1} already running'.format(
                                        ret['schedule'], data['maxrunning']))
                                return False

        salt.utils.daemonize_if(self.opts)

        ret['pid'] = os.getpid()

        if 'jid_include' not in data or data['jid_include']:
            log.debug('schedule.handle_func: adding this job to the jobcache '
                      'with data {0}'.format(ret))
            # write this to /var/cache/salt/minion/proc
            with salt.utils.fopen(proc_fn, 'w+') as fp_:
                fp_.write(salt.payload.Serial(self.opts).dumps(ret))

        args = None
        if 'args' in data:
            args = data['args']

        kwargs = None
        if 'kwargs' in data:
            kwargs = data['kwargs']

        try:
            if args and kwargs:
                ret['return'] = self.functions[func](*args, **kwargs)

            if args and not kwargs:
                ret['return'] = self.functions[func](*args)

            if kwargs and not args:
                ret['return'] = self.functions[func](**kwargs)

            if not kwargs and not args:
                ret['return'] = self.functions[func]()

            data_returner = data.get('returner', None)
            if data_returner or self.schedule_returner:
                rets = []
                for returner in [data_returner, self.schedule_returner]:
                    if isinstance(returner, str):
                        rets.append(returner)
                    elif isinstance(returner, list):
                        rets.extend(returner)
                # simple de-duplication with order retained
                rets = OrderedDict.fromkeys(rets).keys()
                for returner in rets:
                    ret_str = '{0}.returner'.format(returner)
                    if ret_str in self.returners:
                        ret['success'] = True
                        self.returners[ret_str](ret)
                    else:
                        log.info(
                            'Job {0} using invalid returner: {1} Ignoring.'.format(
                            func, returner
                            )
                        )
        except Exception:
            log.exception("Unhandled exception running {0}".format(ret['fun']))
            # Although catch-all exception handlers are bad, the exception here
            # is to let the exception bubble up to the top of the thread context,
            # where the thread will die silently, which is worse.
        finally:
            try:
                os.unlink(proc_fn)
            except OSError as e:
                if e.errno == errno.EEXIST:
                    # EEXIST is OK because the file is gone and that's what
                    # we wanted
                    pass
                else:
                    log.error("Failed to delete '{0}': {1}".format(proc_fn, e.errno))
                    # Otherwise, failing to delete this file is not something
                    # we can cleanly handle.
                    raise

    def eval(self):
        '''
        Evaluate and execute the schedule
        '''
        schedule = self.option('schedule')
        if not isinstance(schedule, dict):
            return
        for job, data in schedule.items():
            if 'function' in data:
                func = data['function']
            elif 'func' in data:
                func = data['func']
            elif 'fun' in data:
                func = data['fun']
            else:
                func = None
            if func not in self.functions:
                log.info(
                    'Invalid function: {0} in job {1}. Ignoring.'.format(
                        job, func
                    )
                )
                continue
<<<<<<< HEAD
            if 'name' not in data:
                data['name'] = job
            # Add up how many seconds between now and then
=======

            when = 0
>>>>>>> d6feb16b
            seconds = 0

            # clean this up
            if ('seconds' in data or 'hours' in data or 'minutes' in data or 'days' in data) and 'when' in data:
                log.info('Unable to use "seconds", "minutes", "hours", or "days" with "when" option.  Ignoring.')
                continue

            # clean this up
            if 'seconds' in data or 'minutes' in data or 'hours' in data or 'days' in data:
                # Add up how many seconds between now and then
                seconds += int(data.get('seconds', 0))
                seconds += int(data.get('minutes', 0)) * 60
                seconds += int(data.get('hours', 0)) * 3600
                seconds += int(data.get('days', 0)) * 86400
            elif 'when' in data:
                if not _WHEN_SUPPORTED:
                    log.info('Missing python-dateutil.  Ignoring job {0}'.format(job))
                    continue

                if isinstance(data['when'], list):
                    _when = []
                    now = int(time.time())
                    for i in data['when']:
                        try:
                            tmp = int(dateutil_parser.parse(i).strftime('%s'))
                        except ValueError:
                            log.info('Invalid date string {0}.  Ignoring.'.format(i))
                            continue
                        if tmp >= now:
                            _when.append(tmp)
                    _when.sort()
                    if _when:
                        # Grab the first element
                        # which is the next run time
                        when = _when[0]

                        # If we're switching to the next run in a list
                        # ensure the job can run
                        if '_when' in data and data['_when'] != when:
                            data['_when_run'] = True
                            data['_when'] = when
                        seconds = when - int(time.time())

                        # scheduled time is in the past
                        if seconds < 0:
                            continue

                        if not '_when_run' in data:
                            data['_when_run'] = True

                        # Backup the run time
                        if not '_when' in data:
                            data['_when'] = when

                        # A new 'when' ensure _when_run is True
                        if when > data['_when']:
                            data['_when'] = when
                            data['_when_run'] = True

                    else:
                        continue

                else:
                    try:
                        when = int(dateutil_parser.parse(data['when']).strftime('%s'))
                    except ValueError:
                        log.info('Invalid date string.  Ignoring')
                        continue

                    now = int(time.time())
                    seconds = when - now

                    # scheduled time is in the past
                    if seconds < 0:
                        continue

                    if not '_when_run' in data:
                        data['_when_run'] = True

                    # Backup the run time
                    if not '_when' in data:
                        data['_when'] = when

                    # A new 'when' ensure _when_run is True
                    if when > data['_when']:
                        data['_when'] = when
                        data['_when_run'] = True

            else:
                continue
            # Check if the seconds variable is lower than current lowest
            # loop interval needed. If it is lower then overwrite variable
            # external loops using can then check this variable for how often
            # they need to reschedule themselves
            if seconds < self.loop_interval:
                self.loop_interval = seconds
            now = int(time.time())
            run = False
            if job in self.intervals:
                if 'when' in data:
                    if now - when >= seconds:
                        if data['_when_run']:
                            data['_when_run'] = False
                            run = True
                else:
                    if now - self.intervals[job] >= seconds:
                        run = True
            else:
                if 'splay' in data:
                    if 'when' in data:
                        log.debug('Unable to use "splay" with "when" option at this time.  Ignoring.')
                    else:
                        data['_seconds'] = data['seconds']

                if 'when' in data:
                    if now - when >= seconds:
                        if data['_when_run']:
                            data['_when_run'] = False
                            run = True
                else:
                    run = True

            if not run:
                continue
            else:
                if 'splay' in data:
                    if 'when' in data:
                        log.debug('Unable to use "splay" with "when" option at this time.  Ignoring.')
                    else:
                        if isinstance(data['splay'], dict):
                            if data['splay']['end'] > data['splay']['start']:
                                splay = random.randint(data['splay']['start'], data['splay']['end'])
                            else:
                                log.info('schedule.handle_func: Invalid Splay, end must be larger than start. Ignoring splay.')
                                splay = None
                        else:
                            splay = random.randint(0, data['splay'])

                        if splay:
                            log.debug('schedule.handle_func: Adding splay of '
                                      '{0} seconds to next run.'.format(splay))
                            data['seconds'] = data['_seconds'] + splay

                log.debug('Running scheduled job: {0}'.format(job))

            if 'jid_include' not in data or data['jid_include']:
                data['jid_include'] = True
                log.debug('schedule: This job was scheduled with jid_include, '
                          'adding to cache (jid_include defaults to True)')
                if 'maxrunning' in data:
                    log.debug('schedule: This job was scheduled with a max '
                              'number of {0}'.format(data['maxrunning']))
                else:
                    log.info('schedule: maxrunning parameter was not specified for '
                              'job {0}, defaulting to 1.'.format(job))
                    data['maxrunning'] = 1

            try:
                if self.opts.get('multiprocessing', True):
                    thread_cls = multiprocessing.Process
                else:
                    thread_cls = threading.Thread
                proc = thread_cls(target=self.handle_func, args=(func, data))
                proc.start()
                if self.opts.get('multiprocessing', True):
                    proc.join()
            finally:
                self.intervals[job] = int(time.time())


def clean_proc_dir(opts):

    '''
    Loop through jid files in the minion proc directory (default /var/cache/salt/minion/proc)
    and remove any that refer to processes that no longer exist
    '''

    for basefilename in os.listdir(salt.minion.get_proc_dir(opts['cachedir'])):
        fn = os.path.join(salt.minion.get_proc_dir(opts['cachedir']), basefilename)
        with salt.utils.fopen(fn, 'r') as fp_:
            job = salt.payload.Serial(opts).load(fp_)
            log.debug('schedule.clean_proc_dir: checking job {0} for process '
                      'existence'.format(job))
            if job is not None and 'pid' in job:
                if salt.utils.process.os_is_running(job['pid']):
                    log.debug('schedule.clean_proc_dir: Cleaning proc dir, '
                              'pid {0} still exists.'.format(job['pid']))
                else:
                    # Windows cannot delete an open file
                    if salt.utils.is_windows():
                        fp_.close()
                    # Maybe the file is already gone
                    try:
                        os.unlink(fn)
                    except OSError:
                        pass<|MERGE_RESOLUTION|>--- conflicted
+++ resolved
@@ -291,14 +291,10 @@
                     )
                 )
                 continue
-<<<<<<< HEAD
             if 'name' not in data:
                 data['name'] = job
             # Add up how many seconds between now and then
-=======
-
             when = 0
->>>>>>> d6feb16b
             seconds = 0
 
             # clean this up
