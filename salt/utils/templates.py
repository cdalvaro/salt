"""
Template render systems
"""

import codecs
import importlib.machinery
import importlib.util
import logging
import os
import pathlib
import sys
import tempfile
import traceback

import jinja2
import jinja2.ext
import jinja2.sandbox

import salt.modules.match
import salt.utils.data
import salt.utils.dateutils
import salt.utils.files
import salt.utils.hashutils
import salt.utils.http
import salt.utils.jinja
import salt.utils.network
import salt.utils.platform
import salt.utils.stringutils
import salt.utils.yamlencoding
from salt import __path__ as saltpath
from salt.exceptions import CommandExecutionError, SaltInvocationError, SaltRenderError
from salt.loader.context import NamedLoaderContext
from salt.utils.decorators.jinja import JinjaFilter, JinjaGlobal, JinjaTest
from salt.utils.odict import OrderedDict
from salt.utils.versions import Version

log = logging.getLogger(__name__)


TEMPLATE_DIRNAME = os.path.join(saltpath[0], "templates")

# FIXME: also in salt/template.py
SLS_ENCODING = "utf-8"  # this one has no BOM.
SLS_ENCODER = codecs.getencoder(SLS_ENCODING)


class AliasedLoader:
    """
    Light wrapper around the LazyLoader to redirect 'cmd.run' calls to
    'cmd.shell', for easy use of shellisms during templating calls

    Dotted aliases ('cmd.run') must resolve to another dotted alias
    (e.g. 'cmd.shell')

    Non-dotted aliases ('cmd') must resolve to a dictionary of function
    aliases for that module (e.g. {'run': 'shell'})
    """

    def __init__(self, wrapped):
        self.wrapped = wrapped

    def __getitem__(self, name):
        return self.wrapped[name]

    def __getattr__(self, name):
        return getattr(self.wrapped, name)

    def __contains__(self, name):
        return name in self.wrapped


class AliasedModule:
    """
    Light wrapper around module objects returned by the LazyLoader's getattr
    for the purposes of `salt.cmd.run()` syntax in templates

    Allows for aliasing specific functions, such as `run` to `shell` for easy
    use of shellisms during templating calls
    """

    def __init__(self, wrapped, aliases):
        self.aliases = aliases
        self.wrapped = wrapped

    def __getattr__(self, name):
        return getattr(self.wrapped, name)


def generate_sls_context(tmplpath, sls):
    """
    Generate SLS/Template Context Items

    Return values:

    tplpath - full path to template on filesystem including filename
    tplfile - relative path to template -- relative to file roots
    tpldir - directory of the template relative to file roots. If none, "."
    tpldot - tpldir using dots instead of slashes, if none, ""
    slspath - directory containing current sls - (same as tpldir), if none, ""
    sls_path - slspath with underscores separating parts, if none, ""
    slsdotpath - slspath with dots separating parts, if none, ""
    slscolonpath- slspath with colons separating parts, if none, ""

    """

    sls_context = {}

    # Normalize SLS as path.
    slspath = sls.replace(".", "/")

    if tmplpath:
        # Normalize template path
        template = str(pathlib.Path(tmplpath).as_posix())

        # Determine proper template name without root
        if not sls:
            template = template.rsplit("/", 1)[-1]
        elif template.endswith(f"{slspath}.sls"):
            template = template[-(4 + len(slspath)) :]
        elif template.endswith(f"{slspath}/init.sls"):
            template = template[-(9 + len(slspath)) :]
        else:
            # Something went wrong
            log.warning("Failed to determine proper template path")

        slspath = template.rsplit("/", 1)[0] if "/" in template else ""

        sls_context.update(
            dict(
                tplpath=tmplpath,
                tplfile=template,
                tpldir=slspath if slspath else ".",
                tpldot=slspath.replace("/", "."),
            )
        )

    # Should this be normalized?
    sls_context.update(
        dict(
            slspath=slspath,
            slsdotpath=slspath.replace("/", "."),
            slscolonpath=slspath.replace("/", ":"),
            sls_path=slspath.replace("/", "_"),
        )
    )

    return sls_context


def wrap_tmpl_func(render_str):
    """
    Each template processing function below, ``render_*_tmpl``, is wrapped by
    ``render_tmpl`` before being inserted into the ``TEMPLATE_REGISTRY``.  Some
    actions are taken here that are common to all renderers.  Perhaps a
    standard decorator construct would have been more legible.

    :param function render_str: Template rendering function to be wrapped.
        Each function is responsible for rendering the source data for its
        repective template language.

    :returns function render_tmpl: The wrapper function
    """

    def render_tmpl(
        tmplsrc, from_str=False, to_str=False, context=None, tmplpath=None, **kws
    ):

        if context is None:
            context = {}

        # Alias cmd.run to cmd.shell to make python_shell=True the default for
        # templated calls
        if "salt" in kws:
            kws["salt"] = AliasedLoader(kws["salt"])

        # We want explicit context to overwrite the **kws
        kws.update(context)
        context = kws
        assert "opts" in context
        assert "saltenv" in context

        if "sls" in context:
            sls_context = generate_sls_context(tmplpath, context["sls"])
            context.update(sls_context)

        if isinstance(tmplsrc, str):
            if from_str:
                tmplstr = tmplsrc
            else:
                try:
                    if tmplpath is not None:
                        tmplsrc = os.path.join(tmplpath, tmplsrc)
                    with codecs.open(tmplsrc, "r", SLS_ENCODING) as _tmplsrc:
                        tmplstr = _tmplsrc.read()
                except (UnicodeDecodeError, ValueError, OSError) as exc:
                    if salt.utils.files.is_binary(tmplsrc):
                        # Template is a bin file, return the raw file
                        return dict(result=True, data=tmplsrc)
                    log.error(
                        "Exception occurred while reading file %s: %s",
                        tmplsrc,
                        exc,
                        exc_info_on_loglevel=logging.DEBUG,
                    )
                    raise
        else:  # assume tmplsrc is file-like.
            tmplstr = tmplsrc.read()
            tmplsrc.close()
        try:
            output = render_str(tmplstr, context, tmplpath)
            if salt.utils.platform.is_windows():
                newline = False
                if salt.utils.stringutils.to_unicode(
                    output, encoding=SLS_ENCODING
                ).endswith(("\n", os.linesep)):
                    newline = True
                # Write out with Windows newlines
                output = os.linesep.join(output.splitlines())
                if newline:
                    output += os.linesep

        except SaltRenderError as exc:
            log.exception("Rendering exception occurred")
            # return dict(result=False, data=str(exc))
            raise
        except Exception:  # pylint: disable=broad-except
            return dict(result=False, data=traceback.format_exc())
        else:
            if to_str:  # then render as string
                return dict(result=True, data=output)
            with tempfile.NamedTemporaryFile(
                "wb", delete=False, prefix=salt.utils.files.TEMPFILE_PREFIX
            ) as outf:
                outf.write(
                    salt.utils.stringutils.to_bytes(output, encoding=SLS_ENCODING)
                )
                # Note: If nothing is replaced or added by the rendering
                #       function, then the contents of the output file will
                #       be exactly the same as the input.
            return dict(result=True, data=outf.name)

    render_tmpl.render_str = render_str
    return render_tmpl


def _get_jinja_error_slug(tb_data):
    """
    Return the line number where the template error was found
    """
    try:
        return [
            x
            for x in tb_data
            if x[2] in ("top-level template code", "template", "<module>")
        ][-1]
    except IndexError:
        pass


def _get_jinja_error_message(tb_data):
    """
    Return an understandable message from jinja error output
    """
    try:
        line = _get_jinja_error_slug(tb_data)
        return "{0}({1}):\n{3}".format(*line)
    except IndexError:
        pass
    return None


def _get_jinja_error_line(tb_data):
    """
    Return the line number where the template error was found
    """
    try:
        return _get_jinja_error_slug(tb_data)[1]
    except IndexError:
        pass
    return None


def _get_jinja_error(trace, context=None):
    """
    Return the error line and error message output from
    a stacktrace.
    If we are in a macro, also output inside the message the
    exact location of the error in the macro
    """
    if not context:
        context = {}
    out = ""
    error = _get_jinja_error_slug(trace)
    line = _get_jinja_error_line(trace)
    msg = _get_jinja_error_message(trace)
    # if we failed on a nested macro, output a little more info
    # to help debugging
    # if sls is not found in context, add output only if we can
    # resolve the filename
    add_log = False
    template_path = None
    if "sls" not in context:
        if (error[0] != "<unknown>") and os.path.exists(error[0]):
            template_path = error[0]
            add_log = True
    else:
        # the offender error is not from the called sls
        filen = context["sls"].replace(".", "/")
        if not error[0].endswith(filen) and os.path.exists(error[0]):
            add_log = True
            template_path = error[0]
    # if we add a log, format explicitly the exception here
    # by telling to output the macro context after the macro
    # error log place at the beginning
    if add_log:
        if template_path:
            out = f"\n{msg.splitlines()[0]}\n"
            with salt.utils.files.fopen(template_path) as fp_:
                template_contents = salt.utils.stringutils.to_unicode(fp_.read())
            out += salt.utils.stringutils.get_context(
                template_contents, line, marker="    <======================"
            )
        else:
            out = f"\n{msg}\n"
        line = 0
    return line, out


def render_jinja_tmpl(tmplstr, context, tmplpath=None):
    """
    Render a Jinja template.

    :param str tmplstr: A string containing the source to be rendered.

    :param dict context: Any additional context data used by the renderer.

    :param str tmplpath: Base path from which ``tmplstr`` may load additional
        template files.

    :returns str: The string rendered by the template.
    """
    opts = context["opts"]
    saltenv = context["saltenv"]
    loader = None
    newline = False

    if tmplstr and not isinstance(tmplstr, str):
        # https://jinja.palletsprojects.com/en/2.11.x/api/#unicode
        tmplstr = tmplstr.decode(SLS_ENCODING)

    if tmplstr.endswith(os.linesep):
        newline = os.linesep
    elif tmplstr.endswith("\n"):
        newline = "\n"

    try:
        if not saltenv:
            if tmplpath:
                loader = jinja2.FileSystemLoader(os.path.dirname(tmplpath))
        else:
            from salt.loader.dunder import __file_client__

            loader = salt.utils.jinja.SaltCacheLoader(
                opts,
                saltenv,
                pillar_rend=context.get("_pillar_rend", False),
                _file_client=context.get("fileclient", __file_client__.value()),
            )

        env_args = {"extensions": [], "loader": loader}

        if hasattr(jinja2.ext, "with_"):
            env_args["extensions"].append("jinja2.ext.with_")
        if hasattr(jinja2.ext, "do"):
            env_args["extensions"].append("jinja2.ext.do")
        if hasattr(jinja2.ext, "loopcontrols"):
            env_args["extensions"].append("jinja2.ext.loopcontrols")
        env_args["extensions"].append(salt.utils.jinja.SerializerExtension)

        opt_jinja_env = opts.get("jinja_env", {})
        opt_jinja_sls_env = opts.get("jinja_sls_env", {})

        opt_jinja_env = opt_jinja_env if isinstance(opt_jinja_env, dict) else {}
        opt_jinja_sls_env = (
            opt_jinja_sls_env if isinstance(opt_jinja_sls_env, dict) else {}
        )

        # Pass through trim_blocks and lstrip_blocks Jinja parameters
        # trim_blocks removes newlines around Jinja blocks
        # lstrip_blocks strips tabs and spaces from the beginning of
        # line to the start of a block.
        if opts.get("jinja_trim_blocks", False):
            log.debug("Jinja2 trim_blocks is enabled")
            log.warning(
                "jinja_trim_blocks is deprecated and will be removed in a future release,"
                " please use jinja_env and/or jinja_sls_env instead"
            )
            opt_jinja_env["trim_blocks"] = True
            opt_jinja_sls_env["trim_blocks"] = True
        if opts.get("jinja_lstrip_blocks", False):
            log.debug("Jinja2 lstrip_blocks is enabled")
            log.warning(
                "jinja_lstrip_blocks is deprecated and will be removed in a future release,"
                " please use jinja_env and/or jinja_sls_env instead"
            )
            opt_jinja_env["lstrip_blocks"] = True
            opt_jinja_sls_env["lstrip_blocks"] = True

        def opt_jinja_env_helper(opts, optname):
            for k, v in opts.items():
                k = k.lower()
                if hasattr(jinja2.defaults, k.upper()):
                    log.debug(
                        "Jinja2 environment %s was set to %s by %s", k, v, optname
                    )
                    env_args[k] = v
                else:
                    log.warning("Jinja2 environment %s is not recognized", k)

        if "sls" in context and context["sls"] != "":
            opt_jinja_env_helper(opt_jinja_sls_env, "jinja_sls_env")
        else:
            opt_jinja_env_helper(opt_jinja_env, "jinja_env")

        if opts.get("allow_undefined", False):
            jinja_env = jinja2.sandbox.SandboxedEnvironment(**env_args)
        else:
            jinja_env = jinja2.sandbox.SandboxedEnvironment(
                undefined=jinja2.StrictUndefined, **env_args
            )

        indent_filter = jinja_env.filters.get("indent")
        jinja_env.tests.update(JinjaTest.salt_jinja_tests)
        jinja_env.filters.update(JinjaFilter.salt_jinja_filters)
        if salt.utils.jinja.JINJA_VERSION >= Version("2.11"):
            # Use the existing indent filter on Jinja versions where it's not broken
            jinja_env.filters["indent"] = indent_filter
        jinja_env.globals.update(JinjaGlobal.salt_jinja_globals)

        # globals
        jinja_env.globals["odict"] = OrderedDict
        jinja_env.globals["show_full_context"] = salt.utils.jinja.show_full_context

        jinja_env.tests["list"] = salt.utils.data.is_list

        decoded_context = {}
        for key, value in context.items():
            if not isinstance(value, str):
                if isinstance(value, NamedLoaderContext):
                    decoded_context[key] = value.value()
                else:
                    decoded_context[key] = value
                continue

            try:
                decoded_context[key] = salt.utils.stringutils.to_unicode(
                    value, encoding=SLS_ENCODING
                )
            except UnicodeDecodeError:
                log.debug(
                    "Failed to decode using default encoding (%s), trying system encoding",
                    SLS_ENCODING,
                )
                decoded_context[key] = salt.utils.data.decode(value)

        jinja_env.globals.update(decoded_context)
        try:
            template = jinja_env.from_string(tmplstr)
            output = template.render(**decoded_context)
        except jinja2.exceptions.UndefinedError as exc:
            trace = traceback.extract_tb(sys.exc_info()[2])
            line, out = _get_jinja_error(trace, context=decoded_context)
            if not line:
                tmplstr = ""
            raise SaltRenderError(f"Jinja variable {exc}{out}", line, tmplstr)
        except (
            jinja2.exceptions.TemplateRuntimeError,
            jinja2.exceptions.TemplateSyntaxError,
            jinja2.exceptions.SecurityError,
        ) as exc:
            trace = traceback.extract_tb(sys.exc_info()[2])
            line, out = _get_jinja_error(trace, context=decoded_context)
            if not line:
                tmplstr = ""
            raise SaltRenderError(f"Jinja syntax error: {exc}{out}", line, tmplstr)
        except (SaltInvocationError, CommandExecutionError) as exc:
            trace = traceback.extract_tb(sys.exc_info()[2])
            line, out = _get_jinja_error(trace, context=decoded_context)
            if not line:
                tmplstr = ""
            raise SaltRenderError(
                "Problem running salt function in Jinja template: {}{}".format(
                    exc, out
                ),
                line,
                tmplstr,
            )
        except Exception as exc:  # pylint: disable=broad-except
            tracestr = traceback.format_exc()
            trace = traceback.extract_tb(sys.exc_info()[2])
            line, out = _get_jinja_error(trace, context=decoded_context)
            if not line:
                tmplstr = ""
            else:
                tmplstr += f"\n{tracestr}"
            log.debug("Jinja Error")
            log.debug("Exception:", exc_info=True)
            log.debug("Out: %s", out)
            log.debug("Line: %s", line)
            log.debug("TmplStr: %s", tmplstr)
            log.debug("TraceStr: %s", tracestr)

            raise SaltRenderError(
                f"Jinja error: {exc}{out}", line, tmplstr, trace=tracestr
            )
    finally:
        if loader and isinstance(loader, salt.utils.jinja.SaltCacheLoader):
            loader.destroy()

    # Workaround a bug in Jinja that removes the final newline
    # (https://github.com/mitsuhiko/jinja2/issues/75)
    if newline:
        output += newline

    return output


# pylint: disable=3rd-party-module-not-gated
def render_mako_tmpl(tmplstr, context, tmplpath=None):
    """
    Render a Mako template.

    :param str tmplstr: A string containing the source to be rendered.

    :param dict context: Any additional context data used by the renderer.

    :param str tmplpath: Base path from which ``tmplstr`` may load additional
        template files.

    :returns str: The string rendered by the template.
    """
    import mako.exceptions  # pylint: disable=no-name-in-module
    from mako.template import Template  # pylint: disable=no-name-in-module

    from salt.utils.mako import SaltMakoTemplateLookup

    saltenv = context["saltenv"]
    lookup = None
    if not saltenv:
        if tmplpath:
            # i.e., the template is from a file outside the state tree
            from mako.lookup import TemplateLookup  # pylint: disable=no-name-in-module

            lookup = TemplateLookup(directories=[os.path.dirname(tmplpath)])
    else:
        lookup = SaltMakoTemplateLookup(
            context["opts"], saltenv, pillar_rend=context.get("_pillar_rend", False)
        )
    try:
        return Template(
            tmplstr,
            strict_undefined=True,
            uri=context["sls"].replace(".", "/") if "sls" in context else None,
            lookup=lookup,
        ).render(**context)
    except Exception:  # pylint: disable=broad-except
        raise SaltRenderError(mako.exceptions.text_error_template().render())
    finally:
        if lookup and isinstance(lookup, SaltMakoTemplateLookup):
            lookup.destroy()


def render_wempy_tmpl(tmplstr, context, tmplpath=None):
    """
    Render a Wempy template.

    :param str tmplstr: A string containing the source to be rendered.

    :param dict context: Any additional context data used by the renderer.

    :param str tmplpath: Unused.

    :returns str: The string rendered by the template.
    """
    from wemplate.wemplate import TemplateParser as Template

    return Template(tmplstr).render(**context)


def render_genshi_tmpl(tmplstr, context, tmplpath=None):
    """
    Render a Genshi template. A method should be passed in as part of the
    context. If no method is passed in, xml is assumed. Valid methods are:

    .. code-block:

        - xml
        - xhtml
        - html
        - text
        - newtext
        - oldtext

    Note that the ``text`` method will call ``NewTextTemplate``. If ``oldtext``
    is desired, it must be called explicitly
    """
    method = context.get("method", "xml")
    if method == "text" or method == "newtext":
        from genshi.template import NewTextTemplate  # pylint: disable=no-name-in-module

        tmpl = NewTextTemplate(tmplstr)
    elif method == "oldtext":
        from genshi.template import OldTextTemplate  # pylint: disable=no-name-in-module

        tmpl = OldTextTemplate(tmplstr)
    else:
        from genshi.template import MarkupTemplate  # pylint: disable=no-name-in-module

        tmpl = MarkupTemplate(tmplstr)

    return tmpl.generate(**context).render(method)


def render_cheetah_tmpl(tmplstr, context, tmplpath=None):
    """
    Render a Cheetah template.
    """
    from Cheetah.Template import Template

    # Compile the template and render it into the class
    tclass = Template.compile(tmplstr)
    data = tclass(namespaces=[context])

    # Figure out which method to call based on the type of tmplstr
    if isinstance(tmplstr, str):
        # This should call .__unicode__()
        res = str(data)
    elif isinstance(tmplstr, bytes):
        # This should call .__str()
        res = str(data)
    else:
        raise SaltRenderError(
            "Unknown type {!s} for Cheetah template while trying to render.".format(
                type(tmplstr)
            )
        )

    # Now we can decode it to the correct encoding
    return salt.utils.data.decode(res)


# pylint: enable=3rd-party-module-not-gated


def py(sfn, string=False, **kwargs):  # pylint: disable=C0103
    """
    Render a template from a python source file

    Returns::

        {'result': bool,
         'data': <Error data or rendered file path>}
    """
    if not os.path.isfile(sfn):
        return {}

    base_fname = os.path.basename(sfn)
    name = base_fname.split(".")[0]

    loader = importlib.machinery.SourceFileLoader(name, sfn)
    spec = importlib.util.spec_from_file_location(name, sfn, loader=loader)
    if spec is None:
        raise ImportError()
    mod = importlib.util.module_from_spec(spec)
    spec.loader.exec_module(mod)
<<<<<<< HEAD
    # pylint: enable=no-member
=======
>>>>>>> fcb38a54
    sys.modules[name] = mod

    # File templates need these set as __var__
    if "__env__" not in kwargs and "saltenv" in kwargs:
        setattr(mod, "__env__", kwargs["saltenv"])
        builtins = ["salt", "grains", "pillar", "opts"]
        for builtin in builtins:
            arg = f"__{builtin}__"
            setattr(mod, arg, kwargs[builtin])

    for kwarg in kwargs:
        setattr(mod, kwarg, kwargs[kwarg])

    try:
        data = mod.run()
        if string:
            return {"result": True, "data": data}
        tgt = salt.utils.files.mkstemp()
        with salt.utils.files.fopen(tgt, "w+") as target:
            target.write(salt.utils.stringutils.to_str(data))
        return {"result": True, "data": tgt}
    except Exception:  # pylint: disable=broad-except
        trb = traceback.format_exc()
        return {"result": False, "data": trb}


JINJA = wrap_tmpl_func(render_jinja_tmpl)
MAKO = wrap_tmpl_func(render_mako_tmpl)
WEMPY = wrap_tmpl_func(render_wempy_tmpl)
GENSHI = wrap_tmpl_func(render_genshi_tmpl)
CHEETAH = wrap_tmpl_func(render_cheetah_tmpl)

TEMPLATE_REGISTRY = {
    "jinja": JINJA,
    "mako": MAKO,
    "py": py,
    "wempy": WEMPY,
    "genshi": GENSHI,
    "cheetah": CHEETAH,
}<|MERGE_RESOLUTION|>--- conflicted
+++ resolved
@@ -673,10 +673,6 @@
         raise ImportError()
     mod = importlib.util.module_from_spec(spec)
     spec.loader.exec_module(mod)
-<<<<<<< HEAD
-    # pylint: enable=no-member
-=======
->>>>>>> fcb38a54
     sys.modules[name] = mod
 
     # File templates need these set as __var__
