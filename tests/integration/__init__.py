# -*- coding: utf-8 -*-

'''
Set up the Salt integration test suite
'''

# Import Python libs
from __future__ import absolute_import, print_function
import os
import re
import sys
import copy
import json
import time
import stat
import errno
import signal
import shutil
import pprint
import atexit
import socket
import logging
import tempfile
import threading
import subprocess
import multiprocessing
from datetime import datetime, timedelta
try:
    import pwd
except ImportError:
    pass

STATE_FUNCTION_RUNNING_RE = re.compile(
    r'''The function (?:"|')(?P<state_func>.*)(?:"|') is running as PID '''
    r'(?P<pid>[\d]+) and was started at (?P<date>.*) with jid (?P<jid>[\d]+)'
)
INTEGRATION_TEST_DIR = os.path.dirname(
    os.path.normpath(os.path.abspath(__file__))
)
CODE_DIR = os.path.dirname(os.path.dirname(INTEGRATION_TEST_DIR))

# Import Salt Testing libs
from salttesting import TestCase
from salttesting.case import ShellTestCase
from salttesting.mixins import CheckShellBinaryNameAndVersionMixIn
from salttesting.parser import PNUM, print_header, SaltTestcaseParser
from salttesting.helpers import requires_sshd_server
from salttesting.helpers import ensure_in_syspath, RedirectStdStreams

# Update sys.path
ensure_in_syspath(CODE_DIR)

# Import Salt libs
import salt
import salt.config
import salt.minion
import salt.runner
import salt.output
import salt.version
import salt.utils
import salt.utils.process
import salt.log.setup as salt_log_setup
from salt.utils.verify import verify_env
from salt.utils.immutabletypes import freeze
from salt.utils.nb_popen import NonBlockingPopen
from salt.exceptions import SaltClientError

try:
    import salt.master
except ImportError:
    # Not required for raet tests
    pass

# Import 3rd-party libs
import yaml
import msgpack
import salt.ext.six as six

try:
    import salt.ext.six.moves.socketserver as socketserver
except ImportError:
    import socketserver

if salt.utils.is_windows():
    import win32api

try:
    import psutil
    HAS_PSUTIL = True
except ImportError:
    HAS_PSUTIL = False
from tornado import gen
from tornado import ioloop


SYS_TMP_DIR = os.path.realpath(
    # Avoid ${TMPDIR} and gettempdir() on MacOS as they yield a base path too long
    # for unix sockets: ``error: AF_UNIX path too long``
    # Gentoo Portage prefers ebuild tests are rooted in ${TMPDIR}
    os.environ.get('TMPDIR', tempfile.gettempdir()) if not salt.utils.is_darwin() else '/tmp'
)
TMP = os.path.join(SYS_TMP_DIR, 'salt-tests-tmpdir')
FILES = os.path.join(INTEGRATION_TEST_DIR, 'files')
PYEXEC = 'python{0}.{1}'.format(*sys.version_info)
MOCKBIN = os.path.join(INTEGRATION_TEST_DIR, 'mockbin')
SCRIPT_DIR = os.path.join(CODE_DIR, 'scripts')
TMP_STATE_TREE = os.path.join(SYS_TMP_DIR, 'salt-temp-state-tree')
TMP_PRODENV_STATE_TREE = os.path.join(SYS_TMP_DIR, 'salt-temp-prodenv-state-tree')
TMP_CONF_DIR = os.path.join(TMP, 'config')
TMP_SUB_MINION_CONF_DIR = os.path.join(TMP_CONF_DIR, 'sub-minion')
TMP_SYNDIC_MINION_CONF_DIR = os.path.join(TMP_CONF_DIR, 'syndic-minion')
TMP_SYNDIC_MASTER_CONF_DIR = os.path.join(TMP_CONF_DIR, 'syndic-master')
CONF_DIR = os.path.join(INTEGRATION_TEST_DIR, 'files', 'conf')
PILLAR_DIR = os.path.join(FILES, 'pillar')
TMP_SCRIPT_DIR = os.path.join(TMP, 'scripts')
ENGINES_DIR = os.path.join(FILES, 'engines')
LOG_HANDLERS_DIR = os.path.join(FILES, 'log_handlers')

SCRIPT_TEMPLATES = {
    'salt': [
        'from salt.scripts import salt_main\n',
        'if __name__ == \'__main__\':\n'
        '    salt_main()'
    ],
    'salt-api': [
        'import salt.cli\n',
        'def main():\n',
        '    sapi = salt.cli.SaltAPI()',
        '    sapi.run()\n',
        'if __name__ == \'__main__\':',
        '    main()'
    ],
    'common': [
        'from salt.scripts import salt_{0}\n',
        'from salt.utils import is_windows\n\n',
        'if __name__ == \'__main__\':\n',
        '    if is_windows():\n',
        '        import os.path\n',
        '        import py_compile\n',
        '        cfile = os.path.splitext(__file__)[0] + ".pyc"\n',
        '        if not os.path.exists(cfile):\n',
        '            py_compile.compile(__file__, cfile)\n',
        '    salt_{0}()'
    ]
}
RUNTIME_CONFIGS = {}

log = logging.getLogger(__name__)


def cleanup_runtime_config_instance(to_cleanup):
    # Explicit and forced cleanup
    for key in list(to_cleanup.keys()):
        instance = to_cleanup.pop(key)
        del instance


atexit.register(cleanup_runtime_config_instance, RUNTIME_CONFIGS)

_RUNTESTS_PORTS = {}


def get_unused_localhost_port():
    '''
    Return a random unused port on localhost
    '''
    usock = socket.socket(family=socket.AF_INET, type=socket.SOCK_STREAM)
    usock.setsockopt(socket.SOL_SOCKET, socket.SO_REUSEADDR, 1)
    usock.bind(('127.0.0.1', 0))
    port = usock.getsockname()[1]
    if port in (54505, 54506, 64505, 64506, 64510, 64511, 64520, 64521):
        # These ports are hardcoded in the test configuration
        port = get_unused_localhost_port()
        usock.close()
        return port

    _RUNTESTS_PORTS[port] = usock

    return port


def close_open_sockets(sockets_dict):
    for port in list(sockets_dict):
        sock = sockets_dict.pop(port)
        sock.close()


atexit.register(close_open_sockets, _RUNTESTS_PORTS)


SALT_LOG_PORT = get_unused_localhost_port()


def run_tests(*test_cases, **kwargs):
    '''
    Run integration tests for the chosen test cases.

    Function uses optparse to set up test environment
    '''

    needs_daemon = kwargs.pop('needs_daemon', True)
    if kwargs:
        raise RuntimeError(
            'The \'run_tests\' function only accepts \'needs_daemon\' as a '
            'keyword argument'
        )

    class TestcaseParser(SaltTestcaseParser):
        def setup_additional_options(self):
            self.add_option(
                '--sysinfo',
                default=False,
                action='store_true',
                help='Print some system information.'
            )
            self.output_options_group.add_option(
                '--no-colors',
                '--no-colours',
                default=False,
                action='store_true',
                help='Disable colour printing.'
            )
            if needs_daemon:
                self.add_option(
                    '--transport',
                    default='zeromq',
                    choices=('zeromq', 'raet', 'tcp'),
                    help=('Select which transport to run the integration tests with, '
                          'zeromq, raet, or tcp. Default: %default')
                )

        def validate_options(self):
            SaltTestcaseParser.validate_options(self)
            # Transplant configuration
            transport = None
            if needs_daemon:
                transport = self.options.transport
            TestDaemon.transplant_configs(transport=transport)

        def run_testcase(self, testcase, needs_daemon=True):  # pylint: disable=W0221
            if needs_daemon:
                print(' * Setting up Salt daemons to execute tests')
                with TestDaemon(self):
                    return SaltTestcaseParser.run_testcase(self, testcase)
            return SaltTestcaseParser.run_testcase(self, testcase)

    parser = TestcaseParser()
    parser.parse_args()
    for case in test_cases:
        if parser.run_testcase(case, needs_daemon=needs_daemon) is False:
            parser.finalize(1)
    parser.finalize(0)


class ThreadingMixIn(socketserver.ThreadingMixIn):
    daemon_threads = True


class ThreadedSocketServer(ThreadingMixIn, socketserver.TCPServer):

    allow_reuse_address = True

    def server_activate(self):
        self.shutting_down = threading.Event()
        socketserver.TCPServer.server_activate(self)
        #super(ThreadedSocketServer, self).server_activate()

    def server_close(self):
        if hasattr(self, 'shutting_down'):
            self.shutting_down.set()
        socketserver.TCPServer.server_close(self)
        #super(ThreadedSocketServer, self).server_close()


class SocketServerRequestHandler(socketserver.StreamRequestHandler):
    def handle(self):
        unpacker = msgpack.Unpacker(encoding='utf-8')
        while not self.server.shutting_down.is_set():
            try:
                wire_bytes = self.request.recv(1024)
                if not wire_bytes:
                    break
                unpacker.feed(wire_bytes)
                for record_dict in unpacker:
                    record = logging.makeLogRecord(record_dict)
                    logger = logging.getLogger(record.name)
                    logger.handle(record)
            except (EOFError, KeyboardInterrupt, SystemExit):
                break
            except socket.error as exc:
                try:
                    if exc.errno == errno.WSAECONNRESET:
                        # Connection reset on windows
                        break
                except AttributeError:
                    # We're not on windows
                    pass
                log.exception(exc)
            except Exception as exc:
                log.exception(exc)


class ScriptPathMixin(object):

    def get_script_path(self, script_name):
        '''
        Return the path to a testing runtime script
        '''
        if not os.path.isdir(TMP_SCRIPT_DIR):
            os.makedirs(TMP_SCRIPT_DIR)

        script_path = os.path.join(TMP_SCRIPT_DIR,
                                   'cli_{0}.py'.format(script_name.replace('-', '_')))

        if not os.path.isfile(script_path):
            log.info('Generating {0}'.format(script_path))

            # Late import
            import salt.utils

            with salt.utils.fopen(script_path, 'w') as sfh:
                script_template = SCRIPT_TEMPLATES.get(script_name, None)
                if script_template is None:
                    script_template = SCRIPT_TEMPLATES.get('common', None)
                if script_template is None:
                    raise RuntimeError(
                        '{0} does not know how to handle the {1} script'.format(
                            self.__class__.__name__,
                            script_name
                        )
                    )
                sfh.write(
                    '#!{0}\n\n'.format(sys.executable) +
                    'import sys\n' +
                    'CODE_DIR="{0}"\n'.format(CODE_DIR) +
                    'if CODE_DIR not in sys.path:\n' +
                    '    sys.path.insert(0, CODE_DIR)\n\n' +
                    '\n'.join(script_template).format(script_name.replace('salt-', ''))
                )
            fst = os.stat(script_path)
            os.chmod(script_path, fst.st_mode | stat.S_IEXEC)

        log.info('Returning script path %r', script_path)
        return script_path


class SaltScriptBase(ScriptPathMixin):
    '''
    Base class for Salt CLI scripts
    '''

    cli_script_name = None

    def __init__(self,
                 config,
                 config_dir,
                 bin_dir_path,
                 io_loop=None):
        self.config = config
        self.config_dir = config_dir
        self.bin_dir_path = bin_dir_path
        self._io_loop = io_loop

    @property
    def io_loop(self):
        '''
        Return an IOLoop
        '''
        if self._io_loop is None:
            self._io_loop = ioloop.IOLoop.current()
        return self._io_loop

    def get_script_args(self):  # pylint: disable=no-self-use
        '''
        Returns any additional arguments to pass to the CLI script
        '''
        return []


class SaltDaemonScriptBase(SaltScriptBase, ShellTestCase):
    '''
    Base class for Salt Daemon CLI scripts
    '''

    def __init__(self, *args, **kwargs):
        super(SaltDaemonScriptBase, self).__init__(*args, **kwargs)
        self._running = multiprocessing.Event()
        self._connectable = multiprocessing.Event()
        self._process = None

    def is_alive(self):
        '''
        Returns true if the process is alive
        '''
        return self._running.is_set()

    def get_check_ports(self):  # pylint: disable=no-self-use
        '''
        Return a list of ports to check against to ensure the daemon is running
        '''
        return []

    def start(self):
        '''
        Start the daemon subprocess
        '''
        self._process = salt.utils.process.SignalHandlingMultiprocessingProcess(
            target=self._start, args=(self._running,))
        self._process.start()
        self._running.set()
        return True

    def _start(self, running_event):
        '''
        The actual, coroutine aware, start method
        '''
        log.info('Starting %s %s DAEMON', self.display_name, self.__class__.__name__)
        proc_args = [
            self.get_script_path(self.cli_script_name),
            '-c',
            self.config_dir,
        ] + self.get_script_args()
        if salt.utils.is_windows():
            # Windows need the python executable to come first
            proc_args.insert(0, sys.executable)
        log.info('Running \'%s\' from %s...', ' '.join(proc_args), self.__class__.__name__)

        try:
            terminal = NonBlockingPopen(proc_args, cwd=CODE_DIR)

            while running_event.is_set() and terminal.poll() is None:
                # We're not actually interested in processing the output, just consume it
                if terminal.stdout is not None:
                    terminal.recv()
                if terminal.stderr is not None:
                    terminal.recv_err()
                time.sleep(0.125)
        except (SystemExit, KeyboardInterrupt):
            pass

        # Let's begin the shutdown routines
        if not sys.platform.startswith('win'):
            if terminal.poll() is None:
                try:
                    log.info('Sending SIGINT to %s %s DAEMON', self.display_name, self.__class__.__name__)
                    terminal.send_signal(signal.SIGINT)
                except OSError as exc:
                    if exc.errno not in (errno.ESRCH, errno.EACCES):
                        raise
                timeout = 15
                log.info('Waiting %s seconds for %s %s DAEMON to respond to SIGINT',
                        timeout,
                         self.display_name,
                         self.__class__.__name__)
                while timeout > 0:
                    if terminal.poll() is not None:
                        break
                    timeout -= 0.0125
                    time.sleep(0.0125)
        if terminal.poll() is None:
            try:
                log.info('Sending SIGTERM to %s %s DAEMON', self.display_name, self.__class__.__name__)
                terminal.send_signal(signal.SIGTERM)
            except OSError as exc:
                if exc.errno not in (errno.ESRCH, errno.EACCES):
                    raise
            timeout = 15
            log.info('Waiting %s seconds for %s %s DAEMON to respond to SIGTERM',
                    timeout,
                     self.display_name,
                     self.__class__.__name__)
            while timeout > 0:
                if terminal.poll() is not None:
                    break
                timeout -= 0.0125
                time.sleep(0.0125)
        if terminal.poll() is None:
            try:
                log.info('Sending SIGKILL to %s %s DAEMON', self.display_name, self.__class__.__name__)
                terminal.kill()
            except OSError as exc:
                if exc.errno not in (errno.ESRCH, errno.EACCES):
                    raise
        # Let's close the terminal now that we're done with it
        try:
            terminal.terminate()
        except OSError as exc:
            if exc.errno not in (errno.ESRCH, errno.EACCES):
                raise
        terminal.communicate()

    def terminate(self):
        '''
        Terminate the started daemon
        '''
        log.info('Terminating %s %s DAEMON', self.display_name, self.__class__.__name__)

        children = []
        if HAS_PSUTIL:
            try:
                parent = psutil.Process(self._process.pid)
                if hasattr(parent, 'children'):
                    children = parent.children(recursive=True)
            except psutil.NoSuchProcess:
                pass
        self._running.clear()
        self._connectable.clear()
        time.sleep(0.0125)
        self._process.terminate()

        if HAS_PSUTIL:
            # Lets log and kill any child processes which salt left behind
            for child in children[:]:
                try:
                    if sys.platform.startswith('win'):
                        child.kill()
                    else:
                        child.send_signal(signal.SIGKILL)
                    log.info('Salt left behind the following child process: %s', child.as_dict())
                    try:
                        child.wait(timeout=5)
                    except psutil.TimeoutExpired:
                        child.kill()
                except psutil.NoSuchProcess:
                    children.remove(child)
            if children:
                try:
                    # If we *still* have children, go ahead and attempt to use os.kill() to destroy them
                    psutil.wait_procs(children, timeout=5, callback=lambda nukeem: [os.kill(child.pid, signal.SIGKILL) for child in children])
                except Exception:
                    pass

        log.info('%s %s DAEMON terminated', self.display_name, self.__class__.__name__)

    def wait_until_running(self, timeout=None):
        '''
        Blocking call to wait for the daemon to start listening
        '''
        if self._connectable.is_set():
            return True
        try:
            return self.io_loop.run_sync(self._wait_until_running, timeout=timeout)
        except ioloop.TimeoutError:
            return False

    @gen.coroutine
    def _wait_until_running(self):
        '''
        The actual, coroutine aware, call to wait for the daemon to start listening
        '''
        check_ports = self.get_check_ports()
        log.debug(
            '%s is checking the following ports to assure running status: %s',
            self.__class__.__name__,
            check_ports
        )
        while self._running.is_set():
            if not check_ports:
                self._connectable.set()
                break
            for port in set(check_ports):
                if isinstance(port, int):
                    log.trace('Checking connectable status on port: %s', port)
                    sock = socket.socket(socket.AF_INET, socket.SOCK_STREAM)
                    conn = sock.connect_ex(('localhost', port))
                    if conn == 0:
                        log.debug('Port %s is connectable!', port)
                        check_ports.remove(port)
                        sock.shutdown(socket.SHUT_RDWR)
                        sock.close()
                    del sock
                elif isinstance(port, str):
                    joined = self.run_run('manage.joined', config_dir=self.config_dir)
                    joined = [x.lstrip('- ') for x in joined]
                    if port in joined:
                        check_ports.remove(port)
            yield gen.sleep(0.125)
        # A final sleep to allow the ioloop to do other things
        yield gen.sleep(0.125)
        log.info('All ports checked. %s running!', self.cli_script_name)
        raise gen.Return(self._connectable.is_set())


class SaltMinion(SaltDaemonScriptBase):
    '''
    Class which runs the salt-minion daemon
    '''

    cli_script_name = 'salt-minion'

    def get_script_args(self):
        script_args = ['-l', 'quiet']
        if salt.utils.is_windows() is False:
            script_args.append('--disable-keepalive')
        return script_args

    def get_check_ports(self):
        if salt.utils.is_windows():
            return set([self.config['tcp_pub_port'],
                        self.config['tcp_pull_port']])
        else:
            return set([self.config['id']])


class SaltMaster(SaltDaemonScriptBase):
    '''
    Class which runs the salt-minion daemon
    '''

    cli_script_name = 'salt-master'

    def get_check_ports(self):
        #return set([self.config['runtests_conn_check_port']])
        return set([self.config['ret_port'],
                    self.config['publish_port'],
                    self.config['runtests_conn_check_port']])

    def get_script_args(self):
        #return ['-l', 'debug']
        return ['-l', 'quiet']


class SaltSyndic(SaltDaemonScriptBase):
    '''
    Class which runs the salt-syndic daemon
    '''

    cli_script_name = 'salt-syndic'

    def get_script_args(self):
        #return ['-l', 'debug']
        return ['-l', 'quiet']

    def get_check_ports(self):
        return set()


class TestDaemon(object):
    '''
    Set up the master and minion daemons, and run related cases
    '''
    MINIONS_CONNECT_TIMEOUT = MINIONS_SYNC_TIMEOUT = 120

    def __init__(self, parser):
        self.parser = parser
        self.colors = salt.utils.get_colors(self.parser.options.no_colors is False)
        if salt.utils.is_windows():
            # There's no shell color support on windows...
            for key in self.colors:
                self.colors[key] = ''

    def __enter__(self):
        '''
        Start a master and minion
        '''
        # Setup the multiprocessing logging queue listener
        salt_log_setup.setup_multiprocessing_logging_listener(
            self.master_opts
        )

        # Set up PATH to mockbin
        self._enter_mockbin()

        if self.parser.options.transport == 'zeromq':
            self.start_zeromq_daemons()
        elif self.parser.options.transport == 'raet':
            self.start_raet_daemons()
        elif self.parser.options.transport == 'tcp':
            self.start_tcp_daemons()

        self.minion_targets = set(['minion', 'sub_minion'])
        self.pre_setup_minions()
        self.setup_minions()

        if getattr(self.parser.options, 'ssh', False):
            self.prep_ssh()

        if self.parser.options.sysinfo:
            try:
                print_header(
                    '~~~~~~~ Versions Report ', inline=True,
                    width=getattr(self.parser.options, 'output_columns', PNUM)
                )
            except TypeError:
                print_header('~~~~~~~ Versions Report ', inline=True)

            print('\n'.join(salt.version.versions_report()))

            try:
                print_header(
                    '~~~~~~~ Minion Grains Information ', inline=True,
                    width=getattr(self.parser.options, 'output_columns', PNUM)
                )
            except TypeError:
                print_header('~~~~~~~ Minion Grains Information ', inline=True)

            grains = self.client.cmd('minion', 'grains.items')

            minion_opts = self.minion_opts.copy()
            minion_opts['color'] = self.parser.options.no_colors is False
            salt.output.display_output(grains, 'grains', minion_opts)

        try:
            print_header(
                '=', sep='=', inline=True,
                width=getattr(self.parser.options, 'output_columns', PNUM)
            )
        except TypeError:
            print_header('', sep='=', inline=True)

        try:
            return self
        finally:
            self.post_setup_minions()

    def start_daemon(self, cls, opts, start_fun):
        def start(cls, opts, start_fun):
            salt.utils.appendproctitle('{0}-{1}'.format(self.__class__.__name__, cls.__name__))
            daemon = cls(opts)
            getattr(daemon, start_fun)()
        process = multiprocessing.Process(target=start,
                                          args=(cls, opts, start_fun))
        process.start()
        return process

    def start_zeromq_daemons(self):
        '''
        Fire up the daemons used for zeromq tests
        '''
        self.log_server = ThreadedSocketServer(('localhost', SALT_LOG_PORT), SocketServerRequestHandler)
        self.log_server_process = threading.Thread(target=self.log_server.serve_forever)
        self.log_server_process.daemon = True
        self.log_server_process.start()

        self.master_process = SaltMaster(self.master_opts, TMP_CONF_DIR, SCRIPT_DIR)
        self.master_process.display_name = 'salt-master'
        self.minion_process = SaltMinion(self.minion_opts, TMP_CONF_DIR, SCRIPT_DIR)
        self.minion_process.display_name = 'salt-minion'
        self.sub_minion_process = SaltMinion(self.sub_minion_opts, TMP_SUB_MINION_CONF_DIR, SCRIPT_DIR)
        self.sub_minion_process.display_name = 'sub salt-minion'
        self.smaster_process = SaltMaster(self.syndic_master_opts, TMP_SYNDIC_MASTER_CONF_DIR, SCRIPT_DIR)
        self.smaster_process.display_name = 'syndic salt-master'
        self.syndic_process = SaltSyndic(self.syndic_opts, TMP_SYNDIC_MINION_CONF_DIR, SCRIPT_DIR)
        self.syndic_process.display_name = 'salt-syndic'
        for process in (self.master_process, self.minion_process, self.sub_minion_process,
                        self.smaster_process, self.syndic_process):
            sys.stdout.write(
                ' * {LIGHT_YELLOW}Starting {0} ... {ENDC}'.format(
                    process.display_name,
                    **self.colors
                )
            )
            sys.stdout.flush()
            process.start()
            process.wait_until_running(timeout=15)
            sys.stdout.write(
                '\r{0}\r'.format(
                    ' ' * getattr(self.parser.options, 'output_columns', PNUM)
                )
            )
            sys.stdout.write(
                ' * {LIGHT_GREEN}Starting {0} ... STARTED!\n{ENDC}'.format(
                    process.display_name,
                    **self.colors
                )
            )
            sys.stdout.flush()

    def start_raet_daemons(self):
        '''
        Fire up the raet daemons!
        '''
        import salt.daemons.flo
        self.master_process = self.start_daemon(salt.daemons.flo.IofloMaster,
                                                self.master_opts,
                                                'start')

        self.minion_process = self.start_daemon(salt.daemons.flo.IofloMinion,
                                                self.minion_opts,
                                                'tune_in')

        self.sub_minion_process = self.start_daemon(salt.daemons.flo.IofloMinion,
                                                    self.sub_minion_opts,
                                                    'tune_in')
        # Wait for the daemons to all spin up
        time.sleep(5)

        # self.smaster_process = self.start_daemon(salt.daemons.flo.IofloMaster,
        #                                            self.syndic_master_opts,
        #                                            'start')

        # no raet syndic daemon yet

    start_tcp_daemons = start_zeromq_daemons

    def prep_ssh(self):
        '''
        Generate keys and start an ssh daemon on an alternate port
        '''
        print(' * Initializing SSH subsystem')
        keygen = salt.utils.which('ssh-keygen')
        sshd = salt.utils.which('sshd')

        if not (keygen and sshd):
            print('WARNING: Could not initialize SSH subsystem. Tests for salt-ssh may break!')
            return
        if not os.path.exists(TMP_CONF_DIR):
            os.makedirs(TMP_CONF_DIR)

        # Generate client key
        pub_key_test_file = os.path.join(TMP_CONF_DIR, 'key_test.pub')
        priv_key_test_file = os.path.join(TMP_CONF_DIR, 'key_test')
        if os.path.exists(pub_key_test_file):
            os.remove(pub_key_test_file)
        if os.path.exists(priv_key_test_file):
            os.remove(priv_key_test_file)
        keygen_process = subprocess.Popen(
            [keygen, '-t',
                     'ecdsa',
                     '-b',
                     '521',
                     '-C',
                     '"$(whoami)@$(hostname)-$(date -I)"',
                     '-f',
                     'key_test',
                     '-P',
                     ''],
            stdout=subprocess.PIPE,
            stderr=subprocess.PIPE,
            close_fds=True,
            cwd=TMP_CONF_DIR
        )
        _, keygen_err = keygen_process.communicate()
        if keygen_err:
            print('ssh-keygen had errors: {0}'.format(salt.utils.to_str(keygen_err)))
        sshd_config_path = os.path.join(FILES, 'conf/_ssh/sshd_config')
        shutil.copy(sshd_config_path, TMP_CONF_DIR)
        auth_key_file = os.path.join(TMP_CONF_DIR, 'key_test.pub')

        # Generate server key
        server_key_dir = os.path.join(TMP_CONF_DIR, 'server')
        if not os.path.exists(server_key_dir):
            os.makedirs(server_key_dir)
        server_dsa_priv_key_file = os.path.join(server_key_dir, 'ssh_host_dsa_key')
        server_dsa_pub_key_file = os.path.join(server_key_dir, 'ssh_host_dsa_key.pub')
        server_ecdsa_priv_key_file = os.path.join(server_key_dir, 'ssh_host_ecdsa_key')
        server_ecdsa_pub_key_file = os.path.join(server_key_dir, 'ssh_host_ecdsa_key.pub')
        server_ed25519_priv_key_file = os.path.join(server_key_dir, 'ssh_host_ed25519_key')
        server_ed25519_pub_key_file = os.path.join(server_key_dir, 'ssh_host.ed25519_key.pub')

        for server_key_file in (server_dsa_priv_key_file,
                                server_dsa_pub_key_file,
                                server_ecdsa_priv_key_file,
                                server_ecdsa_pub_key_file,
                                server_ed25519_priv_key_file,
                                server_ed25519_pub_key_file):
            if os.path.exists(server_key_file):
                os.remove(server_key_file)

        keygen_process_dsa = subprocess.Popen(
            [keygen, '-t',
                     'dsa',
                     '-b',
                     '1024',
                     '-C',
                     '"$(whoami)@$(hostname)-$(date -I)"',
                     '-f',
                     'ssh_host_dsa_key',
                     '-P',
                     ''],
            stdout=subprocess.PIPE,
            stderr=subprocess.PIPE,
            close_fds=True,
            cwd=server_key_dir
        )
        _, keygen_dsa_err = keygen_process_dsa.communicate()
        if keygen_dsa_err:
            print('ssh-keygen had errors: {0}'.format(salt.utils.to_str(keygen_dsa_err)))

        keygen_process_ecdsa = subprocess.Popen(
            [keygen, '-t',
                     'ecdsa',
                     '-b',
                     '521',
                     '-C',
                     '"$(whoami)@$(hostname)-$(date -I)"',
                     '-f',
                     'ssh_host_ecdsa_key',
                     '-P',
                     ''],
            stdout=subprocess.PIPE,
            stderr=subprocess.PIPE,
            close_fds=True,
            cwd=server_key_dir
        )
        _, keygen_escda_err = keygen_process_ecdsa.communicate()
        if keygen_escda_err:
            print('ssh-keygen had errors: {0}'.format(salt.utils.to_str(keygen_escda_err)))

        keygen_process_ed25519 = subprocess.Popen(
            [keygen, '-t',
                     'ed25519',
                     '-b',
                     '521',
                     '-C',
                     '"$(whoami)@$(hostname)-$(date -I)"',
                     '-f',
                     'ssh_host_ed25519_key',
                     '-P',
                     ''],
            stdout=subprocess.PIPE,
            stderr=subprocess.PIPE,
            close_fds=True,
            cwd=server_key_dir
        )
        _, keygen_ed25519_err = keygen_process_ed25519.communicate()
        if keygen_ed25519_err:
            print('ssh-keygen had errors: {0}'.format(salt.utils.to_str(keygen_ed25519_err)))

        with salt.utils.fopen(os.path.join(TMP_CONF_DIR, 'sshd_config'), 'a') as ssh_config:
            ssh_config.write('AuthorizedKeysFile {0}\n'.format(auth_key_file))
            if not keygen_dsa_err:
                ssh_config.write('HostKey {0}\n'.format(server_dsa_priv_key_file))
            if not keygen_escda_err:
                ssh_config.write('HostKey {0}\n'.format(server_ecdsa_priv_key_file))
            if not keygen_ed25519_err:
                ssh_config.write('HostKey {0}\n'.format(server_ed25519_priv_key_file))

        self.sshd_pidfile = os.path.join(TMP_CONF_DIR, 'sshd.pid')
        self.sshd_process = subprocess.Popen(
            [sshd, '-f', 'sshd_config', '-oPidFile={0}'.format(self.sshd_pidfile)],
            stdout=subprocess.PIPE,
            stderr=subprocess.PIPE,
            close_fds=True,
            cwd=TMP_CONF_DIR
        )
        _, sshd_err = self.sshd_process.communicate()
        if sshd_err:
            print('sshd had errors on startup: {0}'.format(salt.utils.to_str(sshd_err)))
        else:
            os.environ['SSH_DAEMON_RUNNING'] = 'True'
        roster_path = os.path.join(FILES, 'conf/_ssh/roster')
        shutil.copy(roster_path, TMP_CONF_DIR)
        if salt.utils.is_windows():
            with salt.utils.fopen(os.path.join(TMP_CONF_DIR, 'roster'), 'a') as roster:
                roster.write('  user: {0}\n'.format(win32api.GetUserName()))
                roster.write('  priv: {0}/{1}'.format(TMP_CONF_DIR, 'key_test'))
        else:
            with salt.utils.fopen(os.path.join(TMP_CONF_DIR, 'roster'), 'a') as roster:
                roster.write('  user: {0}\n'.format(pwd.getpwuid(os.getuid()).pw_name))
                roster.write('  priv: {0}/{1}'.format(TMP_CONF_DIR, 'key_test'))

    @classmethod
    def config(cls, role):
        '''
        Return a configuration for a master/minion/syndic.

        Currently these roles are:
            * master
            * minion
            * syndic
            * syndic_master
            * sub_minion
        '''
        return RUNTIME_CONFIGS[role]

    @classmethod
    def config_location(cls):
        return TMP_CONF_DIR

    @property
    def client(self):
        '''
        Return a local client which will be used for example to ping and sync
        the test minions.

        This client is defined as a class attribute because its creation needs
        to be deferred to a latter stage. If created it on `__enter__` like it
        previously was, it would not receive the master events.
        '''
        if 'runtime_client' not in RUNTIME_CONFIGS:
            RUNTIME_CONFIGS['runtime_client'] = salt.client.get_local_client(
                mopts=self.master_opts
            )
        return RUNTIME_CONFIGS['runtime_client']

    @classmethod
    def transplant_configs(cls, transport='zeromq'):
        if os.path.isdir(TMP_CONF_DIR):
            shutil.rmtree(TMP_CONF_DIR)
        os.makedirs(TMP_CONF_DIR)
        os.makedirs(TMP_SUB_MINION_CONF_DIR)
        os.makedirs(TMP_SYNDIC_MASTER_CONF_DIR)
        os.makedirs(TMP_SYNDIC_MINION_CONF_DIR)
        print(' * Transplanting configuration files to \'{0}\''.format(TMP_CONF_DIR))
        if salt.utils.is_windows():
            running_tests_user = win32api.GetUserName()
        else:
            running_tests_user = pwd.getpwuid(os.getuid()).pw_name

        tests_known_hosts_file = os.path.join(TMP_CONF_DIR, 'salt_ssh_known_hosts')
        with salt.utils.fopen(tests_known_hosts_file, 'w') as known_hosts:
            known_hosts.write('')

        # This master connects to syndic_master via a syndic
        master_opts = salt.config._read_conf_file(os.path.join(CONF_DIR, 'master'))
        master_opts['known_hosts_file'] = tests_known_hosts_file
        master_opts['cachedir'] = os.path.join(TMP, 'rootdir', 'cache')
        master_opts['user'] = running_tests_user
        master_opts['config_dir'] = TMP_CONF_DIR
        master_opts['root_dir'] = os.path.join(TMP, 'rootdir')
        master_opts['pki_dir'] = os.path.join(TMP, 'rootdir', 'pki', 'master')

        # This is the syndic for master
        # Let's start with a copy of the syndic master configuration
        syndic_opts = copy.deepcopy(master_opts)
        # Let's update with the syndic configuration
        syndic_opts.update(salt.config._read_conf_file(os.path.join(CONF_DIR, 'syndic')))
        syndic_opts['cachedir'] = os.path.join(TMP, 'rootdir', 'cache')
        syndic_opts['config_dir'] = TMP_SYNDIC_MINION_CONF_DIR

        # This minion connects to master
        minion_opts = salt.config._read_conf_file(os.path.join(CONF_DIR, 'minion'))
        minion_opts['cachedir'] = os.path.join(TMP, 'rootdir', 'cache')
        minion_opts['user'] = running_tests_user
        minion_opts['config_dir'] = TMP_CONF_DIR
        minion_opts['root_dir'] = os.path.join(TMP, 'rootdir')
        minion_opts['pki_dir'] = os.path.join(TMP, 'rootdir', 'pki')
        minion_opts['hosts.file'] = os.path.join(TMP, 'rootdir', 'hosts')
        minion_opts['aliases.file'] = os.path.join(TMP, 'rootdir', 'aliases')

        # This sub_minion also connects to master
        sub_minion_opts = salt.config._read_conf_file(os.path.join(CONF_DIR, 'sub_minion'))
        sub_minion_opts['cachedir'] = os.path.join(TMP, 'rootdir-sub-minion', 'cache')
        sub_minion_opts['user'] = running_tests_user
        sub_minion_opts['config_dir'] = TMP_SUB_MINION_CONF_DIR
        sub_minion_opts['root_dir'] = os.path.join(TMP, 'rootdir-sub-minion')
        sub_minion_opts['pki_dir'] = os.path.join(TMP, 'rootdir-sub-minion', 'pki', 'minion')
        sub_minion_opts['hosts.file'] = os.path.join(TMP, 'rootdir', 'hosts')
        sub_minion_opts['aliases.file'] = os.path.join(TMP, 'rootdir', 'aliases')

        # This is the master of masters
        syndic_master_opts = salt.config._read_conf_file(os.path.join(CONF_DIR, 'syndic_master'))
        syndic_master_opts['cachedir'] = os.path.join(TMP, 'rootdir-syndic-master', 'cache')
        syndic_master_opts['user'] = running_tests_user
        syndic_master_opts['config_dir'] = TMP_SYNDIC_MASTER_CONF_DIR
        syndic_master_opts['root_dir'] = os.path.join(TMP, 'rootdir-syndic-master')
        syndic_master_opts['pki_dir'] = os.path.join(TMP, 'rootdir-syndic-master', 'pki', 'master')

        if transport == 'raet':
            master_opts['transport'] = 'raet'
            master_opts['raet_port'] = 64506
            minion_opts['transport'] = 'raet'
            minion_opts['raet_port'] = 64510
            sub_minion_opts['transport'] = 'raet'
            sub_minion_opts['raet_port'] = 64520
            # syndic_master_opts['transport'] = 'raet'

        if transport == 'tcp':
            master_opts['transport'] = 'tcp'
            minion_opts['transport'] = 'tcp'
            sub_minion_opts['transport'] = 'tcp'
            syndic_master_opts['transport'] = 'tcp'

        # Set up config options that require internal data
        master_opts['pillar_roots'] = syndic_master_opts['pillar_roots'] = {
            'base': [os.path.join(FILES, 'pillar', 'base')]
        }
        master_opts['file_roots'] = syndic_master_opts['file_roots'] = {
            'base': [
                os.path.join(FILES, 'file', 'base'),
                # Let's support runtime created files that can be used like:
                #   salt://my-temp-file.txt
                TMP_STATE_TREE
            ],
            # Alternate root to test __env__ choices
            'prod': [
                os.path.join(FILES, 'file', 'prod'),
                TMP_PRODENV_STATE_TREE
            ]
        }
        for opts_dict in (master_opts, syndic_master_opts):
            if 'ext_pillar' not in opts_dict:
                opts_dict['ext_pillar'] = []
            if salt.utils.is_windows():
                opts_dict['ext_pillar'].append(
                    {'cmd_yaml': 'type {0}'.format(os.path.join(FILES, 'ext.yaml'))})
            else:
                opts_dict['ext_pillar'].append(
                    {'cmd_yaml': 'cat {0}'.format(os.path.join(FILES, 'ext.yaml'))})

        for opts_dict in (master_opts, syndic_master_opts):
            # We need to copy the extension modules into the new master root_dir or
            # it will be prefixed by it
            new_extension_modules_path = os.path.join(opts_dict['root_dir'], 'extension_modules')
            if not os.path.exists(new_extension_modules_path):
                shutil.copytree(
                    os.path.join(
                        INTEGRATION_TEST_DIR, 'files', 'extension_modules'
                    ),
                    new_extension_modules_path
                )
            opts_dict['extension_modules'] = os.path.join(opts_dict['root_dir'], 'extension_modules')

        # Point the config values to the correct temporary paths
        for name in ('hosts', 'aliases'):
            optname = '{0}.file'.format(name)
            optname_path = os.path.join(TMP, name)
            master_opts[optname] = optname_path
            minion_opts[optname] = optname_path
            sub_minion_opts[optname] = optname_path
            syndic_opts[optname] = optname_path
            syndic_master_opts[optname] = optname_path

        master_opts['runtests_conn_check_port'] = get_unused_localhost_port()
        minion_opts['runtests_conn_check_port'] = get_unused_localhost_port()
        sub_minion_opts['runtests_conn_check_port'] = get_unused_localhost_port()
        syndic_opts['runtests_conn_check_port'] = get_unused_localhost_port()
        syndic_master_opts['runtests_conn_check_port'] = get_unused_localhost_port()

        for conf in (master_opts, minion_opts, sub_minion_opts, syndic_opts, syndic_master_opts):
            if 'engines' not in conf:
                conf['engines'] = []
            conf['engines'].append({'salt_runtests': {}})

            if 'engines_dirs' not in conf:
                conf['engines_dirs'] = []

            conf['engines_dirs'].insert(0, ENGINES_DIR)

            if 'log_handlers_dirs' not in conf:
                conf['log_handlers_dirs'] = []
            conf['log_handlers_dirs'].insert(0, LOG_HANDLERS_DIR)
            conf['runtests_log_port'] = SALT_LOG_PORT

        # ----- Transcribe Configuration ---------------------------------------------------------------------------->
        for entry in os.listdir(CONF_DIR):
            if entry in ('master', 'minion', 'sub_minion', 'syndic', 'syndic_master'):
                # These have runtime computed values and will be handled
                # differently
                continue
            entry_path = os.path.join(CONF_DIR, entry)
            if os.path.isfile(entry_path):
                shutil.copy(
                    entry_path,
                    os.path.join(TMP_CONF_DIR, entry)
                )
            elif os.path.isdir(entry_path):
                shutil.copytree(
                    entry_path,
                    os.path.join(TMP_CONF_DIR, entry)
                )

        for entry in ('master', 'minion', 'sub_minion', 'syndic', 'syndic_master'):
            computed_config = copy.deepcopy(locals()['{0}_opts'.format(entry)])
<<<<<<< HEAD
            salt.utils.fopen(os.path.join(TMP_CONF_DIR, entry), 'w').write(
                yaml.dump(computed_config, default_flow_style=False)
            )
        sub_minion_computed_config = copy.deepcopy(sub_minion_opts)
        salt.utils.fopen(os.path.join(TMP_SUB_MINION_CONF_DIR, 'minion'), 'w').write(
            yaml.dump(sub_minion_computed_config, default_flow_style=False)
        )
        shutil.copyfile(os.path.join(TMP_CONF_DIR, 'master'), os.path.join(TMP_SUB_MINION_CONF_DIR, 'master'))

        syndic_master_computed_config = copy.deepcopy(syndic_master_opts)
        salt.utils.fopen(os.path.join(TMP_SYNDIC_MASTER_CONF_DIR, 'master'), 'w').write(
            yaml.dump(syndic_master_computed_config, default_flow_style=False)
        )
        syndic_computed_config = copy.deepcopy(syndic_opts)
        salt.utils.fopen(os.path.join(TMP_SYNDIC_MINION_CONF_DIR, 'minion'), 'w').write(
            yaml.dump(syndic_computed_config, default_flow_style=False)
        )
        shutil.copyfile(os.path.join(TMP_CONF_DIR, 'master'), os.path.join(TMP_SYNDIC_MINION_CONF_DIR, 'master'))
=======
            with salt.utils.fopen(os.path.join(TMP_CONF_DIR, entry), 'w') as fp_:
                fp_.write(yaml.dump(computed_config, default_flow_style=False))
>>>>>>> 2ef59667
        # <---- Transcribe Configuration -----------------------------------------------------------------------------

        # ----- Verify Environment ---------------------------------------------------------------------------------->
        master_opts = salt.config.master_config(os.path.join(TMP_CONF_DIR, 'master'))
        minion_opts = salt.config.minion_config(os.path.join(TMP_CONF_DIR, 'minion'))
        syndic_opts = salt.config.syndic_config(
            os.path.join(TMP_SYNDIC_MINION_CONF_DIR, 'master'),
            os.path.join(TMP_SYNDIC_MINION_CONF_DIR, 'minion'),
        )
        sub_minion_opts = salt.config.minion_config(os.path.join(TMP_SUB_MINION_CONF_DIR, 'minion'))
        syndic_master_opts = salt.config.master_config(os.path.join(TMP_SYNDIC_MASTER_CONF_DIR, 'master'))

        RUNTIME_CONFIGS['master'] = freeze(master_opts)
        RUNTIME_CONFIGS['minion'] = freeze(minion_opts)
        RUNTIME_CONFIGS['syndic'] = freeze(syndic_opts)
        RUNTIME_CONFIGS['sub_minion'] = freeze(sub_minion_opts)
        RUNTIME_CONFIGS['syndic_master'] = freeze(syndic_master_opts)

        verify_env([os.path.join(master_opts['pki_dir'], 'minions'),
                    os.path.join(master_opts['pki_dir'], 'minions_pre'),
                    os.path.join(master_opts['pki_dir'], 'minions_rejected'),
                    os.path.join(master_opts['pki_dir'], 'minions_denied'),
                    os.path.join(master_opts['cachedir'], 'jobs'),
                    os.path.join(master_opts['cachedir'], 'raet'),
                    os.path.join(master_opts['root_dir'], 'cache', 'tokens'),
                    os.path.join(syndic_master_opts['pki_dir'], 'minions'),
                    os.path.join(syndic_master_opts['pki_dir'], 'minions_pre'),
                    os.path.join(syndic_master_opts['pki_dir'], 'minions_rejected'),
                    os.path.join(syndic_master_opts['cachedir'], 'jobs'),
                    os.path.join(syndic_master_opts['cachedir'], 'raet'),
                    os.path.join(syndic_master_opts['root_dir'], 'cache', 'tokens'),
                    os.path.join(master_opts['pki_dir'], 'accepted'),
                    os.path.join(master_opts['pki_dir'], 'rejected'),
                    os.path.join(master_opts['pki_dir'], 'pending'),
                    os.path.join(syndic_master_opts['pki_dir'], 'accepted'),
                    os.path.join(syndic_master_opts['pki_dir'], 'rejected'),
                    os.path.join(syndic_master_opts['pki_dir'], 'pending'),
                    os.path.join(syndic_master_opts['cachedir'], 'raet'),

                    os.path.join(minion_opts['pki_dir'], 'accepted'),
                    os.path.join(minion_opts['pki_dir'], 'rejected'),
                    os.path.join(minion_opts['pki_dir'], 'pending'),
                    os.path.join(minion_opts['cachedir'], 'raet'),
                    os.path.join(sub_minion_opts['pki_dir'], 'accepted'),
                    os.path.join(sub_minion_opts['pki_dir'], 'rejected'),
                    os.path.join(sub_minion_opts['pki_dir'], 'pending'),
                    os.path.join(sub_minion_opts['cachedir'], 'raet'),
                    os.path.dirname(master_opts['log_file']),
                    minion_opts['extension_modules'],
                    sub_minion_opts['extension_modules'],
                    sub_minion_opts['pki_dir'],
                    master_opts['sock_dir'],
                    syndic_master_opts['sock_dir'],
                    sub_minion_opts['sock_dir'],
                    minion_opts['sock_dir'],
                    TMP_STATE_TREE,
                    TMP_PRODENV_STATE_TREE,
                    TMP,
                    ],
                   running_tests_user)

        cls.master_opts = master_opts
        cls.minion_opts = minion_opts
        cls.sub_minion_opts = sub_minion_opts
        cls.syndic_opts = syndic_opts
        cls.syndic_master_opts = syndic_master_opts
        # <---- Verify Environment -----------------------------------------------------------------------------------

    def __exit__(self, type, value, traceback):
        '''
        Kill the minion and master processes
        '''
        self.sub_minion_process.terminate()
        self.minion_process.terminate()
        self.master_process.terminate()
        try:
            self.syndic_process.terminate()
        except AttributeError:
            pass
        try:
            self.smaster_process.terminate()
        except AttributeError:
            pass
        #salt.utils.process.clean_proc(self.sub_minion_process, wait_for_kill=50)
        #self.sub_minion_process.join()
        #salt.utils.process.clean_proc(self.minion_process, wait_for_kill=50)
        #self.minion_process.join()
        #salt.utils.process.clean_proc(self.master_process, wait_for_kill=50)
        #self.master_process.join()
        #try:
        #    salt.utils.process.clean_proc(self.syndic_process, wait_for_kill=50)
        #    self.syndic_process.join()
        #except AttributeError:
        #    pass
        #try:
        #    salt.utils.process.clean_proc(self.smaster_process, wait_for_kill=50)
        #    self.smaster_process.join()
        #except AttributeError:
        #    pass
        self.log_server.server_close()
        self.log_server.shutdown()
        self._exit_mockbin()
        self._exit_ssh()
        self.log_server_process.join()
        # Shutdown the multiprocessing logging queue listener
        salt_log_setup.shutdown_multiprocessing_logging()
        salt_log_setup.shutdown_multiprocessing_logging_listener()

    def pre_setup_minions(self):
        '''
        Subclass this method for additional minion setups.
        '''

    def setup_minions(self):
<<<<<<< HEAD
        '''
        Minions setup routines
        '''
=======
        # Wait for minions to connect back
        wait_minion_connections = MultiprocessingProcess(
            target=self.wait_for_minion_connections,
            args=(self.minion_targets, self.MINIONS_CONNECT_TIMEOUT)
        )
        wait_minion_connections.start()
        wait_minion_connections.join()
        wait_minion_connections.terminate()
        if wait_minion_connections.exitcode > 0:
            print(
                '\n {LIGHT_RED}*{ENDC} ERROR: Minions failed to connect'.format(
                    **self.colors
                )
            )
            return False

        del wait_minion_connections

        sync_needed = self.parser.options.clean
        if self.parser.options.clean is False:
            def sumfile(fpath):
                m = md5()
                with salt.utils.fopen(fpath) as fobj:
                    while True:
                        d = fobj.read(8096)
                        if not d:
                            break
                        m.update(d)
                return m.hexdigest()
            # Since we're not cleaning up, let's see if modules are already up
            # to date so we don't need to re-sync them
            modules_dir = os.path.join(FILES, 'file', 'base', '_modules')
            for fname in os.listdir(modules_dir):
                if not fname.endswith('.py'):
                    continue
                dfile = os.path.join(
                    '/tmp/salttest/cachedir/extmods/modules/', fname
                )

                if not os.path.exists(dfile):
                    sync_needed = True
                    break

                sfile = os.path.join(modules_dir, fname)
                if sumfile(sfile) != sumfile(dfile):
                    sync_needed = True
                    break

        if sync_needed:
            # Wait for minions to "sync_all"
            for target in [self.sync_minion_modules,
                           self.sync_minion_states,
                           self.sync_minion_grains]:
                sync_minions = MultiprocessingProcess(
                    target=target,
                    args=(self.minion_targets, self.MINIONS_SYNC_TIMEOUT)
                )
                sync_minions.start()
                sync_minions.join()
                if sync_minions.exitcode > 0:
                    return False
                sync_minions.terminate()
                del sync_minions

        return True
>>>>>>> 2ef59667

    def post_setup_minions(self):
        '''
        Subclass this method to execute code after the minions have been setup
        '''

    def _enter_mockbin(self):
        path = os.environ.get('PATH', '')
        path_items = path.split(os.pathsep)
        if MOCKBIN not in path_items:
            path_items.insert(0, MOCKBIN)
        os.environ['PATH'] = os.pathsep.join(path_items)

    def _exit_ssh(self):
        if hasattr(self, 'sshd_process'):
            try:
                self.sshd_process.kill()
            except OSError as exc:
                if exc.errno != 3:
                    raise
            with salt.utils.fopen(self.sshd_pidfile) as fhr:
                try:
                    os.kill(int(fhr.read()), signal.SIGKILL)
                except OSError as exc:
                    if exc.errno != 3:
                        raise

    def _exit_mockbin(self):
        path = os.environ.get('PATH', '')
        path_items = path.split(os.pathsep)
        try:
            path_items.remove(MOCKBIN)
        except ValueError:
            pass
        os.environ['PATH'] = os.pathsep.join(path_items)

    @classmethod
    def clean(cls):
        '''
        Clean out the tmp files
        '''
        def remove_readonly(func, path, excinfo):
            os.chmod(path, stat.S_IWRITE)
            func(path)

        for dirname in (TMP, TMP_STATE_TREE, TMP_PRODENV_STATE_TREE):
            if os.path.isdir(dirname):
                shutil.rmtree(dirname, onerror=remove_readonly)

    def wait_for_jid(self, targets, jid, timeout=120):
        time.sleep(1)  # Allow some time for minions to accept jobs
        now = datetime.now()
        expire = now + timedelta(seconds=timeout)
        job_finished = False
        while now <= expire:
            running = self.__client_job_running(targets, jid)
            sys.stdout.write(
                '\r{0}\r'.format(
                    ' ' * getattr(self.parser.options, 'output_columns', PNUM)
                )
            )
            if not running and job_finished is False:
                # Let's not have false positives and wait one more seconds
                job_finished = True
            elif not running and job_finished is True:
                return True
            elif running and job_finished is True:
                job_finished = False

            if job_finished is False:
                sys.stdout.write(
                    '   * {LIGHT_YELLOW}[Quit in {0}]{ENDC} Waiting for {1}'.format(
                        '{0}'.format(expire - now).rsplit('.', 1)[0],
                        ', '.join(running),
                        **self.colors
                    )
                )
                sys.stdout.flush()
            time.sleep(1)
            now = datetime.now()
        else:  # pylint: disable=W0120
            sys.stdout.write(
                '\n {LIGHT_RED}*{ENDC} ERROR: Failed to get information '
                'back\n'.format(**self.colors)
            )
            sys.stdout.flush()
        return False

    def __client_job_running(self, targets, jid):
        running = self.client.cmd(
            list(targets), 'saltutil.running', expr_form='list'
        )
        return [
            k for (k, v) in six.iteritems(running) if v and v[0]['jid'] == jid
        ]

    def wait_for_minion_connections(self, targets, timeout):
        salt.utils.appendproctitle('WaitForMinionConnections')
        sys.stdout.write(
            ' {LIGHT_BLUE}*{ENDC} Waiting at most {0} for minions({1}) to '
            'connect back\n'.format(
                (timeout > 60 and
                 timedelta(seconds=timeout) or
                 '{0} secs'.format(timeout)),
                ', '.join(targets),
                **self.colors
            )
        )
        sys.stdout.flush()
        expected_connections = set(targets)
        now = datetime.now()
        expire = now + timedelta(seconds=timeout)
        while now <= expire:
            sys.stdout.write(
                '\r{0}\r'.format(
                    ' ' * getattr(self.parser.options, 'output_columns', PNUM)
                )
            )
            sys.stdout.write(
                ' * {LIGHT_YELLOW}[Quit in {0}]{ENDC} Waiting for {1}'.format(
                    '{0}'.format(expire - now).rsplit('.', 1)[0],
                    ', '.join(expected_connections),
                    **self.colors
                )
            )
            sys.stdout.flush()

            try:
                responses = self.client.cmd(
                    list(expected_connections), 'test.ping', expr_form='list',
                )
            # we'll get this exception if the master process hasn't finished starting yet
            except SaltClientError:
                time.sleep(0.1)
                now = datetime.now()
                continue
            for target in responses:
                if target not in expected_connections:
                    # Someone(minion) else "listening"?
                    continue
                expected_connections.remove(target)
                sys.stdout.write(
                    '\r{0}\r'.format(
                        ' ' * getattr(self.parser.options, 'output_columns',
                                      PNUM)
                    )
                )
                sys.stdout.write(
                    '   {LIGHT_GREEN}*{ENDC} {0} connected.\n'.format(
                        target, **self.colors
                    )
                )
                sys.stdout.flush()

            if not expected_connections:
                return

            time.sleep(1)
            now = datetime.now()
        else:  # pylint: disable=W0120
            print(
                '\n {LIGHT_RED}*{ENDC} WARNING: Minions failed to connect '
                'back. Tests requiring them WILL fail'.format(**self.colors)
            )
            try:
                print_header(
                    '=', sep='=', inline=True,
                    width=getattr(self.parser.options, 'output_columns', PNUM)

                )
            except TypeError:
                print_header('=', sep='=', inline=True)
            raise SystemExit()

    def sync_minion_modules_(self, modules_kind, targets, timeout=None):
        if not timeout:
            timeout = 120
        # Let's sync all connected minions
        print(
            ' {LIGHT_BLUE}*{ENDC} Syncing minion\'s {1} '
            '(saltutil.sync_{1})'.format(
                ', '.join(targets),
                modules_kind,
                **self.colors
            )
        )
        syncing = set(targets)
        jid_info = self.client.run_job(
            list(targets), 'saltutil.sync_{0}'.format(modules_kind),
            expr_form='list',
            timeout=999999999999999,
        )

        if self.wait_for_jid(targets, jid_info['jid'], timeout) is False:
            print(
                ' {LIGHT_RED}*{ENDC} WARNING: Minions failed to sync {0}. '
                'Tests requiring these {0} WILL fail'.format(
                    modules_kind, **self.colors)
            )
            raise SystemExit()

        while syncing:
            rdata = self.client.get_full_returns(jid_info['jid'], syncing, 1)
            if rdata:
                for name, output in six.iteritems(rdata):
                    if not output['ret']:
                        # Already synced!?
                        syncing.remove(name)
                        continue

                    if isinstance(output['ret'], six.string_types):
                        # An errors has occurred
                        print(
                            ' {LIGHT_RED}*{ENDC} {0} Failed to sync {2}: '
                            '{1}'.format(
                                name, output['ret'],
                                modules_kind,
                                **self.colors)
                        )
                        return False

                    print(
                        '   {LIGHT_GREEN}*{ENDC} Synced {0} {2}: '
                        '{1}'.format(
                            name,
                            ', '.join(output['ret']),
                            modules_kind, **self.colors
                        )
                    )
                    # Synced!
                    try:
                        syncing.remove(name)
                    except KeyError:
                        print(
                            ' {LIGHT_RED}*{ENDC} {0} already synced??? '
                            '{1}'.format(name, output, **self.colors)
                        )
        return True

    def sync_minion_states(self, targets, timeout=None):
        salt.utils.appendproctitle('SyncMinionStates')
        self.sync_minion_modules_('states', targets, timeout=timeout)

    def sync_minion_modules(self, targets, timeout=None):
        salt.utils.appendproctitle('SyncMinionModules')
        self.sync_minion_modules_('modules', targets, timeout=timeout)

    def sync_minion_grains(self, targets, timeout=None):
        self.sync_minion_modules_('grains', targets, timeout=timeout)


class AdaptedConfigurationTestCaseMixIn(object):

    __slots__ = ()

    def get_config(self, config_for, from_scratch=False):
        if from_scratch:
            if config_for in ('master', 'syndic_master'):
                return salt.config.master_config(self.get_config_file_path(config_for))
            elif config_for in ('minion', 'sub_minion'):
                return salt.config.minion_config(self.get_config_file_path(config_for))
            elif config_for in ('syndic',):
                return salt.config.syndic_config(
                    self.get_config_file_path(config_for),
                    self.get_config_file_path('minion')
                )
            elif config_for == 'client_config':
                return salt.config.client_config(self.get_config_file_path('master'))

        if config_for not in RUNTIME_CONFIGS:
            if config_for in ('master', 'syndic_master'):
                RUNTIME_CONFIGS[config_for] = freeze(
                    salt.config.master_config(self.get_config_file_path(config_for))
                )
            elif config_for in ('minion', 'sub_minion'):
                RUNTIME_CONFIGS[config_for] = freeze(
                    salt.config.minion_config(self.get_config_file_path(config_for))
                )
            elif config_for in ('syndic',):
                RUNTIME_CONFIGS[config_for] = freeze(
                    salt.config.syndic_config(
                        self.get_config_file_path(config_for),
                        self.get_config_file_path('minion')
                    )
                )
            elif config_for == 'client_config':
                RUNTIME_CONFIGS[config_for] = freeze(
                    salt.config.client_config(self.get_config_file_path('master'))
                )
        return RUNTIME_CONFIGS[config_for]

    def get_config_dir(self):
        return TMP_CONF_DIR

    def get_config_file_path(self, filename):
        if filename == 'syndic_master':
            return os.path.join(TMP_SYNDIC_MASTER_CONF_DIR, 'master')
        if filename == 'syndic':
            return os.path.join(TMP_SYNDIC_MINION_CONF_DIR, 'minion')
        if filename == 'sub_minion':
            return os.path.join(TMP_SUB_MINION_CONF_DIR, 'minion')
        return os.path.join(TMP_CONF_DIR, filename)

    @property
    def master_opts(self):
        '''
        Return the options used for the master
        '''
        return self.get_config('master')


class SaltMinionEventAssertsMixIn(object):
    '''
    Asserts to verify that a given event was seen
    '''

    def __new__(cls, *args, **kwargs):
        # We have to cross-call to re-gen a config
        cls.q = multiprocessing.Queue()
        cls.fetch_proc = multiprocessing.Process(target=cls._fetch, args=(cls.q,))
        cls.fetch_proc.start()
        return object.__new__(cls)

    @staticmethod
    def _fetch(q):
        '''
        Collect events and store them
        '''
        def _clean_queue():
            print('Cleaning queue!')
            while not q.empty():
                queue_item = q.get()
                queue_item.task_done()

        atexit.register(_clean_queue)
        a_config = AdaptedConfigurationTestCaseMixIn()
        event = salt.utils.event.get_event('minion', sock_dir=a_config.get_config('minion')['sock_dir'], opts=a_config.get_config('minion'))
        while True:
            try:
                events = event.get_event(full=False)
            except Exception:
                # This is broad but we'll see all kinds of issues right now
                # if we drop the proc out from under the socket while we're reading
                pass
            q.put(events)

    def assertMinionEventFired(self, tag):
        #TODO
        raise salt.exceptions.NotImplemented('assertMinionEventFired() not implemented')

    def assertMinionEventReceived(self, desired_event):
        queue_wait = 5  # 2.5s
        while self.q.empty():
            time.sleep(0.5)  # Wait for events to be pushed into the queue
            queue_wait -= 1
            if queue_wait <= 0:
                raise AssertionError('Queue wait timer expired')
        while not self.q.empty():  # This is not thread-safe and may be inaccurate
            event = self.q.get()
            if isinstance(event, dict):
                event.pop('_stamp')
            if desired_event == event:
                self.fetch_proc.terminate()
                return True
        self.fetch_proc.terminate()
        raise AssertionError('Event {0} was not received by minion'.format(desired_event))


class SaltClientTestCaseMixIn(AdaptedConfigurationTestCaseMixIn):

    _salt_client_config_file_name_ = 'master'
    __slots__ = ()

    @property
    def client(self):
        if 'runtime_client' not in RUNTIME_CONFIGS:
            RUNTIME_CONFIGS['runtime_client'] = salt.client.get_local_client(
                mopts=self.get_config(self._salt_client_config_file_name_, from_scratch=True)
            )
        return RUNTIME_CONFIGS['runtime_client']


class ModuleCase(TestCase, SaltClientTestCaseMixIn):
    '''
    Execute a module function
    '''

    def runTest(self):
        '''
        TODO remove after salt-testing PR #74 is merged and deployed
        '''
        super(ModuleCase, self).runTest()

    def minion_run(self, _function, *args, **kw):
        '''
        Run a single salt function on the 'minion' target and condition
        the return down to match the behavior of the raw function call
        '''
        return self.run_function(_function, args, **kw)

    def run_function(self, function, arg=(), minion_tgt='minion', timeout=25,
                     **kwargs):
        '''
        Run a single salt function and condition the return down to match the
        behavior of the raw function call
        '''
        know_to_return_none = (
            'file.chown', 'file.chgrp', 'ssh.recv_known_host'
        )
        orig = self.client.cmd(
            minion_tgt, function, arg, timeout=timeout, kwarg=kwargs
        )

        if minion_tgt not in orig:
            self.skipTest(
                'WARNING(SHOULD NOT HAPPEN #1935): Failed to get a reply '
                'from the minion \'{0}\'. Command output: {1}'.format(
                    minion_tgt, orig
                )
            )
        elif orig[minion_tgt] is None and function not in know_to_return_none:
            self.skipTest(
                'WARNING(SHOULD NOT HAPPEN #1935): Failed to get \'{0}\' from '
                'the minion \'{1}\'. Command output: {2}'.format(
                    function, minion_tgt, orig
                )
            )

        # Try to match stalled state functions
        orig[minion_tgt] = self._check_state_return(
            orig[minion_tgt]
        )

        return orig[minion_tgt]

    def run_state(self, function, **kwargs):
        '''
        Run the state.single command and return the state return structure
        '''
        ret = self.run_function('state.single', [function], **kwargs)
        return self._check_state_return(ret)

    @property
    def minion_opts(self):
        '''
        Return the options used for the minion
        '''
        return self.get_config('minion')

    @property
    def sub_minion_opts(self):
        '''
        Return the options used for the sub_minion
        '''
        return self.get_config('sub_minion')

    def _check_state_return(self, ret):
        if isinstance(ret, dict):
            # This is the supposed return format for state calls
            return ret

        if isinstance(ret, list):
            jids = []
            # These are usually errors
            for item in ret[:]:
                if not isinstance(item, six.string_types):
                    # We don't know how to handle this
                    continue
                match = STATE_FUNCTION_RUNNING_RE.match(item)
                if not match:
                    # We don't know how to handle this
                    continue
                jid = match.group('jid')
                if jid in jids:
                    continue

                jids.append(jid)

                job_data = self.run_function(
                    'saltutil.find_job', [jid]
                )
                job_kill = self.run_function('saltutil.kill_job', [jid])
                msg = (
                    'A running state.single was found causing a state lock. '
                    'Job details: \'{0}\'  Killing Job Returned: \'{1}\''.format(
                        job_data, job_kill
                    )
                )
                ret.append('[TEST SUITE ENFORCED]{0}'
                           '[/TEST SUITE ENFORCED]'.format(msg))
        return ret


class SyndicCase(TestCase, SaltClientTestCaseMixIn):
    '''
    Execute a syndic based execution test
    '''
    _salt_client_config_file_name_ = 'syndic_master'

    def run_function(self, function, arg=()):
        '''
        Run a single salt function and condition the return down to match the
        behavior of the raw function call
        '''
        orig = self.client.cmd('minion', function, arg, timeout=25)
        if 'minion' not in orig:
            self.skipTest(
                'WARNING(SHOULD NOT HAPPEN #1935): Failed to get a reply '
                'from the minion. Command output: {0}'.format(orig)
            )
        return orig['minion']


class ShellCase(AdaptedConfigurationTestCaseMixIn, ShellTestCase, ScriptPathMixin):
    '''
    Execute a test for a shell command
    '''

    _code_dir_ = CODE_DIR
    _script_dir_ = SCRIPT_DIR
    _python_executable_ = PYEXEC

    def chdir(self, dirname):
        try:
            os.chdir(dirname)
        except OSError:
            os.chdir(INTEGRATION_TEST_DIR)

    def run_salt(self, arg_str, with_retcode=False, catch_stderr=False, timeout=30):  # pylint: disable=W0221
        '''
        Execute salt
        '''
        arg_str = '-c {0} {1}'.format(self.get_config_dir(), arg_str)
        return self.run_script('salt', arg_str, with_retcode=with_retcode, catch_stderr=catch_stderr, timeout=timeout)

    def run_ssh(self, arg_str, with_retcode=False, catch_stderr=False, timeout=25):  # pylint: disable=W0221
        '''
        Execute salt-ssh
        '''
        arg_str = '-W -c {0} -i --priv {1} --roster-file {2} --out=json localhost {3}'.format(self.get_config_dir(), os.path.join(TMP_CONF_DIR, 'key_test'), os.path.join(TMP_CONF_DIR, 'roster'), arg_str)
        return self.run_script('salt-ssh', arg_str, with_retcode=with_retcode, catch_stderr=catch_stderr, timeout=timeout, raw=True)

    def run_run(self, arg_str, with_retcode=False, catch_stderr=False, async=False, timeout=60, config_dir=None):
        '''
        Execute salt-run
        '''
        arg_str = '-c {0}{async_flag} -t {timeout} {1}'.format(config_dir or self.get_config_dir(),
                                                  arg_str,
                                                  timeout=timeout,
                                                  async_flag=' --async' if async else '')
        return self.run_script('salt-run', arg_str, with_retcode=with_retcode, catch_stderr=catch_stderr, timeout=30)

    def run_run_plus(self, fun, options='', *arg, **kwargs):
        '''
        Execute Salt run and the salt run function and return the data from
        each in a dict
        '''
        ret = {}
        ret['out'] = self.run_run(
            '{0} {1} {2}'.format(options, fun, ' '.join(arg)), catch_stderr=kwargs.get('catch_stderr', None)
        )
        opts = {}
        opts.update(self.get_config('client_config'))
        opts.update({'doc': False, 'fun': fun, 'arg': arg})
        with RedirectStdStreams():
            runner = salt.runner.Runner(opts)
            ret['fun'] = runner.run()
        return ret

    def run_key(self, arg_str, catch_stderr=False, with_retcode=False):
        '''
        Execute salt-key
        '''
        arg_str = '-c {0} {1}'.format(self.get_config_dir(), arg_str)
        return self.run_script(
            'salt-key',
            arg_str,
            catch_stderr=catch_stderr,
            with_retcode=with_retcode,
            timeout=30
        )

    def run_cp(self, arg_str, with_retcode=False, catch_stderr=False):
        '''
        Execute salt-cp
        '''
        arg_str = '--config-dir {0} {1}'.format(self.get_config_dir(), arg_str)
        return self.run_script('salt-cp', arg_str, with_retcode=with_retcode, catch_stderr=catch_stderr, timeout=30)

    def run_call(self, arg_str, with_retcode=False, catch_stderr=False):
        '''
        Execute salt-call.
        '''
        arg_str = '--config-dir {0} {1}'.format(self.get_config_dir(), arg_str)
        return self.run_script('salt-call', arg_str, with_retcode=with_retcode, catch_stderr=catch_stderr, timeout=30)

    def run_cloud(self, arg_str, catch_stderr=False, timeout=None):
        '''
        Execute salt-cloud
        '''
        arg_str = '-c {0} {1}'.format(self.get_config_dir(), arg_str)
        return self.run_script('salt-cloud', arg_str, catch_stderr, timeout)


class ShellCaseCommonTestsMixIn(CheckShellBinaryNameAndVersionMixIn):

    _call_binary_expected_version_ = salt.version.__version__

    def test_salt_with_git_version(self):
        if getattr(self, '_call_binary_', None) is None:
            self.skipTest('\'_call_binary_\' not defined.')
        from salt.utils import which
        from salt.version import __version_info__, SaltStackVersion
        git = which('git')
        if not git:
            self.skipTest('The git binary is not available')

        # Let's get the output of git describe
        process = subprocess.Popen(
            [git, 'describe', '--tags', '--first-parent', '--match', 'v[0-9]*'],
            stdout=subprocess.PIPE,
            stderr=subprocess.PIPE,
            close_fds=True,
            cwd=CODE_DIR
        )
        out, err = process.communicate()
        if process.returncode != 0:
            process = subprocess.Popen(
                [git, 'describe', '--tags', '--match', 'v[0-9]*'],
                stdout=subprocess.PIPE,
                stderr=subprocess.PIPE,
                close_fds=True,
                cwd=CODE_DIR
            )
            out, err = process.communicate()
        if not out:
            self.skipTest(
                'Failed to get the output of \'git describe\'. '
                'Error: \'{0}\''.format(
                    salt.utils.to_str(err)
                )
            )

        parsed_version = SaltStackVersion.parse(out)

        if parsed_version.info < __version_info__:
            self.skipTest(
                'We\'re likely about to release a new version. This test '
                'would fail. Parsed(\'{0}\') < Expected(\'{1}\')'.format(
                    parsed_version.info, __version_info__
                )
            )
        elif parsed_version.info != __version_info__:
            self.skipTest(
                'In order to get the proper salt version with the '
                'git hash you need to update salt\'s local git '
                'tags. Something like: \'git fetch --tags\' or '
                '\'git fetch --tags upstream\' if you followed '
                'salt\'s contribute documentation. The version '
                'string WILL NOT include the git hash.'
            )
        out = '\n'.join(self.run_script(self._call_binary_, '--version'))
        self.assertIn(parsed_version.string, out)


@requires_sshd_server
class SSHCase(ShellCase):
    '''
    Execute a command via salt-ssh
    '''
    def _arg_str(self, function, arg):
        return '{0} {1}'.format(function, ' '.join(arg))

    def run_function(self, function, arg=(), timeout=25, **kwargs):
        ret = self.run_ssh(self._arg_str(function, arg), timeout=timeout)
        try:
            return json.loads(ret)['localhost']
        except Exception:
            return ret


class SaltReturnAssertsMixIn(object):

    def assertReturnSaltType(self, ret):
        try:
            self.assertTrue(isinstance(ret, dict))
        except AssertionError:
            raise AssertionError(
                '{0} is not dict. Salt returned: {1}'.format(
                    type(ret).__name__, ret
                )
            )

    def assertReturnNonEmptySaltType(self, ret):
        self.assertReturnSaltType(ret)
        try:
            self.assertNotEqual(ret, {})
        except AssertionError:
            raise AssertionError(
                '{} is equal to {}. Salt returned an empty dictionary.'
            )

    def __return_valid_keys(self, keys):
        if isinstance(keys, tuple):
            # If it's a tuple, turn it into a list
            keys = list(keys)
        elif isinstance(keys, six.string_types):
            # If it's a string, make it a one item list
            keys = [keys]
        elif not isinstance(keys, list):
            # If we've reached here, it's a bad type passed to keys
            raise RuntimeError('The passed keys need to be a list')
        return keys

    def __getWithinSaltReturn(self, ret, keys):
        self.assertReturnNonEmptySaltType(ret)
        keys = self.__return_valid_keys(keys)
        okeys = keys[:]
        for part in six.itervalues(ret):
            try:
                ret_item = part[okeys.pop(0)]
            except (KeyError, TypeError):
                raise AssertionError(
                    'Could not get ret{0} from salt\'s return: {1}'.format(
                        ''.join(['[\'{0}\']'.format(k) for k in keys]), part
                    )
                )
            while okeys:
                try:
                    ret_item = ret_item[okeys.pop(0)]
                except (KeyError, TypeError):
                    raise AssertionError(
                        'Could not get ret{0} from salt\'s return: {1}'.format(
                            ''.join(['[\'{0}\']'.format(k) for k in keys]), part
                        )
                    )
            return ret_item

    def assertSaltTrueReturn(self, ret):
        try:
            self.assertTrue(self.__getWithinSaltReturn(ret, 'result'))
        except AssertionError:
            log.info('Salt Full Return:\n{0}'.format(pprint.pformat(ret)))
            try:
                raise AssertionError(
                    '{result} is not True. Salt Comment:\n{comment}'.format(
                        **(next(six.itervalues(ret)))
                    )
                )
            except (AttributeError, IndexError):
                raise AssertionError(
                    'Failed to get result. Salt Returned:\n{0}'.format(
                        pprint.pformat(ret)
                    )
                )

    def assertSaltFalseReturn(self, ret):
        try:
            self.assertFalse(self.__getWithinSaltReturn(ret, 'result'))
        except AssertionError:
            log.info('Salt Full Return:\n{0}'.format(pprint.pformat(ret)))
            try:
                raise AssertionError(
                    '{result} is not False. Salt Comment:\n{comment}'.format(
                        **(next(six.itervalues(ret)))
                    )
                )
            except (AttributeError, IndexError):
                raise AssertionError(
                    'Failed to get result. Salt Returned: {0}'.format(ret)
                )

    def assertSaltNoneReturn(self, ret):
        try:
            self.assertIsNone(self.__getWithinSaltReturn(ret, 'result'))
        except AssertionError:
            log.info('Salt Full Return:\n{0}'.format(pprint.pformat(ret)))
            try:
                raise AssertionError(
                    '{result} is not None. Salt Comment:\n{comment}'.format(
                        **(next(six.itervalues(ret)))
                    )
                )
            except (AttributeError, IndexError):
                raise AssertionError(
                    'Failed to get result. Salt Returned: {0}'.format(ret)
                )

    def assertInSaltComment(self, in_comment, ret):
        return self.assertIn(
            in_comment, self.__getWithinSaltReturn(ret, 'comment')
        )

    def assertNotInSaltComment(self, not_in_comment, ret):
        return self.assertNotIn(
            not_in_comment, self.__getWithinSaltReturn(ret, 'comment')
        )

    def assertSaltCommentRegexpMatches(self, ret, pattern):
        return self.assertInSaltReturnRegexpMatches(ret, pattern, 'comment')

    def assertInSaltStateWarning(self, in_comment, ret):
        return self.assertIn(
            in_comment, self.__getWithinSaltReturn(ret, 'warnings')
        )

    def assertNotInSaltStateWarning(self, not_in_comment, ret):
        return self.assertNotIn(
            not_in_comment, self.__getWithinSaltReturn(ret, 'warnings')
        )

    def assertInSaltReturn(self, item_to_check, ret, keys):
        return self.assertIn(
            item_to_check, self.__getWithinSaltReturn(ret, keys)
        )

    def assertNotInSaltReturn(self, item_to_check, ret, keys):
        return self.assertNotIn(
            item_to_check, self.__getWithinSaltReturn(ret, keys)
        )

    def assertInSaltReturnRegexpMatches(self, ret, pattern, keys=()):
        return self.assertRegexpMatches(
            self.__getWithinSaltReturn(ret, keys), pattern
        )

    def assertSaltStateChangesEqual(self, ret, comparison, keys=()):
        keys = ['changes'] + self.__return_valid_keys(keys)
        return self.assertEqual(
            self.__getWithinSaltReturn(ret, keys), comparison
        )

    def assertSaltStateChangesNotEqual(self, ret, comparison, keys=()):
        keys = ['changes'] + self.__return_valid_keys(keys)
        return self.assertNotEqual(
            self.__getWithinSaltReturn(ret, keys), comparison
        )<|MERGE_RESOLUTION|>--- conflicted
+++ resolved
@@ -1153,10 +1153,8 @@
 
         for entry in ('master', 'minion', 'sub_minion', 'syndic', 'syndic_master'):
             computed_config = copy.deepcopy(locals()['{0}_opts'.format(entry)])
-<<<<<<< HEAD
-            salt.utils.fopen(os.path.join(TMP_CONF_DIR, entry), 'w').write(
-                yaml.dump(computed_config, default_flow_style=False)
-            )
+            with salt.utils.fopen(os.path.join(TMP_CONF_DIR, entry), 'w') as fp_:
+                fp_.write(yaml.dump(computed_config, default_flow_style=False))
         sub_minion_computed_config = copy.deepcopy(sub_minion_opts)
         salt.utils.fopen(os.path.join(TMP_SUB_MINION_CONF_DIR, 'minion'), 'w').write(
             yaml.dump(sub_minion_computed_config, default_flow_style=False)
@@ -1172,10 +1170,6 @@
             yaml.dump(syndic_computed_config, default_flow_style=False)
         )
         shutil.copyfile(os.path.join(TMP_CONF_DIR, 'master'), os.path.join(TMP_SYNDIC_MINION_CONF_DIR, 'master'))
-=======
-            with salt.utils.fopen(os.path.join(TMP_CONF_DIR, entry), 'w') as fp_:
-                fp_.write(yaml.dump(computed_config, default_flow_style=False))
->>>>>>> 2ef59667
         # <---- Transcribe Configuration -----------------------------------------------------------------------------
 
         # ----- Verify Environment ---------------------------------------------------------------------------------->
@@ -1290,77 +1284,9 @@
         '''
 
     def setup_minions(self):
-<<<<<<< HEAD
         '''
         Minions setup routines
         '''
-=======
-        # Wait for minions to connect back
-        wait_minion_connections = MultiprocessingProcess(
-            target=self.wait_for_minion_connections,
-            args=(self.minion_targets, self.MINIONS_CONNECT_TIMEOUT)
-        )
-        wait_minion_connections.start()
-        wait_minion_connections.join()
-        wait_minion_connections.terminate()
-        if wait_minion_connections.exitcode > 0:
-            print(
-                '\n {LIGHT_RED}*{ENDC} ERROR: Minions failed to connect'.format(
-                    **self.colors
-                )
-            )
-            return False
-
-        del wait_minion_connections
-
-        sync_needed = self.parser.options.clean
-        if self.parser.options.clean is False:
-            def sumfile(fpath):
-                m = md5()
-                with salt.utils.fopen(fpath) as fobj:
-                    while True:
-                        d = fobj.read(8096)
-                        if not d:
-                            break
-                        m.update(d)
-                return m.hexdigest()
-            # Since we're not cleaning up, let's see if modules are already up
-            # to date so we don't need to re-sync them
-            modules_dir = os.path.join(FILES, 'file', 'base', '_modules')
-            for fname in os.listdir(modules_dir):
-                if not fname.endswith('.py'):
-                    continue
-                dfile = os.path.join(
-                    '/tmp/salttest/cachedir/extmods/modules/', fname
-                )
-
-                if not os.path.exists(dfile):
-                    sync_needed = True
-                    break
-
-                sfile = os.path.join(modules_dir, fname)
-                if sumfile(sfile) != sumfile(dfile):
-                    sync_needed = True
-                    break
-
-        if sync_needed:
-            # Wait for minions to "sync_all"
-            for target in [self.sync_minion_modules,
-                           self.sync_minion_states,
-                           self.sync_minion_grains]:
-                sync_minions = MultiprocessingProcess(
-                    target=target,
-                    args=(self.minion_targets, self.MINIONS_SYNC_TIMEOUT)
-                )
-                sync_minions.start()
-                sync_minions.join()
-                if sync_minions.exitcode > 0:
-                    return False
-                sync_minions.terminate()
-                del sync_minions
-
-        return True
->>>>>>> 2ef59667
 
     def post_setup_minions(self):
         '''
