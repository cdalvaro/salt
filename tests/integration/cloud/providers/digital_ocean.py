--- conflicted
+++ resolved
@@ -88,10 +88,6 @@
         Tests the return of running the --list-images command for digital ocean
         '''
         image_list = self.run_cloud('--list-images {0}'.format(PROVIDER_NAME))
-<<<<<<< HEAD
-
-=======
->>>>>>> c2c7fe06
         self.assertIn(
             '14.04 x64',
             [i.strip() for i in image_list]
@@ -102,10 +98,6 @@
         Tests the return of running the --list-locations command for digital ocean
         '''
         _list_locations = self.run_cloud('--list-locations {0}'.format(PROVIDER_NAME))
-<<<<<<< HEAD
-
-=======
->>>>>>> c2c7fe06
         self.assertIn(
             'San Francisco 1',
             [i.strip() for i in _list_locations]
@@ -115,18 +107,10 @@
         '''
         Tests the return of running the --list-sizes command for digital ocean
         '''
-<<<<<<< HEAD
-        _list_size = self.run_cloud('--list-sizes {0}'.format(PROVIDER_NAME))
-
-        self.assertIn(
-            '16gb',
-            [i.strip() for i in _list_size]
-=======
         _list_sizes = self.run_cloud('--list-sizes {0}'.format(PROVIDER_NAME))
         self.assertIn(
             '16gb',
             [i.strip() for i in _list_sizes]
->>>>>>> c2c7fe06
         )
 
     def test_instance(self):
