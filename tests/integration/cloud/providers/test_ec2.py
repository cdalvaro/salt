# -*- coding: utf-8 -*-
'''
    :codeauthor: :email:`Nicole Thomas <nicole@saltstack.com>`
'''

# Import Python Libs
from __future__ import absolute_import, print_function, unicode_literals
import os
import yaml

# Import Salt Libs
from salt.config import cloud_providers_config
import salt.utils.cloud
import salt.utils.files

# Import Salt Testing Libs
from tests.support.case import ShellCase
from tests.support.paths import FILES
from tests.support.helpers import expensiveTest, generate_random_name
<<<<<<< HEAD
=======
from tests.support.unit import expectedFailure, skipIf
>>>>>>> 61561a82
from tests.support import win_installer

# Create the cloud instance name to be used throughout the tests
INSTANCE_NAME = generate_random_name('CLOUD-TEST-')
PROVIDER_NAME = 'ec2'
HAS_WINRM = salt.utils.cloud.HAS_WINRM and salt.utils.cloud.HAS_SMB
TIMEOUT = 1000


class EC2Test(ShellCase):
    '''
    Integration tests for the EC2 cloud provider in Salt-Cloud
    '''

    def _installer_name(self):
        '''
        Determine the downloaded installer name by searching the files
        directory for the firt file that loosk like an installer.
        '''
        for path, dirs, files in os.walk(FILES):
            for file in files:
                if file.startswith(win_installer.PREFIX):
                    return file
            break
        return

    def _fetch_latest_installer(self):
        '''
        Download the latest Windows installer executable
        '''
        name = win_installer.latest_installer_name()
        path = os.path.join(FILES, name)
        with salt.utils.files.fopen(path, 'wb') as fp:
            win_installer.download_and_verify(fp, name)
        return name

    def _ensure_installer(self):
        '''
        Make sure the testing environment has a Windows installer executbale.
        '''
        name = self._installer_name()
        if name:
            return name
        return self._fetch_latest_installer()

    @expensiveTest
    def setUp(self):
        '''
        Sets up the test requirements
        '''
        super(EC2Test, self).setUp()

        # check if appropriate cloud provider and profile files are present
        profile_str = 'ec2-config'
        providers = self.run_cloud('--list-providers')

        if profile_str + ':' not in providers:
            self.skipTest(
                'Configuration file for {0} was not found. Check {0}.conf files '
                'in tests/integration/files/conf/cloud.*.d/ to run these tests.'
                .format(PROVIDER_NAME)
            )

        # check if id, key, keyname, securitygroup, private_key, location,
        # and provider are present
        config = cloud_providers_config(
            os.path.join(
                FILES,
                'conf',
                'cloud.providers.d',
                PROVIDER_NAME + '.conf'
            )
        )

        id_ = config[profile_str][PROVIDER_NAME]['id']
        key = config[profile_str][PROVIDER_NAME]['key']
        key_name = config[profile_str][PROVIDER_NAME]['keyname']
        private_key = config[profile_str][PROVIDER_NAME]['private_key']
        location = config[profile_str][PROVIDER_NAME]['location']
        group_or_subnet = config[profile_str][PROVIDER_NAME].get('securitygroup', '')
        if not group_or_subnet:
            group_or_subnet = config[profile_str][PROVIDER_NAME].get('subnetid', '')

        conf_items = [id_, key, key_name, private_key, location, group_or_subnet]
        missing_conf_item = []

        for item in conf_items:
            if item == '':
                missing_conf_item.append(item)

        if missing_conf_item:
            self.skipTest(
                'An id, key, keyname, security group, private key, and location must '
                'be provided to run these tests. One or more of these elements is '
                'missing. Check tests/integration/files/conf/cloud.providers.d/{0}.conf'
                .format(PROVIDER_NAME)
            )
        self.INSTALLER = self._ensure_installer()

    def override_profile_config(self, name, data):
        conf_path = os.path.join(self.get_config_dir(), 'cloud.profiles.d', 'ec2.conf')
        with salt.utils.files.fopen(conf_path, 'r') as fp:
            conf = yaml.safe_load(fp)
        conf[name].update(data)
        with salt.utils.files.fopen(conf_path, 'w') as fp:
            yaml.dump(conf, fp)

    def copy_file(self, name):
        '''
        Copy a file from tests/integration/files to a test's temporary
        configuration directory. The path to the file which is created will be
        returned.
        '''
        src = os.path.join(FILES, name)
        dst = os.path.join(self.get_config_dir(), name)
        with salt.utils.files.fopen(src, 'rb') as sfp:
            with salt.utils.files.fopen(dst, 'wb') as dfp:
                dfp.write(sfp.read())
        return dst

    def _test_instance(self, profile='ec2-test', debug=False, timeout=TIMEOUT):
        '''
        Tests creating and deleting an instance on EC2 (classic)
        '''

        # create the instance
        cmd = '-p {0}'.format(profile)
        if debug:
            cmd += ' -l debug'
        cmd += ' {0}'.format(INSTANCE_NAME)
        instance = self.run_cloud(cmd, timeout=timeout)
        ret_str = '{0}:'.format(INSTANCE_NAME)

        # check if instance returned with salt installed
        try:
            self.assertIn(ret_str, instance)
        except AssertionError:
            self.run_cloud('-d {0} --assume-yes'.format(INSTANCE_NAME), timeout=timeout)
            raise

        # delete the instance
        delete = self.run_cloud('-d {0} --assume-yes'.format(INSTANCE_NAME), timeout=timeout)
        ret_str = '                    shutting-down'

        # check if deletion was performed appropriately
        try:
            self.assertIn(ret_str, delete)
        except AssertionError:
            raise

    def test_instance_rename(self):
        '''
        Tests creating and renaming an instance on EC2 (classic)
        '''
        # create the instance
        rename = INSTANCE_NAME + '-rename'
        instance = self.run_cloud('-p ec2-test {0} --no-deploy'.format(INSTANCE_NAME), timeout=TIMEOUT)
        ret_str = '{0}:'.format(INSTANCE_NAME)

        # check if instance returned
        try:
            self.assertIn(ret_str, instance)
        except AssertionError:
            self.run_cloud('-d {0} --assume-yes'.format(INSTANCE_NAME), timeout=TIMEOUT)
            raise

        change_name = self.run_cloud('-a rename {0} newname={1} --assume-yes'.format(INSTANCE_NAME, rename), timeout=TIMEOUT)

        check_rename = self.run_cloud('-a show_instance {0} --assume-yes'.format(rename), [rename])
        exp_results = ['        {0}:'.format(rename), '            size:',
                       '            architecture:']
        try:
            for result in exp_results:
                self.assertIn(result, check_rename[0])
        except AssertionError:
            self.run_cloud('-d {0} --assume-yes'.format(INSTANCE_NAME), timeout=TIMEOUT)
            raise

        # delete the instance
        delete = self.run_cloud('-d {0} --assume-yes'.format(rename), timeout=TIMEOUT)
        ret_str = '                    shutting-down'

        # check if deletion was performed appropriately
        self.assertIn(ret_str, delete)

    def test_instance(self):
        '''
        Tests creating and deleting an instance on EC2 (classic)
        '''
        self._test_instance('ec2-test')

    def test_win2012r2_psexec(self):
        '''
        Tests creating and deleting a Windows 2012r2instance on EC2 using
        psexec (classic)
        '''
        # TODO: psexec calls hang and the test fails by timing out. The same
        # same calls succeed when run outside of the test environment.
        self.override_profile_config(
            'ec2-win2012r2-test',
            {
                'use_winrm': False,
                'userdata_file': self.copy_file('windows-firewall-winexe.ps1'),
                'win_installer': self.copy_file(self.INSTALLER),
            },
        )
<<<<<<< HEAD
        self._test_instance('ec2-win2012r2-test', debug=True, timeout=800)
=======
        self._test_instance('ec2-win2012r2-test', debug=True, timeout=TIMEOUT)
>>>>>>> 61561a82

    @skipIf(not HAS_WINRM, 'Skip when winrm dependencies are missing')
    def test_win2012r2_winrm(self):
        '''
        Tests creating and deleting a Windows 2012r2 instance on EC2 using
        winrm (classic)
        '''
        self.override_profile_config(
            'ec2-win2012r2-test',
            {
                'userdata_file': self.copy_file('windows-firewall.ps1'),
                'win_installer': self.copy_file(self.INSTALLER),
                'winrm_ssl_verify': False,
                'use_winrm': True,
            }

        )
        self._test_instance('ec2-win2012r2-test', debug=True, timeout=TIMEOUT)

    def test_win2016_psexec(self):
        '''
        Tests creating and deleting a Windows 2016 instance on EC2 using winrm
        (classic)
        '''
        # TODO: winexe calls hang and the test fails by timing out. The same
        # same calls succeed when run outside of the test environment.
        self.override_profile_config(
            'ec2-win2016-test',
            {
                'use_winrm': False,
                'userdata_file': self.copy_file('windows-firewall-winexe.ps1'),
                'win_installer': self.copy_file(self.INSTALLER),
            },
        )
<<<<<<< HEAD
        self._test_instance('ec2-win2016-test', debug=True, timeout=800)
=======
        self._test_instance('ec2-win2016-test', debug=True, timeout=TIMEOUT)
>>>>>>> 61561a82

    @skipIf(not HAS_WINRM, 'Skip when winrm dependencies are missing')
    def test_win2016_winrm(self):
        '''
        Tests creating and deleting a Windows 2016 instance on EC2 using winrm
        (classic)
        '''
        self.override_profile_config(
            'ec2-win2016-test',
            {
                'userdata_file': self.copy_file('windows-firewall.ps1'),
                'win_installer': self.copy_file(self.INSTALLER),
                'winrm_ssl_verify': False,
                'use_winrm': True,
            }

        )
        self._test_instance('ec2-win2016-test', debug=True, timeout=TIMEOUT)

    def tearDown(self):
        '''
        Clean up after tests
        '''
        query = self.run_cloud('--query')
        ret_str = '        {0}:'.format(INSTANCE_NAME)

        # if test instance is still present, delete it
        if ret_str in query:
            self.run_cloud('-d {0} --assume-yes'.format(INSTANCE_NAME), timeout=TIMEOUT)<|MERGE_RESOLUTION|>--- conflicted
+++ resolved
@@ -17,10 +17,7 @@
 from tests.support.case import ShellCase
 from tests.support.paths import FILES
 from tests.support.helpers import expensiveTest, generate_random_name
-<<<<<<< HEAD
-=======
-from tests.support.unit import expectedFailure, skipIf
->>>>>>> 61561a82
+from tests.support.unit import skipIf
 from tests.support import win_installer
 
 # Create the cloud instance name to be used throughout the tests
@@ -227,11 +224,7 @@
                 'win_installer': self.copy_file(self.INSTALLER),
             },
         )
-<<<<<<< HEAD
-        self._test_instance('ec2-win2012r2-test', debug=True, timeout=800)
-=======
         self._test_instance('ec2-win2012r2-test', debug=True, timeout=TIMEOUT)
->>>>>>> 61561a82
 
     @skipIf(not HAS_WINRM, 'Skip when winrm dependencies are missing')
     def test_win2012r2_winrm(self):
@@ -266,11 +259,7 @@
                 'win_installer': self.copy_file(self.INSTALLER),
             },
         )
-<<<<<<< HEAD
-        self._test_instance('ec2-win2016-test', debug=True, timeout=800)
-=======
         self._test_instance('ec2-win2016-test', debug=True, timeout=TIMEOUT)
->>>>>>> 61561a82
 
     @skipIf(not HAS_WINRM, 'Skip when winrm dependencies are missing')
     def test_win2016_winrm(self):
