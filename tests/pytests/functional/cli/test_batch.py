--- conflicted
+++ resolved
@@ -140,11 +140,7 @@
             },
             use_bin_type=True,
         )
-<<<<<<< HEAD
-        tag = f"salt/job/{jid}/ret".encode()
-=======
         tag = f"salt/job/{jid}/ret/{minion_id}".encode()
->>>>>>> b27ae54c
         return b"".join([tag, b"\n\n", dumped])
 
     def connect(self, timeout=None):
