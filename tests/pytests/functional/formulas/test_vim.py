--- conflicted
+++ resolved
@@ -9,29 +9,22 @@
 pytestmark = [
     pytest.mark.skip_on_windows,
     pytest.mark.destructive_test,
+    pytest.mark.skipif(
+        'grains["oscodename"] == "Photon"',
+        reason="vim package not available for this distribution",
+    ),
+    pytest.mark.skipif(
+        'grains["os_family"] == "Suse"',
+        reason="Zypperpkg module removed as a part of great module migration",
+    ),
 ]
 
 
 @pytest.fixture(scope="module")
-def formula(grains):
-    if grains["oscodename"] == "Photon":
-        pytest.skip(reason="vim package not available for this distribution")
+def formula():
     return types.SimpleNamespace(name="vim-formula", tag="0.15.5")
 
 
-<<<<<<< HEAD
-@pytest.mark.skip_on_windows
-@pytest.mark.destructive_test
-@pytest.mark.skipif(
-    'grains["oscodename"] == "Photon"',
-    reason="vim package not available for this distrubition",
-)
-@pytest.mark.skipif(
-    'grains["os_family"] == "Suse"',
-    reason="Zypperpkg module removed as a part of great module migration",
-)
-=======
->>>>>>> 181f66f7
 def test_vim_formula(modules):
     ret = modules.state.sls("vim")
     assert not ret.errors
