--- conflicted
+++ resolved
@@ -139,11 +139,7 @@
         minion_opts["cachedir"],
         "extrn_files",
         "base",
-<<<<<<< HEAD
-        f"localhost:{free_port}",
-=======
-        "localhost{free_port}".format(free_port=free_port),
->>>>>>> 5d86ead7
+        f"localhost{free_port}",
         "foo.txt",
     )
     cached_etag = cached_file + ".etag"
