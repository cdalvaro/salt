--- conflicted
+++ resolved
@@ -20,16 +20,6 @@
     VirtualEnv,
     patched_environ,
 )
-<<<<<<< HEAD
-
-try:
-    import pwd
-
-    HAS_PWD = True
-except ImportError:
-    HAS_PWD = False
-=======
->>>>>>> fa177b13
 
 log = logging.getLogger(__name__)
 
@@ -56,15 +46,12 @@
         yield venv
 
 
-<<<<<<< HEAD
-=======
 @pytest.fixture
 def account():
     with pytest.helpers.create_account(username="pip-account") as _account:
         yield _account
 
 
->>>>>>> fa177b13
 @pytest.fixture(scope="module")
 def create_virtualenv(modules):
     def run_command(path, **kwargs):
@@ -147,20 +134,11 @@
     #  * "Error installing 'pep8': /bin/sh: 1: /tmp/pip-installed-errors: not found"
     #  * "Error installing 'pep8': /bin/bash: /tmp/pip-installed-errors: No such file or directory"
     sls_contents = f"""
-<<<<<<< HEAD
-pep8-pip:
-  pip.installed:
-    - name: pep8
-    - bin_env: '{venv_dir}'
-"""
-
-=======
     pep8-pip:
       pip.installed:
         - name: pep8
         - bin_env: '{venv_dir}'
     """
->>>>>>> fa177b13
     with patched_environ(SHELL="/bin/sh"):
         with pytest.helpers.temp_file(
             "pip-installed-errors.sls", sls_contents, state_tree
