--- conflicted
+++ resolved
@@ -87,17 +87,8 @@
 @pytest.fixture
 def PKG_DOT_TARGETS(grains):
     _PKG_DOT_TARGETS = []
-<<<<<<< HEAD
-    if grains["os_family"] == "RedHat":
+    if grains["os_family"] == "RedHat" and grains["oscodename"] != "Photon":
         if grains["osmajorrelease"] == 7:
-=======
-    if grains["os_family"] == "RedHat" and grains["oscodename"] != "Photon":
-        if grains["osmajorrelease"] == 5:
-            _PKG_DOT_TARGETS = ["python-migrate0.5"]
-        elif grains["osmajorrelease"] == 6:
-            _PKG_DOT_TARGETS = ["tomcat6-el-2.1-api"]
-        elif grains["osmajorrelease"] == 7:
->>>>>>> 449b7572
             _PKG_DOT_TARGETS = ["tomcat-el-2.2-api"]
         elif grains["osmajorrelease"] == 8:
             _PKG_DOT_TARGETS = ["aspnetcore-runtime-6.0"]
