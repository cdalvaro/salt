--- conflicted
+++ resolved
@@ -14,13 +14,8 @@
 
 
 @pytest.fixture
-<<<<<<< HEAD
-def configure_loader_modules():
-    return {script: {"__opts__": {}}}
-=======
 def configure_loader_modules(master_opts):
     return {script: {"__opts__": master_opts}}
->>>>>>> 92ce21d3
 
 
 def test__get_serializer():
@@ -67,7 +62,7 @@
 def event_send():
     event = Mock()
     with patch("salt.utils.event.get_master_event") as get_master:
-        get_master.fire_event = event
+        get_master.return_value.fire_event = event
         with patch.dict(script.__salt__, {"event.send": event}):
             yield event
 
