# -*- coding: utf-8 -*-

# Import python libs
from __future__ import absolute_import, print_function, unicode_literals
from datetime import datetime
import os
import pprint
import shutil

try:
    from dateutil.relativedelta import relativedelta
    HAS_DATEUTIL = True
except ImportError:
    HAS_DATEUTIL = False

NO_DATEUTIL_REASON = 'python-dateutil is not installed'

# Import Salt Testing libs
from tests.support.mixins import LoaderModuleMockMixin
from tests.support.unit import skipIf, TestCase
from tests.support.mock import (
    NO_MOCK,
    NO_MOCK_REASON,
    MagicMock,
    call,
    mock_open,
    patch)

# Import salt libs
import salt.utils.files
import salt.utils.json
import salt.utils.platform
import salt.utils.yaml
import salt.states.file as filestate
import salt.serializers.yaml as yamlserializer
import salt.serializers.json as jsonserializer
import salt.serializers.python as pythonserializer
from salt.exceptions import CommandExecutionError
import salt.utils.win_functions


@skipIf(NO_MOCK, NO_MOCK_REASON)
class TestFileState(TestCase, LoaderModuleMockMixin):

    def setup_loader_modules(self):
        return {
            filestate: {
                '__env__': 'base',
                '__salt__': {'file.manage_file': False},
                '__serializers__': {
                    'yaml.serialize': yamlserializer.serialize,
                    'python.serialize': pythonserializer.serialize,
                    'json.serialize': jsonserializer.serialize
                },
                '__opts__': {'test': False, 'cachedir': ''},
                '__instance_id__': '',
                '__low__': {},
                '__utils__': {},
            }
        }

    def tearDown(self):
        remove_dir = '/tmp/etc'
        if salt.utils.platform.is_windows():
            remove_dir = 'c:\\tmp\\etc'
        try:
            salt.utils.files.rm_rf(remove_dir)
        except OSError:
            pass

    def test_serialize(self):
        def returner(contents, *args, **kwargs):
            returner.returned = contents
        returner.returned = None

        with patch.dict(filestate.__salt__, {'file.manage_file': returner}):

            dataset = {
                "foo": True,
                "bar": 42,
                "baz": [1, 2, 3],
                "qux": 2.0
            }

            filestate.serialize('/tmp', dataset)
            self.assertEqual(salt.utils.yaml.safe_load(returner.returned), dataset)

            filestate.serialize('/tmp', dataset, formatter="yaml")
            self.assertEqual(salt.utils.yaml.safe_load(returner.returned), dataset)

            filestate.serialize('/tmp', dataset, formatter="json")
            self.assertEqual(salt.utils.json.loads(returner.returned), dataset)

            filestate.serialize('/tmp', dataset, formatter="python")
            self.assertEqual(returner.returned, pprint.pformat(dataset) + '\n')

    def test_contents_and_contents_pillar(self):
        def returner(contents, *args, **kwargs):
            returner.returned = contents
        returner.returned = None

        manage_mode_mock = MagicMock()
        with patch.dict(filestate.__salt__, {'file.manage_file': returner,
                                             'config.manage_mode': manage_mode_mock}):

            ret = filestate.managed('/tmp/foo', contents='hi', contents_pillar='foo:bar')
            self.assertEqual(False, ret['result'])

    def test_contents_pillar_doesnt_add_more_newlines(self):
        # make sure the newline
        pillar_value = 'i am the pillar value{0}'.format(os.linesep)

        self.run_contents_pillar(pillar_value, expected=pillar_value)

    def run_contents_pillar(self, pillar_value, expected):
        returner = MagicMock(return_value=None)
        path = '/tmp/foo'
        pillar_path = 'foo:bar'

        # the values don't matter here
        pillar_mock = MagicMock(return_value=pillar_value)
        with patch.dict(filestate.__salt__, {'file.manage_file': returner,
                                             'config.manage_mode': MagicMock(),
                                             'file.source_list': MagicMock(return_value=[None, None]),
                                             'file.get_managed': MagicMock(return_value=[None, None, None]),
                                             'pillar.get': pillar_mock}):

            ret = filestate.managed(path, contents_pillar=pillar_path)

            # make sure no errors are returned
            self.assertEqual(None, ret)

            # Make sure the contents value matches the expected value.
            # returner.call_args[0] will be an args tuple containing all the args
            # passed to the mocked returner for file.manage_file. Any changes to
            # the arguments for file.manage_file may make this assertion fail.
            # If the test is failing, check the position of the "contents" param
            # in the manage_file() function in salt/modules/file.py, the fix is
            # likely as simple as updating the 2nd index below.
            self.assertEqual(expected, returner.call_args[0][-5])

    def test_symlink(self):
        '''
        Test to create a symlink.
        '''
        name = '/tmp/testfile.txt'
        target = salt.utils.files.mkstemp()
        test_dir = '/tmp'
        user = 'salt'

        if salt.utils.platform.is_windows():
            group = 'salt'
        else:
            group = 'saltstack'

        def return_val(kwargs):
            val = {
                'name': name,
                'result': False,
                'comment': '',
                'changes': {},
            }
            val.update(kwargs)
            return val

        mock_t = MagicMock(return_value=True)
        mock_f = MagicMock(return_value=False)
        mock_empty = MagicMock(return_value='')
        mock_uid = MagicMock(return_value='U1001')
        mock_gid = MagicMock(return_value='g1001')
        mock_target = MagicMock(return_value=target)
        mock_user = MagicMock(return_value=user)
        mock_grp = MagicMock(return_value=group)
        mock_os_error = MagicMock(side_effect=OSError)

        with patch.dict(filestate.__salt__, {'config.manage_mode': mock_t}):
            comt = ('Must provide name to file.symlink')
            ret = return_val({'comment': comt, 'name': ''})
            self.assertDictEqual(filestate.symlink('', target), ret)

        with patch.dict(filestate.__salt__, {'config.manage_mode': mock_t,
                                             'file.user_to_uid': mock_empty,
                                             'file.group_to_gid': mock_empty,
                                             'user.info': mock_empty,
                                             'user.current': mock_user}):
            if salt.utils.platform.is_windows():
                comt = ('User {0} does not exist'.format(user))
                ret = return_val({'comment': comt, 'name': name})
            else:
                comt = ('User {0} does not exist. Group {1} does not exist.'.format(user, group))
                ret = return_val({'comment': comt, 'name': name})
            self.assertDictEqual(filestate.symlink(name, target, user=user,
                                                   group=group), ret)

        with patch.dict(filestate.__salt__, {'config.manage_mode': mock_t,
                                             'file.user_to_uid': mock_uid,
                                             'file.group_to_gid': mock_gid,
                                             'file.is_link': mock_f,
                                             'user.info': mock_empty,
                                             'user.current': mock_user}):
            with patch.dict(filestate.__opts__, {'test': True}):
                with patch.object(os.path, 'exists', mock_f):
                    if salt.utils.platform.is_windows():
                        comt = ('User {0} does not exist'.format(user))
                        ret = return_val(
                            {
                                'comment': comt,
                                'result': False,
                                'name': name,
                                'changes': {}
                            }
                        )
                    else:
                        comt = ('Symlink {0} to {1}'
                                ' is set for creation').format(name, target)
                        ret = return_val({'comment': comt,
                                    'result': None,
                                    'pchanges': {'new': name}})
                    self.assertDictEqual(filestate.symlink(name, target,
                                                           user=user,
                                                           group=group), ret)

        with patch.dict(filestate.__salt__, {'config.manage_mode': mock_t,
                                             'file.user_to_uid': mock_uid,
                                             'file.group_to_gid': mock_gid,
                                             'file.is_link': mock_f,
                                             'user.info': mock_empty,
                                             'user.current': mock_user}):
            with patch.dict(filestate.__opts__, {'test': False}):
                with patch.object(os.path, 'isdir', mock_f):
                    with patch.object(os.path, 'exists', mock_f):
                        if salt.utils.platform.is_windows():
                            comt = 'User {0} does not exist'.format(user)
                            ret = return_val(
                                {
                                    'comment': comt,
                                    'result': False,
                                    'name': name,
                                    'changes': {},
                                }
                            )
                        else:
                            comt = ('Directory {0} for symlink is not present').format(test_dir)
                            ret = return_val({'comment': comt,
                                        'result': False,
                                        'pchanges': {'new': name}})
                        self.assertDictEqual(filestate.symlink(name, target,
                                                               user=user,
                                                               group=group), ret)

        with patch.dict(filestate.__salt__, {'config.manage_mode': mock_t,
                                             'file.user_to_uid': mock_uid,
                                             'file.group_to_gid': mock_gid,
                                             'file.is_link': mock_t,
                                             'file.readlink': mock_target,
                                             'user.info': mock_empty,
                                             'user.current': mock_user}):
            with patch.dict(filestate.__opts__, {'test': False}):
                with patch.object(os.path, 'isdir', mock_t):
                    with patch.object(salt.states.file, '_check_symlink_ownership', mock_t):
                        with patch('salt.utils.win_functions.get_sid_from_name', return_value='test-sid'):
                            if salt.utils.platform.is_windows():
                                comt = ('Symlink {0} is present and owned by '
                                        '{1}'.format(name, user))
                            else:
                                comt = ('Symlink {0} is present and owned by '
                                        '{1}:{2}'.format(name, user, group))
                            ret = return_val({'comment': comt,
                                        'result': True,
                                        'pchanges': {}})
                            self.assertDictEqual(filestate.symlink(name, target,
                                                                   user=user,
                                                                   group=group), ret)
        with patch.dict(filestate.__salt__, {'config.manage_mode': mock_t,
                                             'file.user_to_uid': mock_uid,
                                             'file.group_to_gid': mock_gid,
                                             'file.is_link': mock_f,
                                             'file.readlink': mock_target,
                                             'user.info': mock_empty,
                                             'user.current': mock_user}):
            with patch.dict(filestate.__opts__, {'test': False}):
                with patch.object(os.path, 'isdir', mock_t):
                    with patch.object(os.path, 'exists', mock_f):
                        with patch.object(os.path, 'lexists', mock_t):
                            with patch('salt.utils.win_functions.get_sid_from_name', return_value='test-sid'):
                                comt = ('File exists where the backup target SALT'
                                        ' should go')
                                ret = return_val({'comment': comt,
                                            'result': False,
                                            'pchanges': {'new': name}})
                                self.assertDictEqual(filestate.symlink
                                                     (name, target, user=user,
                                                      group=group, backupname='SALT'),
                                                     ret)

        with patch.dict(filestate.__salt__, {'config.manage_mode': mock_t,
                                             'file.user_to_uid': mock_uid,
                                             'file.group_to_gid': mock_gid,
                                             'file.is_link': mock_f,
                                             'file.readlink': mock_target,
                                             'user.info': mock_empty,
                                             'user.current': mock_user}):
            with patch.dict(filestate.__opts__, {'test': False}):
                with patch.object(os.path, 'isdir', mock_t):
                    with patch.object(os.path, 'exists', mock_f):
                        with patch.object(os.path, 'isfile', mock_t):
                            with patch('salt.utils.win_functions.get_sid_from_name', return_value='test-sid'):
                                comt = ('File exists where the symlink {0} should be'
                                        .format(name))
                                ret = return_val({'comment': comt,
                                            'pchanges': {'new': name},
                                            'result': False})
                                self.assertDictEqual(filestate.symlink
                                                     (name, target, user=user,
                                                      group=group), ret)

        with patch.dict(filestate.__salt__, {'config.manage_mode': mock_t,
                                             'file.user_to_uid': mock_uid,
                                             'file.group_to_gid': mock_gid,
                                             'file.is_link': mock_f,
                                             'file.readlink': mock_target,
                                             'file.symlink': mock_t,
                                             'user.info': mock_t,
                                             'file.lchown': mock_f}):
            with patch.dict(filestate.__opts__, {'test': False}):
                with patch.object(os.path, 'isdir', MagicMock(side_effect=[True, False])):
                    with patch.object(os.path, 'isfile', mock_t):
                        with patch.object(os.path, 'exists', mock_f):
                            with patch('salt.utils.win_functions.get_sid_from_name', return_value='test-sid'):
                                comt = ('File exists where the symlink {0} should be'.format(name))
                                ret = return_val({'comment': comt, 'result': False, 'pchanges': {'new': '/tmp/testfile.txt'}})
                                self.assertDictEqual(filestate.symlink
                                                     (name, target, user=user,
                                                      group=group), ret)

        with patch.dict(filestate.__salt__, {'config.manage_mode': mock_t,
                                             'file.user_to_uid': mock_uid,
                                             'file.group_to_gid': mock_gid,
                                             'file.is_link': mock_f,
                                             'file.readlink': mock_target,
                                             'file.symlink': mock_t,
                                             'user.info': mock_t,
                                             'file.lchown': mock_f}):
            with patch.dict(filestate.__opts__, {'test': False}):
                with patch.object(os.path, 'isdir', MagicMock(side_effect=[True, False])):
                    with patch.object(os.path, 'isdir', mock_t):
                        with patch.object(os.path, 'exists', mock_f):
                            with patch('salt.utils.win_functions.get_sid_from_name', return_value='test-sid'):
                                comt = ('Directory exists where the symlink {0} should be'.format(name))
                                ret = return_val({'comment': comt, 'result': False, 'pchanges': {'new': '/tmp/testfile.txt'}})
                                self.assertDictEqual(filestate.symlink
                                                     (name, target, user=user,
                                                      group=group), ret)

        with patch.dict(filestate.__salt__, {'config.manage_mode': mock_t,
                                             'file.user_to_uid': mock_uid,
                                             'file.group_to_gid': mock_gid,
                                             'file.is_link': mock_f,
                                             'file.readlink': mock_target,
                                             'file.symlink': mock_os_error,
                                             'user.info': mock_t,
                                             'file.lchown': mock_f}):
            with patch.dict(filestate.__opts__, {'test': False}):
                with patch.object(os.path, 'isdir', MagicMock(side_effect=[True, False])):
                    with patch.object(os.path, 'isfile', mock_f):
                        with patch('salt.utils.win_functions.get_sid_from_name', return_value='test-sid'):
                            comt = ('Unable to create new symlink {0} -> '
                                    '{1}: '.format(name, target))
                            ret = return_val({'comment': comt, 'result': False, 'pchanges': {'new': '/tmp/testfile.txt'}})
                            self.assertDictEqual(filestate.symlink
                                                 (name, target, user=user,
                                                  group=group), ret)

        with patch.dict(filestate.__salt__, {'config.manage_mode': mock_t,
                                             'file.user_to_uid': mock_uid,
                                             'file.group_to_gid': mock_gid,
                                             'file.is_link': mock_f,
                                             'file.readlink': mock_target,
                                             'file.symlink': mock_t,
                                             'user.info': mock_t,
                                             'file.lchown': mock_f,
                                             'file.get_user': mock_user,
                                             'file.get_group': mock_grp}):
            with patch.dict(filestate.__opts__, {'test': False}):
                with patch.object(os.path, 'isdir', MagicMock(side_effect=[True, False])):
                    with patch.object(os.path, 'isfile', mock_f):
                        with patch('salt.states.file._check_symlink_ownership', return_value=True):
                            with patch('salt.utils.win_functions.get_sid_from_name', return_value='test-sid'):
                                comt = 'Created new symlink {0} -> {1}'.format(name, target)
                                ret = return_val({'comment': comt,
                                            'result': True, 'pchanges': {'new': '/tmp/testfile.txt'},
                                            'changes': {'new': name}})
                                self.assertDictEqual(filestate.symlink
                                                     (name, target, user=user,
                                                      group=group), ret)

        with patch.dict(filestate.__salt__, {'config.manage_mode': mock_t,
                                             'file.user_to_uid': mock_uid,
                                             'file.group_to_gid': mock_gid,
                                             'file.is_link': mock_f,
                                             'file.readlink': mock_target,
                                             'file.symlink': mock_t,
                                             'user.info': mock_t,
                                             'file.lchown': mock_f,
                                             'file.get_user': mock_empty,
                                             'file.get_group': mock_empty}):
            with patch.dict(filestate.__opts__, {'test': False}):
                with patch.object(os.path, 'isdir', MagicMock(side_effect=[True, False])):
                    with patch.object(os.path, 'isfile', mock_f):
                        with patch('salt.utils.win_functions.get_sid_from_name', return_value='test-sid'):
                            with patch('salt.states.file._set_symlink_ownership', return_value=False):
                                with patch('salt.states.file._check_symlink_ownership', return_value=False):
                                    comt = ('Created new symlink {0} -> {1}, '
                                            'but was unable to set ownership to '
                                            '{2}:{3}'.format(name, target, user, group))
                                    ret = return_val({'comment': comt,
                                                'result': False,
                                                'pchanges': {'new': '/tmp/testfile.txt'},
                                                'changes': {'new': name}})
                                    self.assertDictEqual(filestate.symlink
                                                         (name, target, user=user,
                                                          group=group), ret)

    # 'absent' function tests: 1
    def test_absent(self):
        '''
        Test to make sure that the named file or directory is absent.
        '''
        name = '/fake/file.conf'

        ret = {'name': name,
               'result': False,
               'comment': '',
               'pchanges': {},
               'changes': {}}

        mock_t = MagicMock(return_value=True)
        mock_f = MagicMock(return_value=False)
        mock_file = MagicMock(side_effect=[True, CommandExecutionError])
        mock_tree = MagicMock(side_effect=[True, OSError])

        comt = ('Must provide name to file.absent')
        ret.update({'comment': comt, 'name': ''})

        with patch.object(os.path, 'islink', MagicMock(return_value=False)):
            self.assertDictEqual(filestate.absent(''), ret)

            with patch.object(os.path, 'isabs', mock_f):
                comt = ('Specified file {0} is not an absolute path'
                        .format(name))
                ret.update({'comment': comt, 'name': name})
                self.assertDictEqual(filestate.absent(name), ret)

            with patch.object(os.path, 'isabs', mock_t):
                comt = ('Refusing to make "/" absent')
                ret.update({'comment': comt, 'name': '/'})
                self.assertDictEqual(filestate.absent('/'), ret)

            with patch.object(os.path, 'isfile', mock_t):
                with patch.dict(filestate.__opts__, {'test': True}):
                    comt = ('File {0} is set for removal'.format(name))
                    ret.update({'comment': comt,
                                'name': name,
                                'result': None,
                                'pchanges': {'removed': '/fake/file.conf'}})
                    self.assertDictEqual(filestate.absent(name), ret)
                    ret.update({'pchanges': {}})

                with patch.dict(filestate.__opts__, {'test': False}):
                    with patch.dict(filestate.__salt__,
                                    {'file.remove': mock_file}):
                        comt = ('Removed file {0}'.format(name))
                        ret.update({'comment': comt, 'result': True,
                                    'changes': {'removed': name},
                                    'pchanges': {'removed': name}})
                        self.assertDictEqual(filestate.absent(name), ret)

                        comt = ('Removed file {0}'.format(name))
                        ret.update({'comment': '',
                                    'result': False,
                                    'changes': {}})
                        self.assertDictEqual(filestate.absent(name), ret)
                        ret.update({'pchanges': {}})

            with patch.object(os.path, 'isfile', mock_f):
                with patch.object(os.path, 'isdir', mock_t):
                    with patch.dict(filestate.__opts__, {'test': True}):
                        comt = \
                            'Directory {0} is set for removal'.format(name)
                        ret.update({'comment': comt,
                                    'pchanges': {'removed': name},
                                    'result': None})
                        self.assertDictEqual(filestate.absent(name), ret)

                    with patch.dict(filestate.__opts__, {'test': False}):
                        with patch.dict(filestate.__salt__,
                                        {'file.remove': mock_tree}):
                            comt = ('Removed directory {0}'.format(name))
                            ret.update({'comment': comt, 'result': True,
                                        'changes': {'removed': name}})
                            self.assertDictEqual(filestate.absent(name), ret)

                            comt = \
                                'Failed to remove directory {0}'.format(name)
                            ret.update({'comment': comt, 'result': False,
                                        'changes': {}})
                            self.assertDictEqual(filestate.absent(name), ret)
                            ret.update({'pchanges': {}})

                with patch.object(os.path, 'isdir', mock_f):
                    with patch.dict(filestate.__opts__, {'test': True}):
                        comt = ('File {0} is not present'.format(name))
                        ret.update({'comment': comt, 'result': True})
                        self.assertDictEqual(filestate.absent(name), ret)

    # 'exists' function tests: 1

    def test_exists(self):
        '''
        Test to verify that the named file or directory is present or exists.
        '''
        name = '/etc/grub.conf'

        ret = {'name': name,
               'result': False,
               'comment': '',
               'changes': {},
               'pchanges': {}}

        mock_t = MagicMock(return_value=True)
        mock_f = MagicMock(return_value=False)

        comt = ('Must provide name to file.exists')
        ret.update({'comment': comt, 'name': ''})
        self.assertDictEqual(filestate.exists(''), ret)

        with patch.object(os.path, 'exists', mock_f):
            comt = ('Specified path {0} does not exist'.format(name))
            ret.update({'comment': comt, 'name': name})
            self.assertDictEqual(filestate.exists(name), ret)

        with patch.object(os.path, 'exists', mock_t):
            comt = ('Path {0} exists'.format(name))
            ret.update({'comment': comt, 'result': True})
            self.assertDictEqual(filestate.exists(name), ret)

    # 'missing' function tests: 1

    def test_missing(self):
        '''
        Test to verify that the named file or directory is missing.
        '''
        name = '/etc/grub.conf'

        ret = {'name': name,
               'result': False,
               'comment': '',
               'changes': {}}

        mock_t = MagicMock(return_value=True)
        mock_f = MagicMock(return_value=False)

        comt = ('Must provide name to file.missing')
        ret.update({'comment': comt, 'name': '', 'pchanges': {}})
        self.assertDictEqual(filestate.missing(''), ret)

        with patch.object(os.path, 'exists', mock_t):
            comt = ('Specified path {0} exists'.format(name))
            ret.update({'comment': comt, 'name': name})
            self.assertDictEqual(filestate.missing(name), ret)

        with patch.object(os.path, 'exists', mock_f):
            comt = ('Path {0} is missing'.format(name))
            ret.update({'comment': comt, 'result': True})
            self.assertDictEqual(filestate.missing(name), ret)

    # 'managed' function tests: 1

    def test_managed(self):
        '''
        Test to manage a given file, this function allows for a file to be
        downloaded from the salt master and potentially run through a templating
        system.
        '''
        with patch('salt.states.file._load_accumulators',
                   MagicMock(return_value=([], []))):
            name = '/etc/grub.conf'
            user = 'salt'
            group = 'saltstack'

            ret = {'name': name,
                   'result': False,
                   'comment': '',
                   'changes': {}}

            mock_t = MagicMock(return_value=True)
            mock_f = MagicMock(return_value=False)
            mock_cmd_fail = MagicMock(return_value={'retcode': 1})
            mock_uid = MagicMock(side_effect=['', 'U12', 'U12', 'U12', 'U12', 'U12',
                                              'U12', 'U12', 'U12', 'U12', 'U12',
                                              'U12', 'U12', 'U12', 'U12', 'U12'])
            mock_gid = MagicMock(side_effect=['', 'G12', 'G12', 'G12', 'G12', 'G12',
                                              'G12', 'G12', 'G12', 'G12', 'G12',
                                              'G12', 'G12', 'G12', 'G12', 'G12'])
            mock_if = MagicMock(side_effect=[True, False, False, False, False,
                                             False, False, False])
            if salt.utils.platform.is_windows():
                mock_ret = MagicMock(return_value=ret)
            else:
                mock_ret = MagicMock(return_value=(ret, None))
            mock_dict = MagicMock(return_value={})
            mock_cp = MagicMock(side_effect=[Exception, True])
            mock_ex = MagicMock(side_effect=[Exception, {'changes': {name: name}},
                                             True, Exception])
            mock_mng = MagicMock(side_effect=[Exception, ('', '', ''), ('', '', ''),
                                              ('', '', True), ('', '', True),
                                              ('', '', ''), ('', '', '')])
            mock_file = MagicMock(side_effect=[CommandExecutionError, ('', ''),
                                               ('', ''), ('', ''), ('', ''),
                                               ('', ''), ('', ''), ('', ''),
                                               ('', '')])
            with patch.dict(filestate.__salt__,
                            {'config.manage_mode': mock_t,
                             'file.user_to_uid': mock_uid,
                             'file.group_to_gid': mock_gid,
                             'file.file_exists': mock_if,
                             'file.check_perms': mock_ret,
                             'file.check_managed_changes': mock_dict,
                             'file.get_managed': mock_mng,
                             'file.source_list': mock_file,
                             'file.copy': mock_cp,
                             'file.manage_file': mock_ex,
                             'cmd.run_all': mock_cmd_fail}):
                comt = ('Destination file name is required')
                ret.update({'comment': comt, 'name': '', 'pchanges': {}})
                self.assertDictEqual(filestate.managed(''), ret)

                with patch.object(os.path, 'isfile', mock_f):
                    comt = ('File {0} is not present and is not set for '
                            'creation'.format(name))
                    ret.update({'comment': comt, 'name': name, 'result': True})
                    self.assertDictEqual(filestate.managed(name, create=False),
                                         ret)

                # Group argument is ignored on Windows systems. Group is set to
                # user
                if salt.utils.platform.is_windows():
                    comt = ('User salt is not available Group salt'
                            ' is not available')
                else:
                    comt = ('User salt is not available Group saltstack'
                            ' is not available')
                ret.update({'comment': comt, 'result': False})
                self.assertDictEqual(filestate.managed(name, user=user,
                                                       group=group), ret)

                with patch.object(os.path, 'isabs', mock_f):
                    comt = ('Specified file {0} is not an absolute path'
                            .format(name))
                    ret.update({'comment': comt, 'result': False})
                    self.assertDictEqual(filestate.managed(name, user=user,
                                                           group=group), ret)

                with patch.object(os.path, 'isabs', mock_t):
                    with patch.object(os.path, 'isdir', mock_t):
                        comt = ('Specified target {0} is a directory'.format(name))
                        ret.update({'comment': comt})
                        self.assertDictEqual(filestate.managed(name, user=user,
                                                               group=group), ret)

                    with patch.object(os.path, 'isdir', mock_f):
                        comt = ('Context must be formed as a dict')
                        ret.update({'comment': comt})
                        self.assertDictEqual(filestate.managed(name, user=user,
                                                               group=group,
                                                               context=True), ret)

                        comt = ('Defaults must be formed as a dict')
                        ret.update({'comment': comt})
                        self.assertDictEqual(filestate.managed(name, user=user,
                                                               group=group,
                                                               defaults=True), ret)

                        comt = ('Only one of \'contents\', \'contents_pillar\', '
                                'and \'contents_grains\' is permitted')
                        ret.update({'comment': comt})
                        self.assertDictEqual(filestate.managed
                                             (name, user=user, group=group,
                                              contents='A', contents_grains='B',
                                              contents_pillar='C'), ret)

                        with patch.object(os.path, 'exists', mock_t):
                            with patch.dict(filestate.__opts__, {'test': True}):
                                comt = ('File {0} not updated'.format(name))
                                ret.update({'comment': comt})
                                self.assertDictEqual(filestate.managed
                                                     (name, user=user, group=group,
                                                      replace=False), ret)

                                comt = ('The file {0} is in the correct state'
                                        .format(name))
                                ret.update({'comment': comt, 'result': True})
                                self.assertDictEqual(filestate.managed
                                                     (name, user=user, contents='A',
                                                      group=group), ret)

                        with patch.object(os.path, 'exists', mock_f):
                            with patch.dict(filestate.__opts__,
                                            {'test': False}):
                                comt = ('Unable to manage file: ')
                                ret.update({'comment': comt, 'result': False})
                                self.assertDictEqual(filestate.managed
                                                     (name, user=user, group=group,
                                                      contents='A'), ret)

                                comt = ('Unable to manage file: ')
                                ret.update({'comment': comt, 'result': False})
                                self.assertDictEqual(filestate.managed
                                                     (name, user=user, group=group,
                                                      contents='A'), ret)

                                with patch.object(salt.utils.files, 'mkstemp',
                                                  return_value=name):
                                    comt = ('Unable to copy file {0} to {1}: '
                                            .format(name, name))
                                    ret.update({'comment': comt, 'result': False})
                                    self.assertDictEqual(filestate.managed
                                                         (name, user=user,
                                                          group=group,
                                                          check_cmd='A'), ret)

                                comt = ('Unable to check_cmd file: ')
                                ret.update({'comment': comt, 'result': False})
                                self.assertDictEqual(filestate.managed
                                                     (name, user=user, group=group,
                                                      check_cmd='A'), ret)

                                comt = ('check_cmd execution failed')
                                ret.update({'comment': comt, 'result': False, 'skip_watch': True})
                                ret.pop('pchanges')
                                self.assertDictEqual(filestate.managed
                                                     (name, user=user, group=group,
                                                      check_cmd='A'), ret)

                                comt = ('check_cmd execution failed')
                                ret.update({'comment': True, 'pchanges': {}})
                                ret.pop('skip_watch', None)
                                self.assertDictEqual(filestate.managed
                                                     (name, user=user, group=group),
                                                     ret)

                                self.assertTrue(filestate.managed
                                                (name, user=user, group=group))

                                comt = ('Unable to manage file: ')
                                ret.update({'comment': comt})
                                self.assertDictEqual(filestate.managed
                                                     (name, user=user, group=group),
                                                     ret)

                        if salt.utils.platform.is_windows():
                            mock_ret = MagicMock(return_value=ret)
                            comt = ('File {0} not updated'.format(name))
                        else:
                            perms = {'luser': user,
                                     'lmode': '0644',
                                     'lgroup': group}
                            mock_ret = MagicMock(return_value=(ret, perms))
                            comt = ('File {0} will be updated with '
                                    'permissions 0400 from its current '
                                    'state of 0644'.format(name))

                        with patch.dict(filestate.__salt__,
                                        {'file.check_perms': mock_ret}):
                            with patch.object(os.path, 'exists', mock_t):
                                with patch.dict(filestate.__opts__, {'test': True}):
                                    ret.update({'comment': comt})
<<<<<<< HEAD
                                    self.assertDictEqual(filestate.managed
                                                         (name, user=user,
                                                          group=group,
                                                          mode=400), ret)
=======
                                    if salt.utils.is_windows():
                                        self.assertDictEqual(filestate.managed
                                                             (name, user=user,
                                                              group=group), ret)
                                    else:
                                        self.assertDictEqual(filestate.managed
                                                             (name, user=user,
                                                              group=group,
                                                              mode=400), ret)
>>>>>>> d0cad3e5

    # 'directory' function tests: 1

    def test_directory(self):
        '''
        Test to ensure that a named directory is present and has the right perms
        '''
        name = '/etc/testdir'
        user = 'salt'
        group = 'saltstack'
        if salt.utils.platform.is_windows():
            name = name.replace('/', '\\')

        ret = {'name': name,
               'result': False,
               'comment': '',
               'pchanges': {},
               'changes': {}}

        comt = ('Must provide name to file.directory')
        ret.update({'comment': comt, 'name': ''})
        self.assertDictEqual(filestate.directory(''), ret)

        comt = ('Cannot specify both max_depth and clean')
        ret.update({'comment': comt, 'name': name})
        self.assertDictEqual(
                filestate.directory(name, clean=True, max_depth=2),
                ret)

        mock_t = MagicMock(return_value=True)
        mock_f = MagicMock(return_value=False)
        if salt.utils.platform.is_windows():
            mock_perms = MagicMock(return_value=ret)
        else:
            mock_perms = MagicMock(return_value=(ret, ''))
        mock_uid = MagicMock(side_effect=['', 'U12', 'U12', 'U12', 'U12', 'U12',
                                          'U12', 'U12', 'U12', 'U12', 'U12'])
        mock_gid = MagicMock(side_effect=['', 'G12', 'G12', 'G12', 'G12', 'G12',
                                          'G12', 'G12', 'G12', 'G12', 'G12'])
        mock_check = MagicMock(return_value=(
            None,
            'The directory "{0}" will be changed'.format(name),
            {name: {'directory': 'new'}}))
        mock_error = CommandExecutionError
        with patch.dict(filestate.__salt__, {'config.manage_mode': mock_t,
                                             'file.user_to_uid': mock_uid,
                                             'file.group_to_gid': mock_gid,
                                             'file.stats': mock_f,
                                             'file.check_perms': mock_perms,
                                             'file.mkdir': mock_t}), \
             patch('salt.utils.win_dacl.get_sid', mock_error), \
             patch('os.path.isdir', mock_t), \
             patch('salt.states.file._check_directory_win', mock_check):
            if salt.utils.platform.is_windows():
                comt = ('User salt is not available Group salt'
                        ' is not available')
            else:
                comt = ('User salt is not available Group saltstack'
                        ' is not available')
            ret.update({'comment': comt, 'name': name})
            self.assertDictEqual(
                filestate.directory(name, user=user, group=group), ret)

            with patch.object(os.path, 'isabs', mock_f):
                comt = ('Specified file {0} is not an absolute path'
                        .format(name))
                ret.update({'comment': comt})
                self.assertDictEqual(filestate.directory(name, user=user,
                                                         group=group), ret)

            with patch.object(os.path, 'isabs', mock_t):
                with patch.object(os.path, 'isfile',
                                  MagicMock(side_effect=[True, True, False,
                                                         True, True, True,
                                                         False])):
                    with patch.object(os.path, 'lexists', mock_t):
                        comt = ('File exists where the backup target'
                                ' A should go')
                        ret.update({'comment': comt})
                        self.assertDictEqual(filestate.directory
                                             (name, user=user,
                                              group=group,
                                              backupname='A'), ret)

                    with patch.object(os.path, 'isfile', mock_t):
                        comt = ('Specified location {0} exists and is a file'
                                .format(name))
                        ret.update({'comment': comt})
                        self.assertDictEqual(filestate.directory(name, user=user,
                                                                 group=group), ret)

                    with patch.object(os.path, 'islink', mock_t):
                        comt = ('Specified location {0} exists and is a symlink'
                                .format(name))
                        ret.update({'comment': comt})
                        self.assertDictEqual(filestate.directory(name,
                                                                 user=user,
                                                                 group=group),
                                             ret)

                with patch.object(os.path, 'isdir', mock_f):
                    with patch.dict(filestate.__opts__, {'test': True}):
                        if salt.utils.platform.is_windows():
                            comt = 'The directory "{0}" will be changed' \
                                   ''.format(name)
                        else:
                            comt = ('The following files will be changed:\n{0}:'
                                    ' directory - new\n'.format(name))
                        p_chg = {name: {'directory': 'new'}}
                        ret.update({
                            'comment': comt,
                            'result': None,
                            'pchanges': p_chg,
                            'changes': {}
                        })
                        self.assertDictEqual(filestate.directory(name,
                                                                 user=user,
                                                                 group=group),
                                             ret)

                    with patch.dict(filestate.__opts__, {'test': False}):
                        with patch.object(os.path, 'isdir', mock_f):
                            comt = ('No directory to create {0} in'
                                    .format(name))
                            ret.update({'comment': comt, 'result': False, 'changes': {}})
                            self.assertDictEqual(filestate.directory
                                                 (name, user=user, group=group),
                                                 ret)

                        with patch.object(os.path, 'isdir',
                                          MagicMock(side_effect=[True, False, True, True])):
                            comt = ('Failed to create directory {0}'
                                    .format(name))
                            ret.update({'comment': comt, 'result': False})
                            self.assertDictEqual(filestate.directory
                                                 (name, user=user, group=group),
                                                 ret)

                        recurse = ['ignore_files', 'ignore_dirs']
                        ret.update({'comment': 'Must not specify "recurse" '
                                               'options "ignore_files" and '
                                               '"ignore_dirs" at the same '
                                               'time.',
                                    'pchanges': {}})
                        with patch.object(os.path, 'isdir', mock_t):
                            self.assertDictEqual(filestate.directory
                                                 (name, user=user,
                                                  recurse=recurse, group=group),
                                                 ret)

                            self.assertDictEqual(filestate.directory
                                                 (name, user=user, group=group),
                                                 ret)

    # 'recurse' function tests: 1

    def test_recurse(self):
        '''
        Test to recurse through a subdirectory on the master
        and copy said subdirectory over to the specified path.
        '''
        name = '/opt/code/flask'
        source = 'salt://code/flask'
        user = 'salt'
        group = 'saltstack'
        if salt.utils.platform.is_windows():
            name = name.replace('/', '\\')

        ret = {'name': name,
               'result': False,
               'comment': '',
               'pchanges': {},
               'changes': {}}

        comt = ("'mode' is not allowed in 'file.recurse'."
                " Please use 'file_mode' and 'dir_mode'.")
        ret.update({'comment': comt})
        self.assertDictEqual(filestate.recurse(name, source, mode='W'), ret)

        mock_t = MagicMock(return_value=True)
        mock_f = MagicMock(return_value=False)
        mock_uid = MagicMock(return_value='')
        mock_gid = MagicMock(return_value='')
        mock_l = MagicMock(return_value=[])
        mock_emt = MagicMock(side_effect=[[], ['code/flask'], ['code/flask']])
        mock_lst = MagicMock(side_effect=[CommandExecutionError, (source, ''),
                                          (source, ''), (source, '')])
        with patch.dict(filestate.__salt__, {'config.manage_mode': mock_t,
                                             'file.user_to_uid': mock_uid,
                                             'file.group_to_gid': mock_gid,
                                             'file.source_list': mock_lst,
                                             'cp.list_master_dirs': mock_emt,
                                             'cp.list_master': mock_l}):

            # Group argument is ignored on Windows systems. Group is set to user
            if salt.utils.platform.is_windows():
                comt = ('User salt is not available Group salt'
                        ' is not available')
            else:
                comt = ('User salt is not available Group saltstack'
                        ' is not available')
            ret.update({'comment': comt})
            self.assertDictEqual(filestate.recurse(name, source, user=user,
                                                   group=group), ret)

            with patch.object(os.path, 'isabs', mock_f):
                comt = ('Specified file {0} is not an absolute path'
                        .format(name))
                ret.update({'comment': comt})
                self.assertDictEqual(filestate.recurse(name, source), ret)

            with patch.object(os.path, 'isabs', mock_t):
                comt = ("Invalid source '1' (must be a salt:// URI)")
                ret.update({'comment': comt})
                self.assertDictEqual(filestate.recurse(name, 1), ret)

                comt = ("Invalid source '//code/flask' (must be a salt:// URI)")
                ret.update({'comment': comt})
                self.assertDictEqual(filestate.recurse(name, '//code/flask'),
                                     ret)

                comt = ('Recurse failed: ')
                ret.update({'comment': comt})
                self.assertDictEqual(filestate.recurse(name, source), ret)

                comt = ("The directory 'code/flask' does not exist"
                        " on the salt fileserver in saltenv 'base'")
                ret.update({'comment': comt})
                self.assertDictEqual(filestate.recurse(name, source), ret)

                with patch.object(os.path, 'isdir', mock_f):
                    with patch.object(os.path, 'exists', mock_t):
                        comt = ('The path {0} exists and is not a directory'
                                .format(name))
                        ret.update({'comment': comt})
                        self.assertDictEqual(filestate.recurse(name, source),
                                             ret)

                with patch.object(os.path, 'isdir', mock_t):
                    comt = ('The directory {0} is in the correct state'
                            .format(name))
                    ret.update({'comment': comt, 'result': True})
                    self.assertDictEqual(filestate.recurse(name, source), ret)

    # 'replace' function tests: 1

    def test_replace(self):
        '''
        Test to maintain an edit in a file.
        '''
        name = '/etc/grub.conf'
        pattern = ('CentOS +')
        repl = 'salt'

        ret = {'name': name,
               'result': False,
               'comment': '',
               'changes': {}}

        comt = ('Must provide name to file.replace')
        ret.update({'comment': comt, 'name': '', 'pchanges': {}})
        self.assertDictEqual(filestate.replace('', pattern, repl), ret)

        mock_t = MagicMock(return_value=True)
        mock_f = MagicMock(return_value=False)
        with patch.object(os.path, 'isabs', mock_f):
            comt = ('Specified file {0} is not an absolute path'.format(name))
            ret.update({'comment': comt, 'name': name})
            self.assertDictEqual(filestate.replace(name, pattern, repl), ret)

        with patch.object(os.path, 'isabs', mock_t):
            with patch.object(os.path, 'exists', mock_t):
                with patch.dict(filestate.__salt__, {'file.replace': mock_f}):
                    with patch.dict(filestate.__opts__, {'test': False}):
                        comt = ('No changes needed to be made')
                        ret.update({'comment': comt, 'name': name,
                                    'result': True})
                        self.assertDictEqual(filestate.replace(name, pattern,
                                                               repl), ret)

    # 'blockreplace' function tests: 1

    def test_blockreplace(self):
        '''
        Test to maintain an edit in a file in a zone
        delimited by two line markers.
        '''
        with patch('salt.states.file._load_accumulators',
                   MagicMock(return_value=([], []))):
            name = '/etc/hosts'

            ret = {'name': name,
                   'result': False,
                   'comment': '',
                   'pchanges': {},
                   'changes': {}}

            comt = ('Must provide name to file.blockreplace')
            ret.update({'comment': comt, 'name': ''})
            self.assertDictEqual(filestate.blockreplace(''), ret)

            mock_t = MagicMock(return_value=True)
            mock_f = MagicMock(return_value=False)
            with patch.object(os.path, 'isabs', mock_f):
                comt = ('Specified file {0} is not an absolute path'.format(name))
                ret.update({'comment': comt, 'name': name})
                self.assertDictEqual(filestate.blockreplace(name), ret)

            with patch.object(os.path, 'isabs', mock_t), \
                    patch.object(os.path, 'exists', mock_t):
                with patch.dict(filestate.__salt__, {'file.blockreplace': mock_t}):
                    with patch.dict(filestate.__opts__, {'test': True}):
                        comt = ('Changes would be made')
                        ret.update({'comment': comt, 'result': None,
                                    'changes': {'diff': True},
                                    'pchanges': {'diff': True}})
                        self.assertDictEqual(filestate.blockreplace(name), ret)

    # 'comment' function tests: 1

    def test_comment(self):
        '''
        Test to comment out specified lines in a file.
        '''
        with patch.object(os.path, 'exists', MagicMock(return_value=True)):
            name = '/etc/aliases' if salt.utils.platform.is_darwin() else '/etc/fstab'
            regex = 'bind 127.0.0.1'

            ret = {'name': name,
                   'result': False,
                   'comment': '',
                   'pchanges': {},
                   'changes': {}}

            comt = ('Must provide name to file.comment')
            ret.update({'comment': comt, 'name': ''})
            self.assertDictEqual(filestate.comment('', regex), ret)

            mock_t = MagicMock(return_value=True)
            mock_f = MagicMock(return_value=False)
            with patch.object(os.path, 'isabs', mock_f):
                comt = ('Specified file {0} is not an absolute path'.format(name))
                ret.update({'comment': comt, 'name': name})
                self.assertDictEqual(filestate.comment(name, regex), ret)

            with patch.object(os.path, 'isabs', mock_t):
                with patch.dict(filestate.__salt__,
                                {'file.search': MagicMock(side_effect=[True, True, True, False, False])}):
                    comt = ('Pattern already commented')
                    ret.update({'comment': comt, 'result': True})
                    self.assertDictEqual(filestate.comment(name, regex), ret)

                    comt = ('{0}: Pattern not found'.format(regex))
                    ret.update({'comment': comt, 'result': False})
                    self.assertDictEqual(filestate.comment(name, regex), ret)

                with patch.dict(filestate.__salt__,
                                {'file.search': MagicMock(side_effect=[False, True, False, True, True]),
                                 'file.comment': mock_t,
                                 'file.comment_line': mock_t}):
                    with patch.dict(filestate.__opts__, {'test': True}):
                        comt = ('File {0} is set to be updated'.format(name))
                        ret.update({'comment': comt, 'result': None, 'pchanges': {name: 'updated'}})
                        self.assertDictEqual(filestate.comment(name, regex), ret)

                    with patch.dict(filestate.__opts__, {'test': False}):
                        with patch.object(salt.utils.files, 'fopen',
                                          MagicMock(mock_open())):
                            comt = ('Commented lines successfully')
                            ret.update({'comment': comt, 'result': True})
                            self.assertDictEqual(filestate.comment(name, regex),
                                                 ret)

    # 'uncomment' function tests: 1

    def test_uncomment(self):
        '''
        Test to uncomment specified commented lines in a file
        '''
        with patch.object(os.path, 'exists', MagicMock(return_value=True)):
            name = '/etc/aliases' if salt.utils.platform.is_darwin() else '/etc/fstab'
            regex = 'bind 127.0.0.1'

            ret = {'name': name,
                   'pchanges': {},
                   'result': False,
                   'comment': '',
                   'changes': {}}

            comt = ('Must provide name to file.uncomment')
            ret.update({'comment': comt, 'name': ''})
            self.assertDictEqual(filestate.uncomment('', regex), ret)

            mock_t = MagicMock(return_value=True)
            mock_f = MagicMock(return_value=False)
            mock = MagicMock(side_effect=[True, False, False, False, True, False,
                                          True, True])
            with patch.object(os.path, 'isabs', mock_f):
                comt = ('Specified file {0} is not an absolute path'.format(name))
                ret.update({'comment': comt, 'name': name})
                self.assertDictEqual(filestate.uncomment(name, regex), ret)

            with patch.object(os.path, 'isabs', mock_t):
                with patch.dict(filestate.__salt__,
                                {'file.search': mock,
                                 'file.uncomment': mock_t,
                                 'file.comment_line': mock_t}):
                    comt = ('Pattern already uncommented')
                    ret.update({'comment': comt, 'result': True})
                    self.assertDictEqual(filestate.uncomment(name, regex), ret)

                    comt = ('{0}: Pattern not found'.format(regex))
                    ret.update({'comment': comt, 'result': False})
                    self.assertDictEqual(filestate.uncomment(name, regex), ret)

                    with patch.dict(filestate.__opts__, {'test': True}):
                        comt = ('File {0} is set to be updated'.format(name))
                        ret.update({'comment': comt, 'result': None, 'pchanges': {name: 'updated'}, })
                        self.assertDictEqual(filestate.uncomment(name, regex), ret)

                    with patch.dict(filestate.__opts__, {'test': False}):
                        with patch.object(salt.utils.files, 'fopen',
                                          MagicMock(mock_open())):
                            comt = ('Uncommented lines successfully')
                            ret.update({'comment': comt, 'result': True})
                            self.assertDictEqual(filestate.uncomment(name, regex), ret)

    # 'prepend' function tests: 1

    def test_prepend(self):
        '''
        Test to ensure that some text appears at the beginning of a file.
        '''
        name = '/tmp/etc/motd'
        if salt.utils.platform.is_windows():
            name = 'c:\\tmp\\etc\\motd'
        assert not os.path.exists(os.path.split(name)[0])
        source = ['salt://motd/hr-messages.tmpl']
        sources = ['salt://motd/devops-messages.tmpl']
        text = ['Trust no one unless you have eaten much salt with him.']

        ret = {'name': name,
               'result': False,
               'comment': '',
               'pchanges': {},
               'changes': {}}

        comt = ('Must provide name to file.prepend')
        ret.update({'comment': comt, 'name': ''})
        self.assertDictEqual(filestate.prepend(''), ret)

        comt = ('source and sources are mutually exclusive')
        ret.update({'comment': comt, 'name': name})
        self.assertDictEqual(filestate.prepend(name, source=source,
                                               sources=sources), ret)

        mock_t = MagicMock(return_value=True)
        mock_f = MagicMock(return_value=False)
        with patch.dict(filestate.__salt__,
                        {'file.directory_exists': mock_f,
                         'file.makedirs': mock_t,
                         'file.stats': mock_f,
                         'cp.get_template': mock_f,
                         'file.search': mock_f,
                         'file.prepend': mock_t}):
            comt = ('The following files will be changed:\n/tmp/etc:'
                    ' directory - new\n')
            pchanges = {'/tmp/etc': {'directory': 'new'}}
            if salt.utils.platform.is_windows():
                comt = 'The directory "c:\\tmp\\etc" will be changed'
                pchanges = {'c:\\tmp\\etc': {'directory': 'new'}}
            ret.update({'comment': comt, 'name': name, 'pchanges': pchanges})
            self.assertDictEqual(filestate.prepend(name, makedirs=True),
                                 ret)

            with patch.object(os.path, 'isabs', mock_f):
                comt = ('Specified file {0} is not an absolute path'
                        .format(name))
                ret.update({'comment': comt, 'pchanges': {}})
                self.assertDictEqual(filestate.prepend(name), ret)

            with patch.object(os.path, 'isabs', mock_t):
                with patch.object(os.path, 'exists', mock_t):
                    comt = ("Failed to load template file {0}".format(source))
                    ret.pop('pchanges')
                    ret.update({'comment': comt, 'name': source, 'data': []})
                    self.assertDictEqual(filestate.prepend(name, source=source),
                                         ret)

                    ret.pop('data', None)
                    ret.update({'name': name})
                    with patch.object(salt.utils.files, 'fopen',
                                      MagicMock(mock_open(read_data=''))):
                        with patch.dict(filestate.__utils__, {'files.is_text': mock_f}):
                            with patch.dict(filestate.__opts__, {'test': True}):
                                change = {'diff': 'Replace binary file'}
                                comt = ('File {0} is set to be updated'
                                        .format(name))
                                ret.update({'comment': comt, 'result': None,
                                    'changes': change, 'pchanges': {}})
                                self.assertDictEqual(filestate.prepend
                                                     (name, text=text), ret)

                            with patch.dict(filestate.__opts__,
                                            {'test': False}):
                                comt = ('Prepended 1 lines')
                                ret.update({'comment': comt, 'result': True,
                                            'changes': {}})
                                self.assertDictEqual(filestate.prepend
                                                     (name, text=text), ret)

    # 'patch' function tests: 1

    def test_patch(self):
        '''
        Test to apply a patch to a file.
        '''
        name = '/opt/file.txt'
        source = 'salt://file.patch'
        ha_sh = 'md5=e138491e9d5b97023cea823fe17bac22'

        ret = {'name': name,
               'result': False,
               'comment': '',
               'changes': {}}

        comt = ('Must provide name to file.patch')
        ret.update({'comment': comt, 'name': ''})
        self.assertDictEqual(filestate.patch(''), ret)

        comt = ('{0}: file not found'.format(name))
        ret.update({'comment': comt, 'name': name})
        self.assertDictEqual(filestate.patch(name), ret)

        mock_t = MagicMock(return_value=True)
        mock_true = MagicMock(side_effect=[True, False, False, False, False])
        mock_false = MagicMock(side_effect=[False, True, True, True])
        mock_ret = MagicMock(return_value={'retcode': True})
        with patch.object(os.path, 'isabs', mock_t):
            with patch.object(os.path, 'exists', mock_t):
                comt = ('Source is required')
                ret.update({'comment': comt})
                self.assertDictEqual(filestate.patch(name), ret)

                comt = ('Hash is required')
                ret.update({'comment': comt})
                self.assertDictEqual(filestate.patch(name, source=source), ret)

                with patch.dict(filestate.__salt__,
                                {'file.check_hash': mock_true,
                                 'cp.cache_file': mock_false,
                                 'file.patch': mock_ret}):
                    comt = ('Patch is already applied')
                    ret.update({'comment': comt, 'result': True})
                    self.assertDictEqual(filestate.patch(name, source=source,
                                                         hash=ha_sh), ret)

                    comt = ("Unable to cache salt://file.patch"
                            " from saltenv 'base'")
                    ret.update({'comment': comt, 'result': False})
                    self.assertDictEqual(filestate.patch(name, source=source,
                                                         hash=ha_sh), ret)

                    with patch.dict(filestate.__opts__, {'test': True}):
                        comt = ('File /opt/file.txt will be patched')
                        ret.update({'comment': comt, 'result': None,
                                    'changes': {'retcode': True}})
                        self.assertDictEqual(filestate.patch(name,
                                                             source=source,
                                                             hash=ha_sh), ret)

                    with patch.dict(filestate.__opts__, {'test': False}):
                        ret.update({'comment': '', 'result': False})
                        self.assertDictEqual(filestate.patch(name,
                                                             source=source,
                                                             hash=ha_sh), ret)

                        self.assertDictEqual(filestate.patch
                                             (name, source=source, hash=ha_sh,
                                              dry_run_first=False), ret)

    # 'touch' function tests: 1

    def test_touch(self):
        '''
        Test to replicate the 'nix "touch" command to create a new empty
        file or update the atime and mtime of an existing file.
        '''
        name = '/var/log/httpd/logrotate.empty'

        ret = {'name': name,
               'result': False,
               'comment': '',
               'changes': {}}

        comt = ('Must provide name to file.touch')
        ret.update({'comment': comt, 'name': ''})
        self.assertDictEqual(filestate.touch(''), ret)

        mock_t = MagicMock(return_value=True)
        mock_f = MagicMock(return_value=False)
        with patch.object(os.path, 'isabs', mock_f):
            comt = ('Specified file {0} is not an absolute path'.format(name))
            ret.update({'comment': comt, 'name': name})
            self.assertDictEqual(filestate.touch(name), ret)

        with patch.object(os.path, 'isabs', mock_t):
            with patch.object(os.path, 'exists', mock_f):
                with patch.dict(filestate.__opts__, {'test': True}):
                    comt = ('File {0} is set to be created'.format(name))
                    ret.update({'comment': comt, 'result': None})
                    self.assertDictEqual(filestate.touch(name), ret)

            with patch.dict(filestate.__opts__, {'test': False}):
                with patch.object(os.path, 'isdir', mock_f):
                    comt = ('Directory not present to touch file {0}'
                            .format(name))
                    ret.update({'comment': comt, 'result': False})
                    self.assertDictEqual(filestate.touch(name), ret)

                with patch.object(os.path, 'isdir', mock_t):
                    with patch.dict(filestate.__salt__, {'file.touch': mock_t}):
                        comt = ('Created empty file {0}'.format(name))
                        ret.update({'comment': comt, 'result': True,
                                    'changes': {'new': name}})
                        self.assertDictEqual(filestate.touch(name), ret)

    # 'copy' function tests: 1

    def test_copy(self):
        '''
        Test if the source file exists on the system, copy it to the named file.
        '''
        name = '/tmp/salt'
        source = '/tmp/salt/salt'
        user = 'salt'
        group = 'saltstack'

        ret = {'name': name,
               'result': False,
               'comment': '',
               'changes': {}}

        comt = ('Must provide name to file.copy')
        ret.update({'comment': comt, 'name': ''})
        self.assertDictEqual(filestate.copy('', source), ret)

        mock_t = MagicMock(return_value=True)
        mock_f = MagicMock(return_value=False)
        mock_uid = MagicMock(side_effect=[''])
        mock_gid = MagicMock(side_effect=[''])
        mock_user = MagicMock(return_value=user)
        mock_grp = MagicMock(return_value=group)
        mock_io = MagicMock(side_effect=IOError)
        with patch.object(os.path, 'isabs', mock_f):
            comt = ('Specified file {0} is not an absolute path'.format(name))
            ret.update({'comment': comt, 'name': name})
            self.assertDictEqual(filestate.copy(name, source), ret)

        with patch.object(os.path, 'isabs', mock_t):
            with patch.object(os.path, 'exists', mock_f):
                comt = ('Source file "{0}" is not present'.format(source))
                ret.update({'comment': comt, 'result': False})
                self.assertDictEqual(filestate.copy(name, source), ret)

            with patch.object(os.path, 'exists', mock_t):
                with patch.dict(filestate.__salt__,
                                {'file.user_to_uid': mock_uid,
                                 'file.group_to_gid': mock_gid,
                                 'file.get_user': mock_user,
                                 'file.get_group': mock_grp,
                                 'file.get_mode': mock_grp,
                                 'file.check_perms': mock_t}):

                    # Group argument is ignored on Windows systems. Group is set
                    # to user
                    if salt.utils.platform.is_windows():
                        comt = ('User salt is not available Group salt'
                                ' is not available')
                    else:
                        comt = ('User salt is not available Group saltstack'
                                ' is not available')
                    ret.update({'comment': comt, 'result': False})
                    self.assertDictEqual(filestate.copy(name, source, user=user,
                                                        group=group), ret)

                    comt1 = ('Failed to delete "{0}" in preparation for'
                             ' forced move'.format(name))
                    comt2 = ('The target file "{0}" exists and will not be '
                             'overwritten'.format(name))
                    comt3 = ('File "{0}" is set to be copied to "{1}"'
                             .format(source, name))
                    with patch.object(os.path, 'isdir', mock_f):
                        with patch.object(os.path, 'lexists', mock_t):
                            with patch.dict(filestate.__opts__,
                                            {'test': False}):
                                with patch.dict(filestate.__salt__,
                                                {'file.remove': mock_io}):
                                    ret.update({'comment': comt1,
                                                'result': False})
                                    self.assertDictEqual(filestate.copy
                                                         (name, source,
                                                          preserve=True,
                                                          force=True), ret)

                                with patch.object(os.path, 'isfile', mock_t):
                                    ret.update({'comment': comt2,
                                                'result': True})
                                    self.assertDictEqual(filestate.copy
                                                         (name, source,
                                                          preserve=True), ret)

                        with patch.object(os.path, 'lexists', mock_f):
                            with patch.dict(filestate.__opts__, {'test': True}):
                                ret.update({'comment': comt3, 'result': None})
                                self.assertDictEqual(filestate.copy
                                                     (name, source,
                                                      preserve=True), ret)

                            with patch.dict(filestate.__opts__, {'test': False}):
                                comt = ('The target directory /tmp is'
                                        ' not present')
                                ret.update({'comment': comt, 'result': False})
                                self.assertDictEqual(filestate.copy
                                                     (name, source,
                                                      preserve=True), ret)

    # 'rename' function tests: 1

    def test_rename(self):
        '''
        Test if the source file exists on the system,
        rename it to the named file.
        '''
        name = '/tmp/salt'
        source = '/tmp/salt/salt'

        ret = {'name': name,
               'result': False,
               'comment': '',
               'changes': {}}

        comt = ('Must provide name to file.rename')
        ret.update({'comment': comt, 'name': ''})
        self.assertDictEqual(filestate.rename('', source), ret)

        mock_t = MagicMock(return_value=True)
        mock_f = MagicMock(return_value=False)

        mock_lex = MagicMock(side_effect=[False, True, True])
        with patch.object(os.path, 'isabs', mock_f):
            comt = ('Specified file {0} is not an absolute path'.format(name))
            ret.update({'comment': comt, 'name': name})
            self.assertDictEqual(filestate.rename(name, source), ret)

        mock_lex = MagicMock(return_value=False)
        with patch.object(os.path, 'isabs', mock_t):
            with patch.object(os.path, 'lexists', mock_lex):
                comt = ('Source file "{0}" has already been moved out of '
                        'place'.format(source))
                ret.update({'comment': comt, 'result': True})
                self.assertDictEqual(filestate.rename(name, source), ret)

        mock_lex = MagicMock(side_effect=[True, True, True])
        with patch.object(os.path, 'isabs', mock_t):
            with patch.object(os.path, 'lexists', mock_lex):
                comt = ('The target file "{0}" exists and will not be '
                        'overwritten'.format(name))
                ret.update({'comment': comt, 'result': False})
                self.assertDictEqual(filestate.rename(name, source), ret)

        mock_lex = MagicMock(side_effect=[True, True, True])
        mock_rem = MagicMock(side_effect=IOError)
        with patch.object(os.path, 'isabs', mock_t):
            with patch.object(os.path, 'lexists', mock_lex):
                with patch.dict(filestate.__opts__, {'test': False}):
                    comt = ('Failed to delete "{0}" in preparation for '
                            'forced move'.format(name))
                    with patch.dict(filestate.__salt__,
                                    {'file.remove': mock_rem}):
                        ret.update({'name': name,
                                    'comment': comt,
                                    'result': False})
                        self.assertDictEqual(filestate.rename(name, source,
                                                              force=True), ret)

        mock_lex = MagicMock(side_effect=[True, False, False])
        with patch.object(os.path, 'isabs', mock_t):
            with patch.object(os.path, 'lexists', mock_lex):
                with patch.dict(filestate.__opts__, {'test': True}):
                    comt = ('File "{0}" is set to be moved to "{1}"'
                            .format(source, name))
                    ret.update({'name': name,
                                'comment': comt,
                                'result': None})
                    self.assertDictEqual(filestate.rename(name, source), ret)

        mock_lex = MagicMock(side_effect=[True, False, False])
        with patch.object(os.path, 'isabs', mock_t):
            with patch.object(os.path, 'lexists', mock_lex):
                with patch.object(os.path, 'isdir', mock_f):
                    with patch.dict(filestate.__opts__, {'test': False}):
                        comt = ('The target directory /tmp is not present')
                        ret.update({'name': name,
                                    'comment': comt,
                                    'result': False})
                        self.assertDictEqual(filestate.rename(name, source),
                                             ret)

        mock_lex = MagicMock(side_effect=[True, False, False])
        with patch.object(os.path, 'isabs', mock_t):
            with patch.object(os.path, 'lexists', mock_lex):
                with patch.object(os.path, 'isdir', mock_t):
                    with patch.object(os.path, 'islink', mock_f):
                        with patch.dict(filestate.__opts__, {'test': False}):
                            with patch.object(shutil, 'move',
                                              MagicMock(side_effect=IOError)):
                                comt = ('Failed to move "{0}" to "{1}"'
                                        .format(source, name))
                                ret.update({'name': name,
                                            'comment': comt,
                                            'result': False})
                                self.assertDictEqual(filestate.rename(name,
                                                                      source),
                                                     ret)

        mock_lex = MagicMock(side_effect=[True, False, False])
        with patch.object(os.path, 'isabs', mock_t):
            with patch.object(os.path, 'lexists', mock_lex):
                with patch.object(os.path, 'isdir', mock_t):
                    with patch.object(os.path, 'islink', mock_f):
                        with patch.dict(filestate.__opts__, {'test': False}):
                            with patch.object(shutil, 'move', MagicMock()):
                                comt = ('Moved "{0}" to "{1}"'.format(source,
                                                                      name))
                                ret.update({'name': name,
                                            'comment': comt,
                                            'result': True,
                                            'changes': {name: source}})
                                self.assertDictEqual(filestate.rename(name,
                                                                      source),
                                                     ret)

    # 'accumulated' function tests: 1

    def test_accumulated(self):
        '''
        Test to prepare accumulator which can be used in template in file.
        '''
        with patch('salt.states.file._load_accumulators',
                   MagicMock(return_value=({}, {}))), \
                           patch('salt.states.file._persist_accummulators',
                                 MagicMock(return_value=True)):
            name = 'animals_doing_things'
            filename = '/tmp/animal_file.txt'
            text = ' jumps over the lazy dog.'

            ret = {'name': name,
                   'result': False,
                   'comment': '',
                   'changes': {}}

            comt = ('Must provide name to file.accumulated')
            ret.update({'comment': comt, 'name': ''})
            self.assertDictEqual(filestate.accumulated('', filename, text), ret)

            comt = ('No text supplied for accumulator')
            ret.update({'comment': comt, 'name': name})
            self.assertDictEqual(filestate.accumulated(name, filename, None), ret)

            with patch.dict(filestate.__low__, {'require_in': 'file',
                                                'watch_in': 'salt',
                                                '__sls__': 'SLS', '__id__': 'ID'}):
                comt = ('Orphaned accumulator animals_doing_things in SLS:ID')
                ret.update({'comment': comt, 'name': name})
                self.assertDictEqual(filestate.accumulated(name, filename, text),
                                     ret)

            with patch.dict(filestate.__low__, {'require_in': [{'file': 'A'}],
                                                'watch_in': [{'B': 'C'}],
                                                '__sls__': 'SLS', '__id__': 'ID'}):
                comt = ('Accumulator {0} for file {1} '
                        'was charged by text'.format(name, filename))
                ret.update({'comment': comt, 'name': name, 'result': True})
                self.assertDictEqual(filestate.accumulated(name, filename, text),
                                     ret)

        # 'serialize' function tests: 1

        def test_serialize_into_managed_file(self):
            '''
            Test to serializes dataset and store it into managed file.
            '''
            name = '/etc/dummy/package.json'

            ret = {'name': name,
                   'result': False,
                   'comment': '',
                   'changes': {}}

            comt = ('Must provide name to file.serialize')
            ret.update({'comment': comt, 'name': ''})
            self.assertDictEqual(filestate.serialize(''), ret)

            mock_t = MagicMock(return_value=True)
            mock_f = MagicMock(return_value=False)
            with patch.object(os.path, 'isfile', mock_f):
                comt = ('File {0} is not present and is not set for '
                        'creation'.format(name))
                ret.update({'comment': comt, 'name': name, 'result': True})
                self.assertDictEqual(filestate.serialize(name, create=False), ret)

            comt = ("Only one of 'dataset' and 'dataset_pillar' is permitted")
            ret.update({'comment': comt, 'result': False})
            self.assertDictEqual(filestate.serialize(name, dataset=True,
                                                     dataset_pillar=True), ret)

            comt = ("Neither 'dataset' nor 'dataset_pillar' was defined")
            ret.update({'comment': comt, 'result': False})
            self.assertDictEqual(filestate.serialize(name), ret)

            with patch.object(os.path, 'isfile', mock_t):
                comt = ('Python format is not supported for merging')
                ret.update({'comment': comt, 'result': False})
                self.assertDictEqual(filestate.serialize(name, dataset=True,
                                                         merge_if_exists=True,
                                                         formatter='python'), ret)

            comt = ('A format is not supported')
            ret.update({'comment': comt, 'result': False})
            self.assertDictEqual(filestate.serialize(name, dataset=True,
                                                     formatter='A'), ret)
            mock_changes = MagicMock(return_value=True)
            mock_no_changes = MagicMock(return_value=False)

            # __opts__['test']=True with changes
            with patch.dict(filestate.__salt__,
                            {'file.check_managed_changes': mock_changes}):
                with patch.dict(filestate.__opts__, {'test': True}):
                    comt = ('Dataset will be serialized and stored into {0}'
                            .format(name))
                    ret.update({'comment': comt, 'result': None, 'changes': True})
                    self.assertDictEqual(
                        filestate.serialize(name, dataset=True,
                                            formatter='python'), ret)

            # __opts__['test']=True without changes
            with patch.dict(filestate.__salt__,
                            {'file.check_managed_changes': mock_no_changes}):
                with patch.dict(filestate.__opts__, {'test': True}):
                    comt = ('The file {0} is in the correct state'
                            .format(name))
                    ret.update({'comment': comt, 'result': True, 'changes': False})
                    self.assertDictEqual(
                        filestate.serialize(name,
                                            dataset=True, formatter='python'), ret)

            mock = MagicMock(return_value=ret)
            with patch.dict(filestate.__opts__, {'test': False}):
                with patch.dict(filestate.__salt__, {'file.manage_file': mock}):
                    comt = ('Dataset will be serialized and stored into {0}'
                            .format(name))
                    ret.update({'comment': comt, 'result': None})
                    self.assertDictEqual(filestate.serialize(name, dataset=True,
                                                             formatter='python'),
                                         ret)

    # 'mknod' function tests: 1

    def test_mknod(self):
        '''
        Test to create a special file similar to the 'nix mknod command.
        '''
        name = '/dev/AA'
        ntype = 'a'

        ret = {'name': name,
               'result': False,
               'comment': '',
               'changes': {}}

        comt = ('Must provide name to file.mknod')
        ret.update({'comment': comt, 'name': ''})
        self.assertDictEqual(filestate.mknod('', ntype), ret)

        comt = ("Node type unavailable: 'a'. Available node types are "
                "character ('c'), block ('b'), and pipe ('p')")
        ret.update({'comment': comt, 'name': name})
        self.assertDictEqual(filestate.mknod(name, ntype), ret)

    # 'mod_run_check_cmd' function tests: 1

    def test_mod_run_check_cmd(self):
        '''
        Test to execute the check_cmd logic.
        '''
        cmd = 'A'
        filename = 'B'

        ret = {'comment': 'check_cmd execution failed',
               'result': False, 'skip_watch': True}

        mock = MagicMock(side_effect=[{'retcode': 1}, {'retcode': 0}])
        with patch.dict(filestate.__salt__, {'cmd.run_all': mock}):
            self.assertDictEqual(filestate.mod_run_check_cmd(cmd, filename),
                                 ret)

            self.assertTrue(filestate.mod_run_check_cmd(cmd, filename))

    @skipIf(not HAS_DATEUTIL, NO_DATEUTIL_REASON)
    def test_retention_schedule(self):
        '''
        Test to execute the retention_schedule logic.

        This test takes advantage of knowing which files it is generating,
        which means it can easily generate list of which files it should keep.
        '''

        def generate_fake_files(format='example_name_%Y%m%dT%H%M%S.tar.bz2',
                                starting=datetime(2016, 2, 8, 9),
                                every=relativedelta(minutes=30),
                                ending=datetime(2015, 12, 25),
                                maxfiles=None):
            '''
            For starting, make sure that it's over a week from the beginning of the month
            For every, pick only one of minutes, hours, days, weeks, months or years
            For ending, the further away it is from starting, the slower the tests run
            Full coverage requires over a year of separation, but that's painfully slow.
            '''

            if every.years:
                ts = datetime(starting.year, 1, 1)
            elif every.months:
                ts = datetime(starting.year, starting.month, 1)
            elif every.days:
                ts = datetime(starting.year, starting.month, starting.day)
            elif every.hours:
                ts = datetime(starting.year, starting.month, starting.day, starting.hour)
            elif every.minutes:
                ts = datetime(starting.year, starting.month, starting.day, starting.hour, 0)
            else:
                raise NotImplementedError("not sure what you're trying to do here")

            fake_files = []
            count = 0
            while ending < ts:
                fake_files.append(ts.strftime(format=format))
                count += 1
                if maxfiles and maxfiles == 'all' or maxfiles and count >= maxfiles:
                    break
                ts -= every
            return fake_files

        fake_name = '/some/dir/name'
        fake_retain = {
            'most_recent': 2,
            'first_of_hour': 4,
            'first_of_day': 7,
            'first_of_week': 6,
            'first_of_month': 6,
            'first_of_year': 'all',
        }
        fake_strptime_format = 'example_name_%Y%m%dT%H%M%S.tar.bz2'
        fake_matching_file_list = generate_fake_files()
        # Add some files which do not match fake_strptime_format
        fake_no_match_file_list = generate_fake_files(format='no_match_%Y%m%dT%H%M%S.tar.bz2',
                                                      every=relativedelta(days=1))

        def lstat_side_effect(path):
            import re
            from time import mktime
            x = re.match(r'^[^\d]*(\d{8}T\d{6})\.tar\.bz2$', path).group(1)
            ts = mktime(datetime.strptime(x, '%Y%m%dT%H%M%S').timetuple())
            return {'st_atime': 0.0, 'st_ctime': 0.0, 'st_gid': 0,
                    'st_mode': 33188, 'st_mtime': ts,
                    'st_nlink': 1, 'st_size': 0, 'st_uid': 0,
                   }

        mock_t = MagicMock(return_value=True)
        mock_f = MagicMock(return_value=False)
        mock_lstat = MagicMock(side_effect=lstat_side_effect)
        mock_remove = MagicMock()

        def run_checks(isdir=mock_t, strptime_format=None, test=False):
            expected_ret = {
                    'name': fake_name,
                    'changes': {'retained': [], 'deleted': [], 'ignored': []},
                    'pchanges': {'retained': [], 'deleted': [], 'ignored': []},
                    'result': True,
                    'comment': 'Name provided to file.retention must be a directory',
                }
            if strptime_format:
                fake_file_list = sorted(fake_matching_file_list + fake_no_match_file_list)
            else:
                fake_file_list = sorted(fake_matching_file_list)
            mock_readdir = MagicMock(return_value=fake_file_list)

            with patch.dict(filestate.__opts__, {'test': test}):
                with patch.object(os.path, 'isdir', isdir):
                    mock_readdir.reset_mock()
                    with patch.dict(filestate.__salt__, {'file.readdir': mock_readdir}):
                        with patch.dict(filestate.__salt__, {'file.lstat': mock_lstat}):
                            mock_remove.reset_mock()
                            with patch.dict(filestate.__salt__, {'file.remove': mock_remove}):
                                if strptime_format:
                                    actual_ret = filestate.retention_schedule(fake_name, fake_retain,
                                                                              strptime_format=fake_strptime_format)
                                else:
                                    actual_ret = filestate.retention_schedule(fake_name, fake_retain)

            if not isdir():
                mock_readdir.assert_has_calls([])
                expected_ret['result'] = False
            else:
                mock_readdir.assert_called_once_with(fake_name)
                ignored_files = fake_no_match_file_list if strptime_format else []
                retained_files = set(generate_fake_files(maxfiles=fake_retain['most_recent']))
                junk_list = [('first_of_hour', relativedelta(hours=1)),
                             ('first_of_day', relativedelta(days=1)),
                             ('first_of_week', relativedelta(weeks=1)),
                             ('first_of_month', relativedelta(months=1)),
                             ('first_of_year', relativedelta(years=1))]
                for retainable, retain_interval in junk_list:
                    new_retains = set(generate_fake_files(maxfiles=fake_retain[retainable], every=retain_interval))
                    # if we generate less than the number of files expected,
                    # then the oldest file will also be retained
                    # (correctly, since it's the first in it's category)
                    if fake_retain[retainable] == 'all' or len(new_retains) < fake_retain[retainable]:
                        new_retains.add(fake_file_list[0])
                    retained_files |= new_retains

                deleted_files = sorted(list(set(fake_file_list) - retained_files - set(ignored_files)), reverse=True)
                retained_files = sorted(list(retained_files), reverse=True)
                changes = {'retained': retained_files, 'deleted': deleted_files, 'ignored': ignored_files}
                expected_ret['pchanges'] = changes
                if test:
                    expected_ret['result'] = None
                    expected_ret['comment'] = ('{0} backups would have been removed from {1}.\n'
                                               ''.format(len(deleted_files), fake_name))
                else:
                    expected_ret['comment'] = ('{0} backups were removed from {1}.\n'
                                               ''.format(len(deleted_files), fake_name))
                    expected_ret['changes'] = changes
                    mock_remove.assert_has_calls(
                            [call(os.path.join(fake_name, x)) for x in deleted_files],
                            any_order=True
                        )

            self.assertDictEqual(actual_ret, expected_ret)

        run_checks(isdir=mock_f)
        run_checks()
        run_checks(test=True)
        run_checks(strptime_format=fake_strptime_format)
        run_checks(strptime_format=fake_strptime_format, test=True)


class TestFindKeepFiles(TestCase):

    @skipIf(salt.utils.platform.is_windows(), 'Do not run on Windows')
    def test__find_keep_files_unix(self):
        keep = filestate._find_keep_files(
            '/test/parent_folder',
            ['/test/parent_folder/meh.txt']
        )
        expected = [
            '/',
            '/test',
            '/test/parent_folder',
            '/test/parent_folder/meh.txt',
        ]
        actual = sorted(list(keep))
        assert actual == expected, actual

    @skipIf(not salt.utils.platform.is_windows(), 'Only run on Windows')
    def test__find_keep_files_win32(self):
        keep = filestate._find_keep_files(
            'c:\\test\\parent_folder',
            ['C:\\test\\parent_folder\\meh-2.txt']
        )
        expected = [
            'c:\\',
            'c:\\test',
            'c:\\test\\parent_folder',
            'c:\\test\\parent_folder\\meh-2.txt'
        ]
        actual = sorted(list(keep))
        assert actual == expected, actual<|MERGE_RESOLUTION|>--- conflicted
+++ resolved
@@ -775,12 +775,6 @@
                             with patch.object(os.path, 'exists', mock_t):
                                 with patch.dict(filestate.__opts__, {'test': True}):
                                     ret.update({'comment': comt})
-<<<<<<< HEAD
-                                    self.assertDictEqual(filestate.managed
-                                                         (name, user=user,
-                                                          group=group,
-                                                          mode=400), ret)
-=======
                                     if salt.utils.is_windows():
                                         self.assertDictEqual(filestate.managed
                                                              (name, user=user,
@@ -790,7 +784,6 @@
                                                              (name, user=user,
                                                               group=group,
                                                               mode=400), ret)
->>>>>>> d0cad3e5
 
     # 'directory' function tests: 1
 
