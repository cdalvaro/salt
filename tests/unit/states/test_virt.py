# -*- coding: utf-8 -*-
'''
    :codeauthor: Jayesh Kariya <jayeshk@saltstack.com>
'''
# Import Python libs
from __future__ import absolute_import, print_function, unicode_literals
import tempfile
import shutil

# Import Salt Testing Libs
from tests.support.mixins import LoaderModuleMockMixin
from tests.support.paths import TMP
from tests.support.unit import skipIf, TestCase
from tests.support.mock import (
    NO_MOCK,
    NO_MOCK_REASON,
    MagicMock,
    mock_open,
    patch)

# Import Salt Libs
import salt.states.virt as virt
import salt.utils.files


@skipIf(NO_MOCK, NO_MOCK_REASON)
class LibvirtTestCase(TestCase, LoaderModuleMockMixin):
    '''
    Test cases for salt.states.libvirt
    '''
    def setup_loader_modules(self):
        return {virt: {}}

    @classmethod
    def setUpClass(cls):
        cls.pki_dir = tempfile.mkdtemp(dir=TMP)

    @classmethod
    def tearDownClass(cls):
        shutil.rmtree(cls.pki_dir)
        del cls.pki_dir

    # 'keys' function tests: 1

    def test_keys(self):
        '''
        Test to manage libvirt keys.
        '''
        with patch('os.path.isfile', MagicMock(return_value=False)):
            name = 'sunrise'

            ret = {'name': name,
                   'result': True,
                   'comment': '',
                   'changes': {}}

            mock = MagicMock(side_effect=[[], ['libvirt.servercert.pem'],
                                          {'libvirt.servercert.pem': 'A'}])
            with patch.dict(virt.__salt__, {'pillar.ext': mock}):
                comt = ('All keys are correct')
                ret.update({'comment': comt})
                self.assertDictEqual(virt.keys(name, basepath=self.pki_dir), ret)

                with patch.dict(virt.__opts__, {'test': True}):
                    comt = ('Libvirt keys are set to be updated')
                    ret.update({'comment': comt, 'result': None})
                    self.assertDictEqual(virt.keys(name, basepath=self.pki_dir), ret)

                with patch.dict(virt.__opts__, {'test': False}):
                    with patch.object(salt.utils.files, 'fopen', MagicMock(mock_open())):
                        comt = ('Updated libvirt certs and keys')
                        ret.update({'comment': comt, 'result': True,
                                    'changes': {'servercert': 'new'}})
                        self.assertDictEqual(virt.keys(name, basepath=self.pki_dir), ret)

    def test_keys_with_expiration_days(self):
        '''
        Test to manage libvirt keys.
        '''
        with patch('os.path.isfile', MagicMock(return_value=False)):
            name = 'sunrise'

            ret = {'name': name,
                   'result': True,
                   'comment': '',
                   'changes': {}}

            mock = MagicMock(side_effect=[[], ['libvirt.servercert.pem'],
                                          {'libvirt.servercert.pem': 'A'}])
            with patch.dict(virt.__salt__, {'pillar.ext': mock}):
                comt = ('All keys are correct')
                ret.update({'comment': comt})
                self.assertDictEqual(virt.keys(name,
                                               basepath=self.pki_dir,
                                               expiration_days=700), ret)

                with patch.dict(virt.__opts__, {'test': True}):
                    comt = ('Libvirt keys are set to be updated')
                    ret.update({'comment': comt, 'result': None})
                    self.assertDictEqual(virt.keys(name,
                                                   basepath=self.pki_dir,
                                                   expiration_days=700), ret)

                with patch.dict(virt.__opts__, {'test': False}):
                    with patch.object(salt.utils.files, 'fopen', MagicMock(mock_open())):
                        comt = ('Updated libvirt certs and keys')
                        ret.update({'comment': comt, 'result': True,
                                    'changes': {'servercert': 'new'}})
                        self.assertDictEqual(virt.keys(name,
                                                       basepath=self.pki_dir,
                                                       expiration_days=700), ret)

    def test_keys_with_state(self):
        '''
        Test to manage libvirt keys.
        '''
        with patch('os.path.isfile', MagicMock(return_value=False)):
            name = 'sunrise'

            ret = {'name': name,
                   'result': True,
                   'comment': '',
                   'changes': {}}

            mock = MagicMock(side_effect=[[], ['libvirt.servercert.pem'],
                                          {'libvirt.servercert.pem': 'A'}])
            with patch.dict(virt.__salt__, {'pillar.ext': mock}):
                comt = ('All keys are correct')
                ret.update({'comment': comt})
                self.assertDictEqual(virt.keys(name,
                                               basepath=self.pki_dir,
                                               st='California'), ret)

                with patch.dict(virt.__opts__, {'test': True}):
                    comt = ('Libvirt keys are set to be updated')
                    ret.update({'comment': comt, 'result': None})
                    self.assertDictEqual(virt.keys(name,
                                                   basepath=self.pki_dir,
                                                   st='California'), ret)

                with patch.dict(virt.__opts__, {'test': False}):
                    with patch.object(salt.utils.files, 'fopen', MagicMock(mock_open())):
                        comt = ('Updated libvirt certs and keys')
                        ret.update({'comment': comt, 'result': True,
                                    'changes': {'servercert': 'new'}})
                        self.assertDictEqual(virt.keys(name,
                                                       basepath=self.pki_dir,
                                                       st='California'), ret)

    def test_keys_with_all_options(self):
        '''
        Test to manage libvirt keys.
        '''
        with patch('os.path.isfile', MagicMock(return_value=False)):
            name = 'sunrise'

            ret = {'name': name,
                   'result': True,
                   'comment': '',
                   'changes': {}}

            mock = MagicMock(side_effect=[[], ['libvirt.servercert.pem'],
                                          {'libvirt.servercert.pem': 'A'}])
            with patch.dict(virt.__salt__, {'pillar.ext': mock}):
                comt = ('All keys are correct')
                ret.update({'comment': comt})
                self.assertDictEqual(virt.keys(name,
                                               basepath=self.pki_dir,
                                               country='USA',
                                               st='California',
                                               locality='Los_Angeles',
                                               organization='SaltStack',
                                               expiration_days=700), ret)

                with patch.dict(virt.__opts__, {'test': True}):
                    comt = ('Libvirt keys are set to be updated')
                    ret.update({'comment': comt, 'result': None})
                    self.assertDictEqual(virt.keys(name,
                                                   basepath=self.pki_dir,
                                                   country='USA',
                                                   st='California',
                                                   locality='Los_Angeles',
                                                   organization='SaltStack',
                                                   expiration_days=700), ret)

                with patch.dict(virt.__opts__, {'test': False}):
                    with patch.object(salt.utils.files, 'fopen', MagicMock(mock_open())):
                        comt = ('Updated libvirt certs and keys')
                        ret.update({'comment': comt, 'result': True,
                                    'changes': {'servercert': 'new'}})
                        self.assertDictEqual(virt.keys(name,
                                                       basepath=self.pki_dir,
                                                       country='USA',
                                                       st='California',
                                                       locality='Los_Angeles',
                                                       organization='SaltStack',
<<<<<<< HEAD
                                                       expiration_days=700), ret)

    def test_running(self):
        '''
        running state test cases.
        '''
        ret = {'name': 'myvm',
               'changes': {},
               'result': True,
               'comment': 'myvm is running'}
        with patch.dict(virt.__salt__, {  # pylint: disable=no-member
                    'virt.vm_state': MagicMock(return_value='stopped'),
                    'virt.start': MagicMock(return_value=0),
                }):
            ret.update({'changes': {'myvm': 'Domain started'},
                        'comment': 'Domain myvm started'})
            self.assertDictEqual(virt.running('myvm'), ret)

        init_mock = MagicMock(return_value=True)
        with patch.dict(virt.__salt__, {  # pylint: disable=no-member
                    'virt.vm_state': MagicMock(side_effect=CommandExecutionError('not found')),
                    'virt.init': init_mock,
                    'virt.start': MagicMock(return_value=0)
                }):
            ret.update({'changes': {'myvm': 'Domain defined and started'},
                        'comment': 'Domain myvm defined and started'})
            self.assertDictEqual(virt.running('myvm',
                                              cpu=2,
                                              mem=2048,
                                              image='/path/to/img.qcow2'), ret)
            init_mock.assert_called_with('myvm', cpu=2, mem=2048, image='/path/to/img.qcow2',
                                         os_type=None, arch=None,
                                         disk=None, disks=None, nic=None, interfaces=None,
                                         graphics=None, loader=None, hypervisor=None,
                                         seed=True, install=True, pub_key=None, priv_key=None,
                                         connection=None, username=None, password=None)

        with patch.dict(virt.__salt__, {  # pylint: disable=no-member
                    'virt.vm_state': MagicMock(side_effect=CommandExecutionError('not found')),
                    'virt.init': init_mock,
                    'virt.start': MagicMock(return_value=0)
                }):
            ret.update({'changes': {'myvm': 'Domain defined and started'},
                        'comment': 'Domain myvm defined and started'})
            disks = [{
                        'name': 'system',
                        'size': 8192,
                        'overlay_image': True,
                        'pool': 'default',
                        'image': '/path/to/image.qcow2'
                     },
                     {
                        'name': 'data',
                        'size': 16834
                     }]
            ifaces = [{
                         'name': 'eth0',
                         'mac': '01:23:45:67:89:AB'
                      },
                      {
                         'name': 'eth1',
                         'type': 'network',
                         'source': 'admin'
                      }]
            graphics = {'type': 'spice', 'listen': {'type': 'address', 'address': '192.168.0.1'}}
            loader = {'path': '/path/to/loader', 'readonly': 'yes'}
            self.assertDictEqual(virt.running('myvm',
                                              cpu=2,
                                              mem=2048,
                                              os_type='linux',
                                              arch='i686',
                                              vm_type='qemu',
                                              disk_profile='prod',
                                              disks=disks,
                                              nic_profile='prod',
                                              interfaces=ifaces,
                                              graphics=graphics,
                                              loader=loader,
                                              seed=False,
                                              install=False,
                                              pub_key='/path/to/key.pub',
                                              priv_key='/path/to/key',
                                              connection='someconnection',
                                              username='libvirtuser',
                                              password='supersecret'), ret)
            init_mock.assert_called_with('myvm',
                                         cpu=2,
                                         mem=2048,
                                         os_type='linux',
                                         arch='i686',
                                         image=None,
                                         disk='prod',
                                         disks=disks,
                                         nic='prod',
                                         interfaces=ifaces,
                                         graphics=graphics,
                                         loader=loader,
                                         hypervisor='qemu',
                                         seed=False,
                                         install=False,
                                         pub_key='/path/to/key.pub',
                                         priv_key='/path/to/key',
                                         connection='someconnection',
                                         username='libvirtuser',
                                         password='supersecret')

        with patch.dict(virt.__salt__, {  # pylint: disable=no-member
                    'virt.vm_state': MagicMock(return_value='stopped'),
                    'virt.start': MagicMock(side_effect=[self.mock_libvirt.libvirtError('libvirt error msg')])
                }):
            ret.update({'changes': {}, 'result': False, 'comment': 'libvirt error msg'})
            self.assertDictEqual(virt.running('myvm'), ret)

        # Working update case when running
        with patch.dict(virt.__salt__, {  # pylint: disable=no-member
                    'virt.vm_state': MagicMock(return_value='running'),
                    'virt.update': MagicMock(return_value={'definition': True, 'cpu': True})
                }):
            ret.update({'changes': {'myvm': {'definition': True, 'cpu': True}},
                        'result': True,
                        'comment': 'Domain myvm updated, restart to fully apply the changes'})
            self.assertDictEqual(virt.running('myvm', update=True, cpu=2), ret)

        # Working update case when stopped
        with patch.dict(virt.__salt__, {  # pylint: disable=no-member
                    'virt.vm_state': MagicMock(return_value='stopped'),
                    'virt.start': MagicMock(return_value=0),
                    'virt.update': MagicMock(return_value={'definition': True})
                }):
            ret.update({'changes': {'myvm': 'Domain updated and started'},
                        'result': True,
                        'comment': 'Domain myvm updated and started'})
            self.assertDictEqual(virt.running('myvm', update=True, cpu=2), ret)

        # Failed live update case
        with patch.dict(virt.__salt__, {  # pylint: disable=no-member
                    'virt.vm_state': MagicMock(return_value='running'),
                    'virt.update': MagicMock(return_value={'definition': True, 'cpu': False, 'errors': ['some error']})
                }):
            ret.update({'changes': {'myvm': {'definition': True, 'cpu': False, 'errors': ['some error']}},
                        'result': True,
                        'comment': 'Domain myvm updated, but some live update(s) failed'})
            self.assertDictEqual(virt.running('myvm', update=True, cpu=2), ret)

        # Failed definition update case
        with patch.dict(virt.__salt__, {  # pylint: disable=no-member
                    'virt.vm_state': MagicMock(return_value='running'),
                    'virt.update': MagicMock(side_effect=[self.mock_libvirt.libvirtError('error message')])
                }):
            ret.update({'changes': {},
                        'result': False,
                        'comment': 'error message'})
            self.assertDictEqual(virt.running('myvm', update=True, cpu=2), ret)

    def test_stopped(self):
        '''
        stopped state test cases.
        '''
        ret = {'name': 'myvm',
               'changes': {},
               'result': True}

        shutdown_mock = MagicMock(return_value=True)
        with patch.dict(virt.__salt__, {  # pylint: disable=no-member
                    'virt.list_domains': MagicMock(return_value=['myvm', 'vm1']),
                    'virt.shutdown': shutdown_mock
                }):
            ret.update({'changes': {
                            'stopped': [{'domain': 'myvm', 'shutdown': True}]
                        },
                        'comment': 'Machine has been shut down'})
            self.assertDictEqual(virt.stopped('myvm'), ret)
            shutdown_mock.assert_called_with('myvm', connection=None, username=None, password=None)

        with patch.dict(virt.__salt__, {  # pylint: disable=no-member
                    'virt.list_domains': MagicMock(return_value=['myvm', 'vm1']),
                    'virt.shutdown': shutdown_mock,
                }):
            self.assertDictEqual(virt.stopped('myvm',
                                              connection='myconnection',
                                              username='user',
                                              password='secret'), ret)
            shutdown_mock.assert_called_with('myvm', connection='myconnection', username='user', password='secret')

        with patch.dict(virt.__salt__, {  # pylint: disable=no-member
                    'virt.list_domains': MagicMock(return_value=['myvm', 'vm1']),
                    'virt.shutdown': MagicMock(side_effect=self.mock_libvirt.libvirtError('Some error'))
                }):
            ret.update({'changes': {'ignored': [{'domain': 'myvm', 'issue': 'Some error'}]},
                        'result': False,
                        'comment': 'No changes had happened'})
            self.assertDictEqual(virt.stopped('myvm'), ret)

        with patch.dict(virt.__salt__, {'virt.list_domains': MagicMock(return_value=[])}):  # pylint: disable=no-member
            ret.update({'changes': {}, 'result': False, 'comment': 'No changes had happened'})
            self.assertDictEqual(virt.stopped('myvm'), ret)

    def test_powered_off(self):
        '''
        powered_off state test cases.
        '''
        ret = {'name': 'myvm',
               'changes': {},
               'result': True}

        stop_mock = MagicMock(return_value=True)
        with patch.dict(virt.__salt__, {  # pylint: disable=no-member
                    'virt.list_domains': MagicMock(return_value=['myvm', 'vm1']),
                    'virt.stop': stop_mock
                }):
            ret.update({'changes': {
                            'unpowered': [{'domain': 'myvm', 'stop': True}]
                        },
                        'comment': 'Machine has been powered off'})
            self.assertDictEqual(virt.powered_off('myvm'), ret)
            stop_mock.assert_called_with('myvm', connection=None, username=None, password=None)

        with patch.dict(virt.__salt__, {  # pylint: disable=no-member
                    'virt.list_domains': MagicMock(return_value=['myvm', 'vm1']),
                    'virt.stop': stop_mock,
                }):
            self.assertDictEqual(virt.powered_off('myvm',
                                                  connection='myconnection',
                                                  username='user',
                                                  password='secret'), ret)
            stop_mock.assert_called_with('myvm', connection='myconnection', username='user', password='secret')

        with patch.dict(virt.__salt__, {  # pylint: disable=no-member
                    'virt.list_domains': MagicMock(return_value=['myvm', 'vm1']),
                    'virt.stop': MagicMock(side_effect=self.mock_libvirt.libvirtError('Some error'))
                }):
            ret.update({'changes': {'ignored': [{'domain': 'myvm', 'issue': 'Some error'}]},
                        'result': False,
                        'comment': 'No changes had happened'})
            self.assertDictEqual(virt.powered_off('myvm'), ret)

        with patch.dict(virt.__salt__, {'virt.list_domains': MagicMock(return_value=[])}):  # pylint: disable=no-member
            ret.update({'changes': {}, 'result': False, 'comment': 'No changes had happened'})
            self.assertDictEqual(virt.powered_off('myvm'), ret)

    def test_snapshot(self):
        '''
        snapshot state test cases.
        '''
        ret = {'name': 'myvm',
               'changes': {},
               'result': True}

        snapshot_mock = MagicMock(return_value=True)
        with patch.dict(virt.__salt__, {  # pylint: disable=no-member
                    'virt.list_domains': MagicMock(return_value=['myvm', 'vm1']),
                    'virt.snapshot': snapshot_mock
                }):
            ret.update({'changes': {
                            'saved': [{'domain': 'myvm', 'snapshot': True}]
                        },
                        'comment': 'Snapshot has been taken'})
            self.assertDictEqual(virt.snapshot('myvm'), ret)
            snapshot_mock.assert_called_with('myvm', suffix=None, connection=None, username=None, password=None)

        with patch.dict(virt.__salt__, {  # pylint: disable=no-member
                    'virt.list_domains': MagicMock(return_value=['myvm', 'vm1']),
                    'virt.snapshot': snapshot_mock,
                }):
            self.assertDictEqual(virt.snapshot('myvm',
                                               suffix='snap',
                                               connection='myconnection',
                                               username='user',
                                               password='secret'), ret)
            snapshot_mock.assert_called_with('myvm',
                                             suffix='snap',
                                             connection='myconnection',
                                             username='user',
                                             password='secret')

        with patch.dict(virt.__salt__, {  # pylint: disable=no-member
                    'virt.list_domains': MagicMock(return_value=['myvm', 'vm1']),
                    'virt.snapshot': MagicMock(side_effect=self.mock_libvirt.libvirtError('Some error'))
                }):
            ret.update({'changes': {'ignored': [{'domain': 'myvm', 'issue': 'Some error'}]},
                        'result': False,
                        'comment': 'No changes had happened'})
            self.assertDictEqual(virt.snapshot('myvm'), ret)

        with patch.dict(virt.__salt__, {'virt.list_domains': MagicMock(return_value=[])}):  # pylint: disable=no-member
            ret.update({'changes': {}, 'result': False, 'comment': 'No changes had happened'})
            self.assertDictEqual(virt.snapshot('myvm'), ret)

    def test_rebooted(self):
        '''
        rebooted state test cases.
        '''
        ret = {'name': 'myvm',
               'changes': {},
               'result': True}

        reboot_mock = MagicMock(return_value=True)
        with patch.dict(virt.__salt__, {  # pylint: disable=no-member
                    'virt.list_domains': MagicMock(return_value=['myvm', 'vm1']),
                    'virt.reboot': reboot_mock
                }):
            ret.update({'changes': {
                            'rebooted': [{'domain': 'myvm', 'reboot': True}]
                        },
                        'comment': 'Machine has been rebooted'})
            self.assertDictEqual(virt.rebooted('myvm'), ret)
            reboot_mock.assert_called_with('myvm', connection=None, username=None, password=None)

        with patch.dict(virt.__salt__, {  # pylint: disable=no-member
                    'virt.list_domains': MagicMock(return_value=['myvm', 'vm1']),
                    'virt.reboot': reboot_mock,
                }):
            self.assertDictEqual(virt.rebooted('myvm',
                                               connection='myconnection',
                                               username='user',
                                               password='secret'), ret)
            reboot_mock.assert_called_with('myvm',
                                           connection='myconnection',
                                           username='user',
                                           password='secret')

        with patch.dict(virt.__salt__, {  # pylint: disable=no-member
                    'virt.list_domains': MagicMock(return_value=['myvm', 'vm1']),
                    'virt.reboot': MagicMock(side_effect=self.mock_libvirt.libvirtError('Some error'))
                }):
            ret.update({'changes': {'ignored': [{'domain': 'myvm', 'issue': 'Some error'}]},
                        'result': False,
                        'comment': 'No changes had happened'})
            self.assertDictEqual(virt.rebooted('myvm'), ret)

        with patch.dict(virt.__salt__, {'virt.list_domains': MagicMock(return_value=[])}):  # pylint: disable=no-member
            ret.update({'changes': {}, 'result': False, 'comment': 'No changes had happened'})
            self.assertDictEqual(virt.rebooted('myvm'), ret)

    def test_network_running(self):
        '''
        network_running state test cases.
        '''
        ret = {'name': 'mynet', 'changes': {}, 'result': True, 'comment': ''}
        define_mock = MagicMock(return_value=True)
        with patch.dict(virt.__salt__, {  # pylint: disable=no-member
                    'virt.network_info': MagicMock(return_value={}),
                    'virt.network_define': define_mock
                }):
            ret.update({'changes': {'mynet': 'Network defined and started'},
                        'comment': 'Network mynet defined and started'})
            self.assertDictEqual(virt.network_running('mynet',
                                                      'br2',
                                                      'bridge',
                                                      vport='openvswitch',
                                                      tag=180,
                                                      autostart=False,
                                                      connection='myconnection',
                                                      username='user',
                                                      password='secret'), ret)
            define_mock.assert_called_with('mynet',
                                           'br2',
                                           'bridge',
                                           'openvswitch',
                                           tag=180,
                                           autostart=False,
                                           start=True,
                                           connection='myconnection',
                                           username='user',
                                           password='secret')

        with patch.dict(virt.__salt__, {  # pylint: disable=no-member
                    'virt.network_info': MagicMock(return_value={'active': True}),
                    'virt.network_define': define_mock,
                }):
            ret.update({'changes': {}, 'comment': 'Network mynet exists and is running'})
            self.assertDictEqual(virt.network_running('mynet', 'br2', 'bridge'), ret)

        start_mock = MagicMock(return_value=True)
        with patch.dict(virt.__salt__, {  # pylint: disable=no-member
                    'virt.network_info': MagicMock(return_value={'active': False}),
                    'virt.network_start': start_mock,
                    'virt.network_define': define_mock,
                }):
            ret.update({'changes': {'mynet': 'Network started'}, 'comment': 'Network mynet started'})
            self.assertDictEqual(virt.network_running('mynet',
                                                      'br2',
                                                      'bridge',
                                                      connection='myconnection',
                                                      username='user',
                                                      password='secret'), ret)
            start_mock.assert_called_with('mynet', connection='myconnection', username='user', password='secret')

        with patch.dict(virt.__salt__, {  # pylint: disable=no-member
                    'virt.network_info': MagicMock(return_value={}),
                    'virt.network_define': MagicMock(side_effect=self.mock_libvirt.libvirtError('Some error'))
                }):
            ret.update({'changes': {}, 'comment': 'Some error', 'result': False})
            self.assertDictEqual(virt.network_running('mynet', 'br2', 'bridge'), ret)

    def test_pool_running(self):
        '''
        pool_running state test cases.
        '''
        ret = {'name': 'mypool', 'changes': {}, 'result': True, 'comment': ''}
        mocks = {mock: MagicMock(return_value=True) for mock in ['define', 'autostart', 'build', 'start']}
        with patch.dict(virt.__salt__, {  # pylint: disable=no-member
                    'virt.pool_info': MagicMock(return_value={}),
                    'virt.pool_define': mocks['define'],
                    'virt.pool_build': mocks['build'],
                    'virt.pool_start': mocks['start'],
                    'virt.pool_set_autostart': mocks['autostart']
                }):
            ret.update({'changes': {'mypool': 'Pool defined and started'},
                        'comment': 'Pool mypool defined and started'})
            self.assertDictEqual(virt.pool_running('mypool',
                                                   ptype='logical',
                                                   target='/dev/base',
                                                   permissions={'mode': '0770',
                                                                'owner': 1000,
                                                                'group': 100,
                                                                'label': 'seclabel'},
                                                   source={'devices': [{'path': '/dev/sda'}]},
                                                   transient=True,
                                                   autostart=True,
                                                   connection='myconnection',
                                                   username='user',
                                                   password='secret'), ret)
            mocks['define'].assert_called_with('mypool',
                                               ptype='logical',
                                               target='/dev/base',
                                               permissions={'mode': '0770',
                                                            'owner': 1000,
                                                            'group': 100,
                                                            'label': 'seclabel'},
                                               source_devices=[{'path': '/dev/sda'}],
                                               source_dir=None,
                                               source_adapter=None,
                                               source_hosts=None,
                                               source_auth=None,
                                               source_name=None,
                                               source_format=None,
                                               transient=True,
                                               start=True,
                                               connection='myconnection',
                                               username='user',
                                               password='secret')
            mocks['autostart'].assert_called_with('mypool',
                                                  state='on',
                                                  connection='myconnection',
                                                  username='user',
                                                  password='secret')
            mocks['build'].assert_called_with('mypool',
                                              connection='myconnection',
                                              username='user',
                                              password='secret')

        with patch.dict(virt.__salt__, {  # pylint: disable=no-member
                    'virt.pool_info': MagicMock(return_value={'state': 'running'}),
                }):
            ret.update({'changes': {}, 'comment': 'Pool mypool exists and is running'})
            self.assertDictEqual(virt.pool_running('mypool',
                                                   ptype='logical',
                                                   target='/dev/base',
                                                   source={'devices': [{'path': '/dev/sda'}]}), ret)

        for mock in mocks:
            mocks[mock].reset_mock()
        with patch.dict(virt.__salt__, {  # pylint: disable=no-member
                    'virt.pool_info': MagicMock(return_value={'state': 'stopped'}),
                    'virt.pool_build': mocks['build'],
                    'virt.pool_start': mocks['start']
                }):
            ret.update({'changes': {'mypool': 'Pool started'}, 'comment': 'Pool mypool started'})
            self.assertDictEqual(virt.pool_running('mypool',
                                                   ptype='logical',
                                                   target='/dev/base',
                                                   source={'devices': [{'path': '/dev/sda'}]}), ret)
            mocks['start'].assert_called_with('mypool', connection=None, username=None, password=None)
            mocks['build'].assert_not_called()

        with patch.dict(virt.__salt__, {  # pylint: disable=no-member
                    'virt.pool_info': MagicMock(return_value={}),
                    'virt.pool_define': MagicMock(side_effect=self.mock_libvirt.libvirtError('Some error'))
                }):
            ret.update({'changes': {}, 'comment': 'Some error', 'result': False})
            self.assertDictEqual(virt.pool_running('mypool',
                                                   ptype='logical',
                                                   target='/dev/base',
                                                   source={'devices': [{'path': '/dev/sda'}]}), ret)
=======
                                                       expiration_days=700), ret)
>>>>>>> f6526332
<|MERGE_RESOLUTION|>--- conflicted
+++ resolved
@@ -194,7 +194,6 @@
                                                        st='California',
                                                        locality='Los_Angeles',
                                                        organization='SaltStack',
-<<<<<<< HEAD
                                                        expiration_days=700), ret)
 
     def test_running(self):
@@ -679,7 +678,4 @@
             self.assertDictEqual(virt.pool_running('mypool',
                                                    ptype='logical',
                                                    target='/dev/base',
-                                                   source={'devices': [{'path': '/dev/sda'}]}), ret)
-=======
-                                                       expiration_days=700), ret)
->>>>>>> f6526332
+                                                   source={'devices': [{'path': '/dev/sda'}]}), ret)